--- conflicted
+++ resolved
@@ -1,25 +1,21 @@
 trainer:
   strategy: ddp_find_unused_parameters_true
-  num_nodes: 3
+  num_nodes: 1
   max_time:
     hours: 72
-  log_every_n_steps: 100
+  log_every_n_steps: 300
   precision: 16-mixed
   gradient_clip_val: 500
-  limit_train_batches: 15000
-  limit_val_batches: 1000
+  limit_train_batches: 30000
+  limit_val_batches: 4000
   reload_dataloaders_every_n_epochs: 1
-  accumulate_grad_batches: 3
+  accumulate_grad_batches: 6
   callbacks:
     - class_path: scprint.trainer.TrainingMode
       init_args:
         do_denoise: True
         noise:
-<<<<<<< HEAD
-          - 0.4
-=======
           - 0.3
->>>>>>> 40e13963
         do_cce: False
         do_ecs: False
         do_mvc: False
@@ -29,17 +25,13 @@
         do_adv_batch: False
         run_full_forward: False
         do_cls: True
-<<<<<<< HEAD
-        class_scale: 0.8
-=======
         class_scale: 1
->>>>>>> 40e13963
-        warmup_duration: 1500
+        warmup_duration: 3000
         fused_adam: True
         mask_ratio: []
-    - class_path: lightning.pytorch.callbacks.StochasticWeightAveraging
-      init_args:
-        swa_lrs: 0.03
+    #- class_path: lightning.pytorch.callbacks.StochasticWeightAveraging
+    #  init_args:
+    #    swa_lrs: 0.0
     - class_path: lightning.pytorch.callbacks.ModelCheckpoint
       init_args:
         monitor: val_loss
@@ -48,7 +40,7 @@
     - class_path: lightning.pytorch.callbacks.EarlyStopping
       init_args:
         monitor: val_loss
-        patience: 3
+        patience: 2
     - class_path: lightning.pytorch.callbacks.LearningRateMonitor
       init_args:
         logging_interval: epoch
@@ -60,26 +52,17 @@
   #  - class_path: lightning.pytorch.plugins.environments.SLURMEnvironment
   #    requeue_signal: signal.SIGHUP
 model:
-  lr: 0.0001
-  lr_reduce_factor: .66
-  lr_reduce_patience: 2
-  optim: "adamW"
-  weight_decay: 0.02
   nhead: 20
+  lr: 0.00001
   nlayers: 32
-  layers_cls: []
+  layers_cls: [512]
   d_model: 1280
   freeze_embeddings: True
 data:
   collection_name: all no zhang13M #preprocessed dataset #all no zhang13M
   how: random expr
   max_len: 2200
-<<<<<<< HEAD
-  weight_scaler: 20
-  train_oversampling_per_epoch: 0.2
-=======
-  weight_scaler: 40
-  train_oversampling_per_epoch: 0.4
->>>>>>> 40e13963
+  weight_scaler: 2000
+  train_oversampling_per_epoch: 1
   batch_size: 3
   num_workers: 9