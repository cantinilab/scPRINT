project: scprint_scale
seed_everything: 42
ckpt_path: null
set_float32_matmul_precision: True
wandblog: all
log_freq: 200
log_graph: True
trainer:
  precision: 16-mixed
  # profiler: simple
  gradient_clip_val: 100
  log_every_n_steps: 100
  limit_train_batches: 7000
  limit_val_batches: 2000
  limit_test_batches: 1 # we don't perform tests this way
  reload_dataloaders_every_n_epochs: 10
  accumulate_grad_batches: 1
  max_time:
    hours: 71
  logger:
    - class_path: lightning.pytorch.loggers.WandbLogger
      init_args:
        project: ${project}
        save_dir: /pasteur/zeus/projets/p02/ml4ig_hot/Users/jkalfon/ #/data/log/
        offline: False
  callbacks:
    - class_path: lightning.pytorch.callbacks.StochasticWeightAveraging
      init_args:
        swa_lrs: 0.03
    - class_path: lightning.pytorch.callbacks.ModelCheckpoint
      init_args:
        monitor: val_loss
        save_top_k: 10
        save_last: True

    #- class_path: lightning.pytorch.callbacks.LearningRateFinder
    #init_args:
    #  mode: exponential
  #plugins:
  #  - class_path: lightning.pytorch.plugins.environments.SLURMEnvironment
  #    requeue_signal: signal.SIGHUP
model:
  dropout: 0.1
  transformer: flash
  mvc_decoder: inner product
  residual_in_fp32: True
  num_heads_kv: null
  fused_dropout_add_ln: False
  prenorm: True
  fused_mlp: False
  fused_bias_fc: False
  drop_path_rate: 0
  freeze_embeddings: True
  pred_embedding:
    - cell_type_ontology_term_id
    - disease_ontology_term_id
    - self_reported_ethnicity_ontology_term_id
    - sex_ontology_term_id
data:
  organisms:
    - NCBITaxon:9606
    - NCBITaxon:10090
  gene_position_tolerance: 10_000
  gene_embeddings: ./data/main/gene_embeddings.parquet
  collection_name: all no zhang13M #preprocessed dataset
  how: random expr
  max_len: 2200
  weight_scaler: 50
  do_gene_pos: ./data/main/biomart_pos.parquet
  add_zero_genes: 0
  train_oversampling_per_epoch: 0.1
  validation_split: 0.02
  test_split: 0.02
  batch_size: 64
  num_workers: 12
  # TODO: drop tissue & dev stage until part or is taken in account
  hierarchical_clss:
    - cell_type_ontology_term_id
    #- tissue_ontology_term_id
    - disease_ontology_term_id
    #- development_stage_ontology_term_id
    - assay_ontology_term_id
    - self_reported_ethnicity_ontology_term_id
  clss_to_weight:
    - cell_type_ontology_term_id
    # - tissue_ontology_term_id
    - disease_ontology_term_id
    # - development_stage_ontology_term_id
    - assay_ontology_term_id
    - self_reported_ethnicity_ontology_term_id
    - sex_ontology_term_id
    - organism_ontology_term_id
    # - cell_culture
<<<<<<< HEAD
=======
  clss_to_predict: ${data.clss_to_weight}
>>>>>>> 17073a49
  all_clss:
    - cell_type_ontology_term_id
    # - tissue_ontology_term_id
    - disease_ontology_term_id
    # - development_stage_ontology_term_id
    - assay_ontology_term_id
    - self_reported_ethnicity_ontology_term_id
    - sex_ontology_term_id
    - organism_ontology_term_id
    #- heat_diff
    #- total_counts
    #- nnz
    #- dpt_group
    #- dataset_id
    #- cell_culture<|MERGE_RESOLUTION|>--- conflicted
+++ resolved
@@ -91,11 +91,7 @@
     - sex_ontology_term_id
     - organism_ontology_term_id
     # - cell_culture
-<<<<<<< HEAD
-=======
-  clss_to_predict: ${data.clss_to_weight}
->>>>>>> 17073a49
-  all_clss:
+  clss_to_predict:
     - cell_type_ontology_term_id
     # - tissue_ontology_term_id
     - disease_ontology_term_id
