project: scprint_scale
# seed_everything: 42
ckpt_path: null
set_float32_matmul_precision: True
wandblog: all
log_freq: 200
log_graph: True
trainer:
  precision: 16-mixed
  # profiler: simple
  gradient_clip_val: 10
  #strategy: ddp
  log_every_n_steps: 50
  limit_train_batches: 5000
  limit_val_batches: 1000
  reload_dataloaders_every_n_epochs: 1
  accumulate_grad_batches: 1
  max_time:
    hours: 4
  logger:
    - class_path: lightning.pytorch.loggers.WandbLogger
      init_args:
        project: ${project}
        save_dir: ./data/logs/
  callbacks:
    - class_path: scprint.trainer.TrainingMode
      init_args:
        do_denoise: True
        noise:
          - 0.3
        do_cce: True
        cce_sim: 0.4
        do_ecs: True
        ecs_threshold: 0.6
        ecs_scale: 10.0
        do_mvc: False
        do_adv_cls: False
        do_next_tp: False
        do_generate: False
        class_scale: 500.0
        warmup_duration: 500
        weight_decay: 0.1
        fused_adam: True
        lr_patience: 1
        mask_ratio: []
    - class_path: lightning.pytorch.callbacks.StochasticWeightAveraging
      init_args:
        swa_lrs: 0.01
    - class_path: lightning.pytorch.callbacks.ModelCheckpoint
      init_args:
        monitor: val_loss
        save_top_k: -1
    - class_path: lightning.pytorch.callbacks.EarlyStopping
      init_args:
        monitor: val_loss
        patience: 10
    - class_path: lightning.pytorch.callbacks.LearningRateMonitor
      init_args:
        logging_interval: epoch
    #- class_path: lightning.pytorch.callbacks.LearningRateFinder
    #init_args:
    #  mode: exponential
  #plugins:
  #  - class_path: lightning.pytorch.plugins.environments.SLURMEnvironment
  #    requeue_signal: signal.SIGHUP
model:
  nhead: 4
  nlayers: 4
  layers_cls: []
  dropout: 0.1
  transformer: flash
  mvc_decoder: inner product
  d_model: 128
  residual_in_fp32: True
  num_heads_kv: null
  fused_dropout_add_ln: False
  return_residual: False
  prenorm: True
  fused_mlp: False
  fused_bias_fc: False
  drop_path_rate: 0.02
  pred_embedding:
    - cell_type_ontology_term_id
    - disease_ontology_term_id
    - self_reported_ethnicity_ontology_term_id
    - sex_ontology_term_id
data:
  organisms:
    - NCBITaxon:9606
  gene_position_tolerance: 10_000
  gene_embeddings: ./data/main/embeddings.parquet
  collection_name: preprocessed dataset
  how: most expr
  max_len: 1000
  weight_scaler: 4
  do_gene_pos: ./data/main/biomart.parquet
  add_zero_genes: 100
  train_oversampling: 5
  validation_split: 0.2
  test_split: 0.1
  batch_size: 64
  num_workers: 16
  # TODO: drop tissue & dev stage until part or is taken in account
  hierarchical_clss:
    - cell_type_ontology_term_id
    # "tissue_ontology_term_id",
    - disease_ontology_term_id
    # "development_stage_ontology_term_id",
    - assay_ontology_term_id
    - self_reported_ethnicity_ontology_term_id
  clss_to_weight:
    - cell_type_ontology_term_id
    # - tissue_ontology_term_id
    - disease_ontology_term_id
    # - development_stage_ontology_term_id
    - assay_ontology_term_id
    - self_reported_ethnicity_ontology_term_id
    - sex_ontology_term_id
    - organism_ontology_term_id
<<<<<<< HEAD
=======
  clss_to_predict: ${data.clss_to_weight}
>>>>>>> 17073a49
  all_clss:
    - cell_type_ontology_term_id
    # - tissue_ontology_term_id
    - disease_ontology_term_id
    # - development_stage_ontology_term_id
    - assay_ontology_term_id
    - self_reported_ethnicity_ontology_term_id
    - sex_ontology_term_id
    - organism_ontology_term_id
    - heat_diff
    - total_counts
    - nnz
    - dpt_group
    # - dataset_id
    # - cell_culture<|MERGE_RESOLUTION|>--- conflicted
+++ resolved
@@ -117,11 +117,7 @@
     - self_reported_ethnicity_ontology_term_id
     - sex_ontology_term_id
     - organism_ontology_term_id
-<<<<<<< HEAD
-=======
-  clss_to_predict: ${data.clss_to_weight}
->>>>>>> 17073a49
-  all_clss:
+  clss_to_predict:
     - cell_type_ontology_term_id
     # - tissue_ontology_term_id
     - disease_ontology_term_id
