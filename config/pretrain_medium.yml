--- conflicted
+++ resolved
@@ -4,18 +4,10 @@
   nhead: 8
   num_heads_kv: 4
   nlayers: 16 #used to be 12
-<<<<<<< HEAD
   layers_cls: []
-  d_model: 512
-  dropout: 0.1
-data:
-  batch_size: 9
-  n_samples_per_epoch: 500_000
-=======
-  layers_cls: [256]
   d_model: 512
   dropout: 0.1
 data:
   batch_size: 16
   n_samples_per_epoch: 1_000_000
->>>>>>> 8e5706db
+# model is 100M params