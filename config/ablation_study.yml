--- conflicted
+++ resolved
@@ -15,19 +15,11 @@
   max_epochs: 21
   accumulate_grad_batches: 1
   logger:
-<<<<<<< HEAD
     - class_path: lightning.pytorch.loggers.WandbLogger
       init_args:
         project: ${project}
         save_dir: /lustre/fswork/projects/rech/xeg/uat95fg/ #/pasteur/zeus/projets/p02/ml4ig_hot/Users/jkalfon/ #/data/log/
-        offline: True
-=======
-    # - class_path: lightning.pytorch.loggers.WandbLogger
-    #   init_args:
-    #     project: ${project}
-    #     save_dir: ./data/log/ #/lustre/fswork/projects/rech/xeg/uat95fg/ #/pasteur/zeus/projets/p02/ml4ig_hot/Users/jkalfon/ #./data/log/
-    #     offline: False
->>>>>>> a386771d
+        offline: False
   callbacks:
     #- class_path: lightning.pytorch.callbacks.StochasticWeightAveraging
     #  init_args:
@@ -66,13 +58,8 @@
     - cell_type_ontology_term_id
 data:
   gene_position_tolerance: 10_000
-<<<<<<< HEAD
   gene_embeddings: ./data/main/gene_embs/ #./data/main/gene_embeddings.parquet # /lustre/fswork/projects/rech/xeg/uat95fg/gene_embeddings.parquet
   collection_name: scPRINT-V2 (good quality) #scPRINT-V2 (full)
-=======
-  gene_embeddings: ./data/main/gene_embeddings.parquet
-  collection_name: scPRINT-V2 full #scPRINT-V2 (good quality)
->>>>>>> a386771d
   how: random expr
   max_len: 2200
   pin_memory: True
@@ -82,11 +69,7 @@
   do_gene_pos: ./data/main/biomart_pos.parquet
   add_zero_genes: 0
   validation_split: 0.05
-<<<<<<< HEAD
   n_samples_per_epoch: 1_400_000
-=======
-  n_samples_per_epoch: 200000
->>>>>>> a386771d
   test_split: 0.02
   batch_size: 64
   num_workers: 20
@@ -97,29 +80,18 @@
     - assay_ontology_term_id
     - self_reported_ethnicity_ontology_term_id
   clss_to_weight:
-<<<<<<< HEAD
     - clust_cell_type
     # - cell_type_ontology_term_id
     # - tissue_ontology_term_id
     - disease_ontology_term_id
     # - age_group
-=======
-    - cell_type_ontology_term_id
-    - tissue_ontology_term_id
-    - disease_ontology_term_id
->>>>>>> a386771d
     - assay_ontology_term_id
     # - self_reported_ethnicity_ontology_term_id
     - sex_ontology_term_id
     - organism_ontology_term_id
-<<<<<<< HEAD
     # - cell_culture
     - nnz
   clss_to_predict: #['cell_type_ontology_term_id','tissue_ontology_term_id','disease_ontology_term_id','assay_ontology_term_id','self_reported_ethnicity_ontology_term_id','sex_ontology_term_id','organism_ontology_term_id']
-=======
-    # - nnz
-  clss_to_predict:
->>>>>>> a386771d
     - cell_type_ontology_term_id
     - tissue_ontology_term_id
     - disease_ontology_term_id
