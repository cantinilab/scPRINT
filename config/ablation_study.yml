project: scprint_ablation
seed_everything: 50
set_float32_matmul_precision: True
# wandblog: all
ckpt_path: null
trainer:
  precision: 16-mixed
  gradient_clip_val: 40
  log_every_n_steps: 100
  limit_train_batches: 20000
  limit_val_batches: 10000
  gradient_clip_algorithm: norm
  limit_test_batches: 1 # we don't perform tests this way
  reload_dataloaders_every_n_epochs: 20
  max_epochs: 21
  accumulate_grad_batches: 1
  logger:
    - class_path: lightning.pytorch.loggers.WandbLogger
      init_args:
        project: ${project}
        offline: False
        save_dir: /pasteur/zeus/projets/p02/ml4ig_hot/Users/jkalfon/ #/lustre/fswork/projects/rech/xeg/uat95fg/ #/pasteur/zeus/projets/p02/ml4ig_hot/Users/jkalfon/ #/data/log/
  callbacks:
    #- class_path: lightning.pytorch.callbacks.StochasticWeightAveraging
    #  init_args:
    #    swa_lrs: 0.03
    - class_path: lightning.pytorch.callbacks.ModelCheckpoint
      init_args:
        monitor: val_loss
        save_top_k: 15
        save_last: True
scprint_training:
  run_full_forward: False
  # noise: [0.6]
  do_ecs: False
  do_denoise: False
  class_embd_diss_scale: 0.1
  do_generate: True
  test_every: 5
  do_cce: False
  mask_ratio: [0.3] #["TF"]
model:
  dropout: 0.1
  num_heads_kv: 4
  transformer: flash
  residual_in_fp32: True
  checkpointing: False
  cell_specific_blocks: False
  fused_dropout_add_ln: False
  fused_mlp: False
  fused_bias_fc: False
  drop_path_rate: 0
  freeze_embeddings: True
  finetune_gene_emb: False
  normalization: log
  pred_embedding:
    - cell_type_ontology_term_id
<<<<<<< HEAD
  compress_class_dim:
    default: 16
    cell_type_ontology_term_id: 64
    tissue_ontology_term_id: 32
    disease_ontology_term_id: 16
    age_group: 8
    assay_ontology_term_id: 8
    self_reported_ethnicity_ontology_term_id: 8
    sex_ontology_term_id: 2
    organism_ontology_term_id: 8
=======
  #compress_class_dim:
  #  default: 16
  #  cell_type_ontology_term_id: 64
  #  tissue_ontology_term_id: 32
  #  disease_ontology_term_id: 16
  #  age_group: 8
  #  assay_ontology_term_id: 8
  #  self_reported_ethnicity_ontology_term_id: 8
  #  sex_ontology_term_id: 2
  #  organism_ontology_term_id: 8
>>>>>>> 8e5706db
    # cell_culture: 2
    # total: 164
data:
  gene_position_tolerance: 10_000
  gene_embeddings: ./data/main/gene_embs/ #./data/main/gene_embeddings.parquet # /lustre/fswork/projects/rech/xeg/uat95fg/gene_embeddings.parquet
  collection_name: scPRINT-V2 (good quality) #scPRINT-V2 (full)
  how: random expr
  max_len: 2200
  pin_memory: True
  prefetch_factor: 3
  #  metacell_mode: 0.2
  weight_scaler: 200
  do_gene_pos: ./data/main/biomart_pos.parquet
  add_zero_genes: 0
  validation_split: 0.05
  n_samples_per_epoch: 1_400_000
  test_split: 0.02
  batch_size: 64
  num_workers: 20
  hierarchical_clss: #['cell_type_ontology_term_id','tissue_ontology_term_id','disease_ontology_term_id','assay_ontology_term_id','self_reported_ethnicity_ontology_term_id']
    - cell_type_ontology_term_id
    - tissue_ontology_term_id
    - disease_ontology_term_id
    - assay_ontology_term_id
    - self_reported_ethnicity_ontology_term_id
  clss_to_weight:
    - clust_cell_type
    # - cell_type_ontology_term_id
    # - tissue_ontology_term_id
    - disease_ontology_term_id
    - assay_ontology_term_id
    # - self_reported_ethnicity_ontology_term_id
    - sex_ontology_term_id
    - organism_ontology_term_id
    # - cell_culture
<<<<<<< HEAD
   # - nnz
=======
    - nnz
>>>>>>> 8e5706db
  clss_to_predict: #['cell_type_ontology_term_id','tissue_ontology_term_id','disease_ontology_term_id','assay_ontology_term_id','self_reported_ethnicity_ontology_term_id','sex_ontology_term_id','organism_ontology_term_id']
    - cell_type_ontology_term_id
    - tissue_ontology_term_id
    - disease_ontology_term_id
    - assay_ontology_term_id
    - self_reported_ethnicity_ontology_term_id
    - sex_ontology_term_id
    - organism_ontology_term_id
    # - cell_culture<|MERGE_RESOLUTION|>--- conflicted
+++ resolved
@@ -43,6 +43,7 @@
   dropout: 0.1
   num_heads_kv: 4
   transformer: flash
+  mvc_decoder: inner product
   residual_in_fp32: True
   checkpointing: False
   cell_specific_blocks: False
@@ -51,22 +52,10 @@
   fused_bias_fc: False
   drop_path_rate: 0
   freeze_embeddings: True
-  finetune_gene_emb: False
+  # finetune_gene_emb: False
   normalization: log
   pred_embedding:
     - cell_type_ontology_term_id
-<<<<<<< HEAD
-  compress_class_dim:
-    default: 16
-    cell_type_ontology_term_id: 64
-    tissue_ontology_term_id: 32
-    disease_ontology_term_id: 16
-    age_group: 8
-    assay_ontology_term_id: 8
-    self_reported_ethnicity_ontology_term_id: 8
-    sex_ontology_term_id: 2
-    organism_ontology_term_id: 8
-=======
   #compress_class_dim:
   #  default: 16
   #  cell_type_ontology_term_id: 64
@@ -77,7 +66,6 @@
   #  self_reported_ethnicity_ontology_term_id: 8
   #  sex_ontology_term_id: 2
   #  organism_ontology_term_id: 8
->>>>>>> 8e5706db
     # cell_culture: 2
     # total: 164
 data:
@@ -113,11 +101,7 @@
     - sex_ontology_term_id
     - organism_ontology_term_id
     # - cell_culture
-<<<<<<< HEAD
-   # - nnz
-=======
-    - nnz
->>>>>>> 8e5706db
+    # - nnz
   clss_to_predict: #['cell_type_ontology_term_id','tissue_ontology_term_id','disease_ontology_term_id','assay_ontology_term_id','self_reported_ethnicity_ontology_term_id','sex_ontology_term_id','organism_ontology_term_id']
     - cell_type_ontology_term_id
     - tissue_ontology_term_id
