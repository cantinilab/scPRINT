--- conflicted
+++ resolved
@@ -5,7 +5,7 @@
   precision: 16-mixed
   strategy: ddp_find_unused_parameters_true
   use_distributed_sampler: False
-  gradient_clip_val: 3
+  gradient_clip_val: 10
   log_every_n_steps: 100
   limit_train_batches: 40000
   gradient_clip_algorithm: norm
@@ -17,11 +17,7 @@
       init_args:
         project: ${project}
         save_dir: /pasteur/zeus/projets/p02/ml4ig_hot/Users/jkalfon/ #/lustre/fswork/projects/rech/xeg/uat95fg/  #/data/log/
-<<<<<<< HEAD
         offline: False
-=======
-        offline: True
->>>>>>> 8e5706db
   callbacks:
     #- class_path: lightning.pytorch.callbacks.StochasticWeightAveraging
     #  init_args:
@@ -36,13 +32,9 @@
   noise: [0.7]
   do_ecs: True
   do_cce: True
-<<<<<<< HEAD
-  mask_ratio: ['TF']
-=======
   mask_ratio: ["TF"]
   do_generate: True
   test_every: 5
->>>>>>> 8e5706db
   zinb_and_mse: True
   var_context_length: True
 scprint_early_stopping:
@@ -64,8 +56,8 @@
   normalization: log
   pred_embedding:
     - cell_type_ontology_term_id
-<<<<<<< HEAD
-  #compress_class_dim:
+  #compress_class_dim: #{'default':64,'cell_type_ontology_term_id':64,'tissue_ontology_term_id':32,'disease_ontology_term_id':16,'age_group':8,'assay_ontology_term_id':8,'self_reported_ethnicity_ontology_term_id':8,'sex_ontology_term_id':2,'organism_ontology_term_id':8,'cell_culture':2}
+  #  default: 64
   #  cell_type_ontology_term_id: 64
   #  tissue_ontology_term_id: 32
   #  disease_ontology_term_id: 16
@@ -75,21 +67,7 @@
   #  sex_ontology_term_id: 2
   #  organism_ontology_term_id: 8
   #  cell_culture: 2
-    # total: 148
-=======
-  compress_class_dim:
-    default: 64
-    cell_type_ontology_term_id: 64
-    tissue_ontology_term_id: 32
-    disease_ontology_term_id: 16
-    age_group: 8
-    assay_ontology_term_id: 8
-    self_reported_ethnicity_ontology_term_id: 8
-    sex_ontology_term_id: 2
-    organism_ontology_term_id: 8
-    cell_culture: 2
-    # total: 284
->>>>>>> 8e5706db
+  #  # total: 148
 data:
   gene_position_tolerance: 10_000
   gene_embeddings: ./data/main/gene_embs/
@@ -97,11 +75,7 @@
   how: random expr
   max_len: 2600
   pin_memory: True
-<<<<<<< HEAD
   # persistent_workers: True
-=======
-  persistent_workers: True
->>>>>>> 8e5706db
   prefetch_factor: 3
   metacell_mode: 0.2
   weight_scaler: 200
@@ -111,11 +85,7 @@
   validation_split: 0.05
   test_split: 0.02
   batch_size: 32
-<<<<<<< HEAD
   num_workers: 10
-=======
-  num_workers: 5
->>>>>>> 8e5706db
   hierarchical_clss:
     - cell_type_ontology_term_id
     - tissue_ontology_term_id
@@ -123,15 +93,11 @@
     - age_group
     - assay_ontology_term_id
     - self_reported_ethnicity_ontology_term_id
-<<<<<<< HEAD
   clss_to_weight: #['clust_cell_type','tissue_ontology_term_id','disease_ontology_term_id','assay_ontology_term_id','self_reported_ethnicity_ontology_term_id', 'sex_ontology_term_id', 'organism_ontology_term_id', 'cell_culture', 'nnz']
-=======
-  clss_to_weight: #['clust_cell_type','tissue_ontology_term_id','disease_ontology_term_id','assay_ontology_term_id','self_reported_ethnicity_ontology_term_id','sex_ontology_term_id','organism_ontology_term_id','cell_culture','nnz']
->>>>>>> 8e5706db
     - clust_cell_type
-    - tissue_ontology_term_id
+    #- tissue_ontology_term_id
     - disease_ontology_term_id
-    - age_group
+    #- age_group
     - assay_ontology_term_id
     - self_reported_ethnicity_ontology_term_id
     - sex_ontology_term_id
