--- conflicted
+++ resolved
@@ -10,33 +10,25 @@
 requires-python = ">=3.10, <3.13"
 keywords = ["scRNAseq", "transformer", "GRN", "gene regulatory network", "scPRINT", "large cell model", "foundation model"]
 dependencies = [
-<<<<<<< HEAD
     "torch==2.2.2",
-    "lightning>=2.4.0",
-    "pytorch-lightning>=2.4.0",
-    "lamindb[bionty,jupyter,zarr]==1.3.2",
-=======
-    "torch==2.2.0",
     "torchvision>=0.13.0",
     "torchaudio>=0.12.0",
     "torchtext>=0.13.0",
     "torchmetrics==1.6.0",
     "torchdata>=0.7.1",
-    "lamindb[bionty,jupyter,cellregistry,zarr]==1.0.4",
-    "scDataLoader==1.9.2",
-    "simpler_flash==1.0.7",
+    "lamindb[bionty,jupyter,zarr]==1.3.2",
+    "scDataLoader>=1.9.2",
+    "simpler_flash>=1.2.0",
     "GRnnData>=1.1.5",
     "BenGRN>=1.3.0",
     "pandas>=2.0.0",
     "numpy>=1.24.0",
-    "lightning>=2.3.0",
-    "pytorch-lightning>=2.3.0",
->>>>>>> d7b834a9
+    "lightning>=2.4.0",
+    "pytorch-lightning>=2.4.0",
     "matplotlib==3.9.3",
     "scikit-learn==1.6.0",
     "biomart>=0.9.0",
     "seaborn>=0.11.0",
-<<<<<<< HEAD
     "ipykernel>=6.20.0",
     "numpy>=1.24.0",
     "biomart>=0.9.0",
@@ -52,16 +44,6 @@
     "scib-metrics>=0.5.1",
     "scipy>=1.11.0",
     "scikit-learn==1.6.0",
-=======
-    "ipykernel>=6.17.0",
-    "leidenalg>=0.10.0",
-    "scikit-misc>=0.5.0",
-    "owlready2>=0.36",
-    "huggingface_hub>=0.10.0",
-    "scib>=1.0.0",
-    "scib-metrics>=0.1.0",
-    "scipy>=1.7.0",
->>>>>>> d7b834a9
     "attridict>=0.0.9",
     "fair-esm>=0.5.0",
     "esm==3.1.2",
@@ -78,10 +60,6 @@
     "sparse>=0.15.4",
     "biopython",
     "future>=1.0.0",
-<<<<<<< HEAD
-    "simpler_flash>=1.2.0",
-=======
->>>>>>> d7b834a9
     "storage3<=0.11.1",
     "jupytext>=1.16.0",
     "torch_geometric>=2.6.0",
