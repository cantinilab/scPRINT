[project]
name = "scprint"
version = "2.3.0"
description = "scPRINT is a Large Cell Model for Gene Network Inference, Denoising and more from scRNAseq data"
authors = [
    {name = "jeremie kalfon", email = "jkobject@gmail.com"}
]
license = "MIT"
readme = "README.md"
requires-python = ">=3.10, <3.13"
keywords = ["scRNAseq", "transformer", "GRN", "gene regulatory network", "scPRINT", "large cell model", "foundation model"]
dependencies = [
    "torch==2.2.0",
<<<<<<< HEAD
    "lightning>=2.4.0",
    "pytorch-lightning>=2.4.0",
    "lamindb[bionty,jupyter,cellregistry,zarr]==1.3.2",
    "matplotlib>=3.5.0",
    "seaborn>=0.11.0",
    "ipykernel>=6.20.0",
=======
    "numpy>=1.24.0",
    "lightning>=2.3.0",
    "pytorch-lightning>=2.3.0",
    "lamindb[bionty,jupyter,cellregistry,zarr]==1.0.4",
    "matplotlib==3.9.3",
    "seaborn>=0.11.0",
    "ipykernel>=6.17.0",
>>>>>>> a386771d
    "biomart>=0.9.0",
    "pandas>=2.0.0",
    "leidenalg>=0.10.0",
    "scikit-misc>=0.5.0",
    "scDataLoader>=1.9.2",
    "GRnnData>=1.1.5",
    "BenGRN>=1.3.0",
    "owlready2>=0.36",
    "huggingface_hub>=0.10.0",
<<<<<<< HEAD
    "scib>=1.1.7",
    "scib-metrics>=0.5.1",
    "scikit-learn>=1.4.0",
    "scipy>=1.11.0",
=======
    "scib>=1.0.0",
    "scib-metrics>=0.1.0",
    "scikit-learn==1.6.0",
    "scipy>=1.7.0",
>>>>>>> a386771d
    "attridict>=0.0.9",
    "fair-esm>=0.5.0",
    "esm==3.1.2",
    "hydra-core>=1.1.0",
    "pynndescent>=0.5.11",
    "einops>=0.3.0",
    "rich>=10.0.0",
    "typeshed-client>=2.0.0",
    "jsonargparse>=4.0.0",
    "docstring-parser>=0.15",
    "wandb>=0.12.0",
    "tensorly>=0.6.0",
<<<<<<< HEAD
=======
    "torchvision>=0.13.0",
    "torchaudio>=0.12.0",
    "torchtext>=0.13.0",
    "torchmetrics==1.6.0",
    "torchdata>=0.7.1",
>>>>>>> a386771d
    "numba>=0.56.0",
    "sparse>=0.15.4",
    "biopython",
    "future>=1.0.0",
    "simpler_flash>=1.0.6",
    "storage3<=0.11.1",
<<<<<<< HEAD
    "jupytext>=1.16.0",
    "torch_geometric>=2.6.0",
    "torchmetrics>=1.6.0",
    # new restrictions to make it installable in python 3.11
    "urllib3>=1.26.0,<1.27.0",
    "array_api_compat>=1.9.0",
    "bionty>=1.2.1",
=======
    # new restrictions to make it installable in python 3.11
    "urllib3>=1.26.0,<1.27.0",
    "array_api_compat>=1.9.0",
    "bionty>=1.0.0",
>>>>>>> a386771d
    "patsy>=0.5.6",
    "contourpy>=1.3.1",
    "h5py>=3.12.1",
    "hdbscan>=0.8.40",
    "gseapy>=1.1.8",
    "d3graph>=2.5.1",
    "gget>=0.29.1",
]

[project.optional-dependencies]
dev = [
    "pytest>=7.4.3",
    "coverage>=7.3.2",
    "ruff>=0.6.4",
    "pytest-cov>=4.1.0",
    "gitchangelog>=3.0.4",
    "mkdocs>=1.5.3",
    "mkdocs-git-revision-date-localized-plugin>=1.0.0",
    "mkdocstrings>=0.22.0",
    "mkdocs-git-authors-plugin>=0.4.0",
    "mkdocs-jupyter>=0.2.0",
    "mkdocstrings-python>=0.10.0",
    "datasets>=3.0.1",
    "datamapplot>=0.4.2",
    "celltypist>=0.1.1",
    "louvain>=0.8.2",
]

flash = [
    "triton==2.2.0",
]

[project.urls]
repository = "https://github.com/jkobject/scPRINT"

[project.scripts]
scprint = "scprint.__main__:main"

[tool.ruff]
line-length = 88

[tool.ruff.lint]
select = ["E", "F", "I"]
ignore = ["E501", "E203", "E266", "E265", "F401", "F403", "E722", "E741", "E731", "E721"]

[tool.hatch.build.targets.sdist]
only-include = [
    "scprint",
    "slurm",
    "config",
    "data/main/TFs.txt",
]

[tool.hatch.build.targets.wheel]
only-include = [
    "scprint",
    "slurm",
    "config",
    "data/main/TFs.txt",
]

[build-system]
requires = ["hatchling"]
build-backend = "hatchling.build"

<|MERGE_RESOLUTION|>--- conflicted
+++ resolved
@@ -11,22 +11,13 @@
 keywords = ["scRNAseq", "transformer", "GRN", "gene regulatory network", "scPRINT", "large cell model", "foundation model"]
 dependencies = [
     "torch==2.2.0",
-<<<<<<< HEAD
     "lightning>=2.4.0",
     "pytorch-lightning>=2.4.0",
     "lamindb[bionty,jupyter,cellregistry,zarr]==1.3.2",
-    "matplotlib>=3.5.0",
+    "matplotlib==3.9.3",
     "seaborn>=0.11.0",
     "ipykernel>=6.20.0",
-=======
     "numpy>=1.24.0",
-    "lightning>=2.3.0",
-    "pytorch-lightning>=2.3.0",
-    "lamindb[bionty,jupyter,cellregistry,zarr]==1.0.4",
-    "matplotlib==3.9.3",
-    "seaborn>=0.11.0",
-    "ipykernel>=6.17.0",
->>>>>>> a386771d
     "biomart>=0.9.0",
     "pandas>=2.0.0",
     "leidenalg>=0.10.0",
@@ -36,17 +27,10 @@
     "BenGRN>=1.3.0",
     "owlready2>=0.36",
     "huggingface_hub>=0.10.0",
-<<<<<<< HEAD
     "scib>=1.1.7",
     "scib-metrics>=0.5.1",
-    "scikit-learn>=1.4.0",
     "scipy>=1.11.0",
-=======
-    "scib>=1.0.0",
-    "scib-metrics>=0.1.0",
     "scikit-learn==1.6.0",
-    "scipy>=1.7.0",
->>>>>>> a386771d
     "attridict>=0.0.9",
     "fair-esm>=0.5.0",
     "esm==3.1.2",
@@ -59,34 +43,23 @@
     "docstring-parser>=0.15",
     "wandb>=0.12.0",
     "tensorly>=0.6.0",
-<<<<<<< HEAD
-=======
     "torchvision>=0.13.0",
     "torchaudio>=0.12.0",
     "torchtext>=0.13.0",
     "torchmetrics==1.6.0",
     "torchdata>=0.7.1",
->>>>>>> a386771d
     "numba>=0.56.0",
     "sparse>=0.15.4",
     "biopython",
     "future>=1.0.0",
     "simpler_flash>=1.0.6",
     "storage3<=0.11.1",
-<<<<<<< HEAD
     "jupytext>=1.16.0",
     "torch_geometric>=2.6.0",
-    "torchmetrics>=1.6.0",
     # new restrictions to make it installable in python 3.11
     "urllib3>=1.26.0,<1.27.0",
     "array_api_compat>=1.9.0",
     "bionty>=1.2.1",
-=======
-    # new restrictions to make it installable in python 3.11
-    "urllib3>=1.26.0,<1.27.0",
-    "array_api_compat>=1.9.0",
-    "bionty>=1.0.0",
->>>>>>> a386771d
     "patsy>=0.5.6",
     "contourpy>=1.3.1",
     "h5py>=3.12.1",
