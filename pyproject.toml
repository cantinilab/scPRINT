--- conflicted
+++ resolved
@@ -57,18 +57,13 @@
 wandb = "*"
 
 [tool.poetry.group.cuda.dependencies]
-<<<<<<< HEAD
 # C_INCLUDE_PATH=$CONDA_HOME/envs/scprint/include
-
 torchtext = "0.15.0"
 triton = "2.0.0.dev20221202"
 torch = "2.0.0"
 torchvision = "0.15.0"
 torchaudio = "2.0.0"
-
-=======
 #for k, v in output.items(): print(k, v.sum())
->>>>>>> d335385d
 
 [tool.poetry.group.dev.dependencies]
 pytest = "^7.4.3"
