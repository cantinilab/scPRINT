import gc
import json
import math
import os.path
from collections import Counter
from typing import Dict, List, Optional, Union

import bionty as bt
import numpy as np
import pandas as pd
import scanpy as sc
from scipy.sparse import csr_matrix
import torch
from anndata import AnnData
from matplotlib import pyplot as plt
from scdataloader.utils import translate
from torch import Tensor
from torch.distributions import Gamma, Poisson

from .. import utils
from ..tasks import cell_emb as embbed_task
from ..tasks import denoise as denoise_task
from ..tasks import grn as grn_task

# from scprint.tasks import generate

FILEDIR = os.path.dirname(os.path.realpath(__file__))


def make_adata(
    pos: Tensor,
    expr_pred: Tensor,
    genes: List[str],
    embs: Tensor,
    classes: List[str],
    pred: Tensor = None,
    attention: Optional[Tensor] = None,
    label_decoders: Optional[Dict] = None,
    labels_hierarchy: Dict = {},
    gtclass: Optional[Tensor] = None,
    doplot: bool = True,
):
    """
    This function creates an AnnData object from the given input parameters.

    Args:
        pos (torch.Tensor): Positions of the cells. The shape of the tensor is (n_cells,).
        expr_pred (torch.Tensor): Predicted expression. The shape of the tensor is (n_cells, n_genes).
        genes (list): List of genes.
        embs (torch.Tensor): Embeddings of the cells. The shape of the tensor is (n_cells, n_features).
        classes (list): List of classes.
        pred (torch.Tensor, optional): Predicted labels. The shape of the tensor is (n_cells, n_classes). Default is None.
        attention (torch.Tensor, optional): Attention weights. Default is None.
        label_decoders (dict, optional): Dictionary to map class codes to class names. Default is None.
        labels_hierarchy (dict, optional): Dictionary representing the hierarchy of labels. Default is {}.
        gtclass (torch.Tensor, optional): Ground truth class. Default is None.
        doplot (bool, optional): Whether to generate plots. Default is True.

    Returns:
        anndata.AnnData: The created AnnData object.
    """
    colname = ["pred_" + i for i in classes]
    obs = np.array(pred.to(device="cpu", dtype=torch.int32))
    # label decoders is not cls_decoders. one is a dict to map class codes (ints)
    # to class names the other is the module the predict the class
    if label_decoders is not None:
        obs = np.array(
            [
<<<<<<< HEAD
                [label_decoders[labels[i]][n] for n in name]
                for i, name in enumerate(obs.T)
            ]
        ).T

    if gtclass is not None:
        colname += labels
=======
                [label_decoders[classes[i]][n] for n in name]
                for i, name in enumerate(obs.T)
            ]
        ).T
    if gtclass is not None:
        colname += classes
>>>>>>> 65042636
        nobs = np.array(gtclass.to(device="cpu", dtype=torch.int32))
        if label_decoders is not None:
            nobs = np.array(
                [
<<<<<<< HEAD
                    [label_decoders[labels[i]][n] for n in name]
=======
                    [label_decoders[classes[i]][n] for n in name]
>>>>>>> 65042636
                    for i, name in enumerate(nobs.T)
                ]
            ).T
        obs = np.hstack([obs, nobs])

    size = len(genes)
    n_cells = pos.shape[0]
<<<<<<< HEAD
=======
    pos = pos.cpu().numpy()
>>>>>>> 65042636

    # Create empty array with same shape as expr_pred[0]
    mu_array = np.zeros((n_cells, size))
    # Fill array with values from expr_pred[0]
    for idx in range(n_cells):
        mu_array[idx, pos[idx]] = expr_pred[0][idx].cpu().numpy()
    layers = {
        "scprint_mu": csr_matrix(mu_array),
<<<<<<< HEAD
=======
        #  "used_scprint": csr_matrix(pos),
>>>>>>> 65042636
    }
    if len(expr_pred) > 1:
        theta_array = np.zeros((n_cells, size))
        # Fill array with values from expr_pred[0]
        for idx in range(n_cells):
            theta_array[idx, pos[idx]] = expr_pred[1][idx].cpu().numpy()
        layers["scprint_theta"] = csr_matrix(theta_array)

        pi_array = np.zeros((n_cells, size))
        # Fill array with values from expr_pred[0]
        for idx in range(n_cells):
            pi_array[idx, pos[idx]] = expr_pred[2][idx].cpu().numpy()
        layers["scprint_pi"] = csr_matrix(pi_array)

    adata = AnnData(
        X=csr_matrix(mu_array.shape),
        layers=layers,
        obs=pd.DataFrame(
            obs,
            columns=colname,
        ),
    )
<<<<<<< HEAD
    adata.obsm["scprint_emb"] = (np.array(embs.to(device="cpu", dtype=torch.float32)),)
    adata.var_names = genes
    accuracy = {}
    for label in labels:
        if gtclass is not None:
            tr = translate(adata.obs[label].tolist(), label)
            if tr is not None:
                adata.obs["conv_" + label] = adata.obs[label].replace(tr)
        tr = translate(adata.obs["pred_" + label].tolist(), label)
        if tr is not None:
            adata.obs["conv_pred_" + label] = adata.obs["pred_" + label].replace(tr)
        res = []
        if label_decoders is not None and gtclass is not None:
            class_topred = label_decoders[label].values()
            if label in labels_hierarchy:
                cur_labels_hierarchy = {
                    label_decoders[label][k]: [label_decoders[label][i] for i in v]
                    for k, v in labels_hierarchy[label].items()
                }
            else:
                cur_labels_hierarchy = {}
            for pred, true in adata.obs[["pred_" + label, label]].values:
=======
    adata.obsm["scprint_emb"] = embs.cpu().numpy()
    adata.var_names = genes
    accuracy = {}
    for clss in classes:
        if gtclass is not None:
            tr = translate(adata.obs[clss].tolist(), clss)
            if tr is not None:
                adata.obs["conv_" + clss] = adata.obs[clss].replace(tr)
        tr = translate(adata.obs["pred_" + clss].tolist(), clss)
        if tr is not None:
            adata.obs["conv_pred_" + clss] = adata.obs["pred_" + clss].replace(tr)
        res = []
        if label_decoders is not None and gtclass is not None:
            class_topred = label_decoders[clss].values()
            if clss in labels_hierarchy:
                cur_labels_hierarchy = {
                    label_decoders[clss][k]: [label_decoders[clss][i] for i in v]
                    for k, v in labels_hierarchy[clss].items()
                }
            else:
                cur_labels_hierarchy = {}
            for pred, true in adata.obs[["pred_" + clss, clss]].values:
>>>>>>> 65042636
                if pred == true:
                    res.append(True)
                    continue
                if len(labels_hierarchy) > 0:
                    if true in cur_labels_hierarchy:
                        res.append(pred in cur_labels_hierarchy[true])
                    elif true not in class_topred:
                        raise ValueError(f"true label {true} not in available classes")
                    elif true != "unknown":
                        res.append(False)
                elif true not in class_topred:
                    raise ValueError(f"true label {true} not in available classes")
                elif true != "unknown":
                    res.append(False)
                else:
                    pass
<<<<<<< HEAD
            accuracy["pred_" + label] = sum(res) / len(res) if len(res) > 0 else 0
    adata.obs = adata.obs.astype("category")
    print(adata)
    if doplot and adata.shape[0] > 100:
        sc.pp.neighbors(adata, use_rep="X")
=======
            accuracy["pred_" + clss] = sum(res) / len(res) if len(res) > 0 else 0
    adata.obs = adata.obs.astype("category")
    print(adata)
    if doplot and adata.shape[0] > 100:
        sc.pp.neighbors(adata, use_rep="scprint_emb")
>>>>>>> 65042636
        sc.tl.umap(adata)
        sc.tl.leiden(adata, key_added="sprint_leiden")
        if gtclass is not None:
            color = [
                i
                for pair in zip(
                    [
                        "conv_" + i if "conv_" + i in adata.obs.columns else i
                        for i in classes
                    ],
                    [
                        (
                            "conv_pred_" + i
                            if "conv_pred_" + i in adata.obs.columns
                            else "pred_" + i
                        )
                        for i in classes
                    ],
                )
                for i in pair
            ]
            fig, axs = plt.subplots(
                int(len(color) / 2), 2, figsize=(24, len(color) * 4)
            )
            plt.subplots_adjust(wspace=1)
            if len(color) > 2:
                for i, col in enumerate(color):
                    sc.pl.umap(
                        adata,
                        color=col,
                        ax=axs[i // 2, i % 2],
                        show=False,
                    )
                    acc = ""
                    if "pred_" in col and col.split("conv_")[-1] in accuracy:
                        acc = " (accuracy: {:.2f})".format(
                            accuracy[col.split("conv_")[-1]]
                        )
                    axs[i // 2, i % 2].set_title(col + " UMAP" + acc)
                    if "cell_type" in col:
                        axs[i // 2, i % 2].legend(fontsize="x-small")
                    axs[i // 2, i % 2].set_xlabel("UMAP1")
                    axs[i // 2, i % 2].set_ylabel("UMAP2")
            else:
                for i, col in enumerate(color):
                    sc.pl.umap(
                        adata,
                        color=col,
                        ax=axs[i % 2],
                        show=False,
                    )
                    acc = ""
                    if "pred_" in col and col.split("conv_")[-1] in accuracy:
                        acc = " (accuracy: {:.2f})".format(
                            accuracy[col.split("conv_")[-1]]
                        )
                    axs[i % 2].set_title(col + " UMAP" + acc)
                    if "cell_type" in col:
                        axs[i % 2].legend(fontsize="x-small")
                    axs[i % 2].set_xlabel("UMAP1")
                    axs[i % 2].set_ylabel("UMAP2")
        else:
            color = [
                (
                    "conv_pred_" + i
                    if "conv_pred_" + i in adata.obs.columns
                    else "pred_" + i
                )
                for i in classes
            ]
            if len(color) > 1:
                fig, axs = plt.subplots(len(color), 1, figsize=(16, len(color) * 8))
                for i, col in enumerate(color):
                    sc.pl.umap(
                        adata,
                        color=col,
                        ax=axs[i],
                        show=False,
                    )
                    acc = ""
                    if "pred_" in col and col.split("conv_")[-1] in accuracy:
                        acc = " (accuracy: {:.2f})".format(
                            accuracy[col.split("conv_")[-1]]
                        )
                    axs[i].set_title(col + " UMAP" + acc)
                    axs[i].set_xlabel("UMAP1")
                    axs[i].set_ylabel("UMAP2")
            else:
                fig = sc.pl.umap(adata, color=color, show=False, return_fig=True)
        plt.show()
    else:
        fig = None
    return adata, fig


def _init_weights(
    module: torch.nn.Module,
    n_layer: int,
    initializer_range: float = 0.02,
    mup_width_scale: float = 1.0,
    rescale_prenorm_residual: bool = True,
):
    """
    This function initializes the weights of the given module. The initialization is done based on the type of the module.

    If the module is a Linear layer, the weights are initialized with a normal distribution with a standard deviation
    that is a product of the initializer range and the mup_init_scale. The learning rate multiplier is also set for the
    weights of the Linear layer. If the module has a bias, it is initialized with zeros.
    If the module is an Embedding layer, no initialization is performed.
    If the rescale_prenorm_residual flag is set to True, the weights of the residual layers are reinitialized according
    to the scheme proposed in the OpenAI GPT-2 Paper. The weights are scaled by a factor of 1/sqrt(N), where N is the
    number of residual layers.

    Args:
        module (torch.nn.Module): The module whose weights are to be initialized.
        n_layer (int): The number of layers in the module.
        initializer_range (float, optional): The range of the initializer. Defaults to 0.02.
        mup_width_scale (float, optional): The scale for the mup initialization. Defaults to 1.0.
        rescale_prenorm_residual (bool, optional): Flag to indicate whether to rescale the prenorm residual. Defaults to True.
    """
    mup_init_scale = math.sqrt(mup_width_scale)
    if isinstance(module, torch.nn.Linear):
        torch.nn.init.normal_(module.weight, std=initializer_range * mup_init_scale)
        optim_cfg = getattr(module.weight, "_optim", {})
        optim_cfg.update({"lr_multiplier": mup_width_scale})
        setattr(module.weight, "_optim", optim_cfg)
        if module.bias is not None:
            torch.nn.init.zeros_(module.bias)
    elif isinstance(module, torch.nn.Embedding):
        pass

    if rescale_prenorm_residual:
        # Reinitialize selected weights subject to the OpenAI GPT-2 Paper Scheme:
        #   > A modified initialization which accounts for the accumulation on the residual path with model depth. Scale
        #   > the weights of residual layers at initialization by a factor of 1/√N where N is the # of residual layers.
        #   >   -- GPT-2 :: https://openai.com/blog/better-language-models/
        #
        # Reference (Megatron-LM): https://github.com/NVIDIA/Megatron-LM/blob/main/megatron/model/gpt_model.py
        for name, p in module.named_parameters():
            if name in ["out_proj.weight", "fc2.weight"]:
                # Special Scaled Initialization --> There are 2 Layer Norms per Transformer Block
                torch.nn.init.normal_(
                    p,
                    mean=0.0,
                    std=initializer_range * mup_init_scale / math.sqrt(2 * n_layer),
                )


def downsample_profile(mat: Tensor, dropout: float, method="new", randsamp=False):
    """
    This function downsamples the expression profile of a given single cell RNA matrix.

    The noise is applied based on the renoise parameter,
    the total counts of the matrix, and the number of genes. The function first calculates the noise
    threshold (scaler) based on the renoise parameter. It then generates an initial matrix count by
    applying a Poisson distribution to a random tensor scaled by the total counts and the number of genes.
    The function then models the sampling zeros by applying a Poisson distribution to a random tensor
    scaled by the noise threshold, the total counts, and the number of genes. The function also models
    the technical zeros by generating a random tensor and comparing it to the noise threshold. The final
    matrix count is calculated by subtracting the sampling zeros from the initial matrix count and
    multiplying by the technical zeros. The function ensures that the final matrix count is not less
    than zero by taking the maximum of the final matrix count and a tensor of zeros. The function
    returns the final matrix count.

    Args:
        mat (torch.Tensor): The input matrix.
        dropout (float): The renoise parameter.

    Returns:
        torch.Tensor: The matrix count after applying noise.
    """
    # Randomly drop on average N counts to each element of expression using a heavy tail Gaussian distribution
    # here we try to get the scale of the distribution so as to remove the right number of counts from each gene
    # https://genomebiology.biomedcentral.com/articles/10.1186/s13059-022-02601-5#:~:text=Zero%20measurements%20in%20scRNA%2Dseq,generation%20of%20scRNA%2Dseq%20data.
    if randsamp:
        dropout = torch.rand(mat.shape[0], device=mat.device) * dropout
        dropout = (
            dropout.unsqueeze(1)
            if len(mat.shape) == 2
            else dropout.unsqueeze(1).unsqueeze(1)
        )
    if method == "old":
        totcounts = mat.sum(-1)
        batch = mat.shape[0]
        ngenes = mat.shape[-1]
        tnoise = 1 - (1 - dropout) ** (1 / 2)
        # we model the sampling zeros (dropping 30% of the reads)
        res = torch.poisson(
            torch.rand(mat.shape, device=mat.device)
            * ((tnoise * totcounts.unsqueeze(-1)) / (0.5 * ngenes))
        ).int()
        # we model the technical zeros (dropping 50% of the genes)
        drop = (torch.rand(mat.shape, device=mat.device) > tnoise).int()

        mat = (mat - res) * drop
        return torch.maximum(
            mat,
            torch.zeros(
                (1, 1) if len(mat.shape) == 2 else (1, 1, 1),
                device=mat.device,
                dtype=torch.int,
            ),
        )
    elif method == "jules":
        scaler = (1 - dropout) ** (1 / 2)
        notdrop = (
            torch.rand(
                mat.shape,
                device=mat.device,
            )
            < scaler
        ).int()
        notdrop[mat == 0] = 0
        # apply the dropout after the poisson, right?
        return notdrop * torch.poisson(mat * scaler)
    elif method == "new":
        dropout = dropout * 1.1
        # we model the sampling zeros (dropping 30% of the reads)
        res = torch.poisson((mat * (dropout / 2))).int()
        # we model the technical zeros (dropping 50% of the genes)
        notdrop = (torch.rand(mat.shape, device=mat.device) >= (dropout / 2)).int()
        mat = (mat - res) * notdrop
        return torch.maximum(
            mat,
            torch.zeros(
                (1, 1) if len(mat.shape) == 2 else (1, 1, 1),
                device=mat.device,
                dtype=torch.int,
            ),
        )
    else:
        raise ValueError(f"method {method} not recognized")


def simple_masker(
    shape: list[int],
    mask_ratio: float = 0.15,
) -> torch.Tensor:
    """
    Randomly mask a batch of data.

    Args:
        shape (list[int]): The shape of the data.
        mask_ratio (float): The ratio of genes to mask, default to 0.15.

    Returns:
        torch.Tensor: A tensor of masked data.
    """
    return torch.rand(shape) < mask_ratio


class WeightedMasker:
    def __init__(
        self,
        genes: list[str],
        TFs: list[str] = utils.fileToList(FILEDIR + "/../../data/main/TFs.txt"),
        inv_weight: float = 0.2,
    ):
        """
        Randomly mask a batch of data.

        Args:
            genes (list[str]): The list of genes the model might see.
            TFs (list[str]): The list of TFs the model can drop.
            inv_weight (float): How likely it is to drop a non TF compared to a TF.

        Returns:
            torch.Tensor: A tensor of masked data.
        """
        TFs = set(TFs)
        self.weights = torch.tensor(
            [1 if gene in TFs else inv_weight for gene in genes]
        )
        self.max_to_drop = (self.weights == inv_weight).sum()
        self.inv_weight = inv_weight

    def __call__(self, ids: torch.Tensor, mask_ratio: float = 1.0) -> torch.Tensor:
        if self.inv_weight == 0:
            if mask_ratio * ids.shape[1] > self.max_to_drop:
                raise ValueError("Cannot drop more than max_to_drop")
        # Create a tensor of probabilities for each position
        probs = self.weights.expand(ids.shape[0], -1).to(ids.device)
        ids = ids.to(torch.int64)
        probs = torch.gather(
            probs, 1, ids
        )  # Get probabilities only for the indices in ids
        probs = probs / probs.sum(1, keepdim=True)

        # Sample from multinomial for each item in batch
        num_samples = int(ids.shape[1] * mask_ratio)
        mask = torch.zeros_like(ids, dtype=torch.bool)
        sampled = torch.multinomial(probs, num_samples, replacement=False)
        return mask.scatter_(1, sampled, True)


def zinb_sample(
    mu: torch.Tensor,
    theta: torch.Tensor,
    zi_probs: torch.Tensor,
    sample_shape: torch.Size = torch.Size([]),
):
    """
    zinb_sample This function generates a sample from a Zero-Inflated Negative Binomial (ZINB) distribution.

    Args:
        mu (torch.Tensor): The mean of the Negative Binomial (NB) distribution.
        theta (torch.Tensor): The dispersion parameter of the NB distribution.
        zi_probs (torch.Tensor): The zero-inflation probabilities.
        sample_shape (torch.Size, optional): The output shape. Defaults to torch.Size([]).

    Returns:
        torch.Tensor: A sample from the ZINB distribution.
    """
    concentration = theta
    rate = theta / mu
    # Important remark: Gamma is parametrized by the rate = 1/scale!
    gamma_d = Gamma(concentration=concentration, rate=rate)
    p_means = gamma_d.sample(sample_shape)

    # Clamping as distributions objects can have buggy behaviors when
    # their parameters are too high
    l_train = torch.clamp(p_means, max=1e8)
    samp = Poisson(l_train).sample()  # Shape : (n_samples, n_cells_batch, n_vars)
    is_zero = torch.rand_like(samp) <= zi_probs
    samp_ = torch.where(is_zero, torch.zeros_like(samp), samp)
    return samp_


class Attention:
    def __init__(
        self,
        gene_dim: int,
        comp_attn: bool = False,
        apply_softmax: bool = False,
        sum_heads: bool = True,
        additional_tokens: int = 0,
    ):
        """
        Initialize the Attention class.

        Args:
            gene_dim (int): The dimension of the gene.
            additional_tokens (int): The number of additional tokens to add.
            comp_attn (bool): Whether to compute attention or it is precomputed
            apply_softmax (bool): Whether to apply softmax to the attention.
            sum_heads (bool): Whether to sum the heads.
        """
        self.data: Optional[Tensor] = None
        self.gene_dim: int = gene_dim
        self.additional_tokens: int = additional_tokens
        self.div: Optional[Tensor] = None
        self.apply_softmax: bool = apply_softmax
        self.sum_heads: bool = sum_heads
        self.comp_attn: bool = True

    def add(self, *args, **kwargs) -> None:
        if self.comp_attn:
            self.add_qk(*args, **kwargs)
        else:
            self.add_attn(*args, **kwargs)

    def add_attn(
        self, x: List[Tensor], pos: Tensor, expr: Optional[Tensor] = None
    ) -> None:
        """
        Aggregate the attention or data based on the comp_attn flag.

        Args:
            x (List[Tensor]): List of tensors to aggregate. Tensor of size (batch, seq_len, 2, heads, emb)
            pos (Tensor): Position tensor.
        """
        if self.data is None:
            self.data = torch.zeros(
                [
                    self.gene_dim + self.additional_tokens,
                    self.gene_dim + self.additional_tokens,
                    len(x) * x[0].shape[3],
                ],
                device=pos.device,
                dtype=torch.float32,
            )
            self.div = torch.zeros(1, device=pos.device, dtype=torch.float32)

        for i, elem in enumerate(x):
            batch, seq_len, _, heads, _ = elem.shape
            if self.apply_softmax:
                attn = torch.nn.functional.softmax(
                    elem[:, :, 0, :, :].permute(0, 2, 1, 3)
                    @ elem[:, :, 1, :, :].permute(0, 2, 3, 1),
                    dim=-1,
                )
                if expr is not None:
                    attn = attn * (expr > 0).float()
                self.data[:, :, heads * i : heads * (i + 1)] += (
                    attn.sum(0).permute(1, 2, 0) / batch
                )
            else:
                self.data[:, :, heads * i : heads * (i + 1)] += (
                    elem[:, :, 0, :, :].permute(0, 2, 1, 3)
                    @ elem[:, :, 1, :, :].permute(0, 2, 3, 1)
                ).sum(0).permute(1, 2, 0) / batch
        self.div += 1

    def add_qk(
        self, x: List[Tensor], pos: Tensor, expr: Optional[Tensor] = None
    ) -> None:
        """
        Add data to the internal storage.

        Args:
            x (List[Tensor]): List of tensors to add.
            pos (Tensor): Position tensor.
        """
        if self.data is None:
            self.data = torch.zeros(
                [len(x), self.gene_dim + self.additional_tokens] + list(x[0].shape[2:]),
                device=pos.device,
            )
            self.div = torch.zeros(
                self.gene_dim + self.additional_tokens, device=pos.device
            )
        for i in range(x[0].shape[0]):
            loc = torch.cat(
                [
                    torch.arange(self.additional_tokens, device=pos.device),
                    pos[i] + self.additional_tokens,
                ]
            ).int()
            for j in range(len(x)):
                self.data[j, loc, :, :, :] += x[j][i]
            self.div[loc] += 1

    def get(self) -> Optional[np.ndarray]:
        """
        Get the aggregated attention or data.

        Returns:
            Optional[np.ndarray]: The aggregated attention or data.
        """
        if self.comp_attn:
            if self.data is None:
                return None
            # shape is (layers, genes, qkv, heads, emb)
            return self.data / self.div.view(1, self.div.shape[0], 1, 1, 1)
        else:
            if self.data is None:
                return None
            self.data.div_(self.div)
            return self.data


def test(
    model: torch.nn.Module, name: str, filedir: str, do_class: bool = True
) -> None:
    """
    Test the given model on the full set of benchmarks and save the results to JSON files.

    Args:
        model (torch.nn.Module): The model to be tested.
        name (str): The name to be used for the output JSON files.
        filedir (str): The directory where the data files are located.

    Returns:
        None
    """
    metrics = {}
    res = embbed_task.default_benchmark(
        model, default_dataset="lung", do_class=do_class, coarse=False
    )
    f = open("metrics_" + name + ".json", "a")
    f.write(json.dumps({"embed_lung": res}, indent=4))
    f.close()
    metrics.update(
        {
            "emb_lung/scib": float(res["scib"]["Total"]),
            "emb_lung/ct_class": float(
                res["classif"]["cell_type_ontology_term_id"]["accuracy"]
                if do_class
                else 0
            ),
        }
    )
    print(metrics)
    res = embbed_task.default_benchmark(
        model, default_dataset="pancreas", do_class=do_class, coarse=False
    )
    f = open("metrics_" + name + ".json", "a")
    f.write(json.dumps({"embed_panc": res}, indent=4))
    f.close()
    metrics.update(
        {
            "emb_panc/scib": float(res["scib"]["Total"]),
            "emb_panc/ct_class": float(
                res["classif"]["cell_type_ontology_term_id"]["accuracy"]
                if do_class
                else 0
            ),
        }
    )
    print(metrics)
    gc.collect()
    res = denoise_task.default_benchmark(
        model, filedir + "/../../data/gNNpgpo6gATjuxTE7CCp.h5ad"
    )
    metrics.update(
        {
            "denoise/reco2full_vs_noisy2full": float(
                res["reco2full"] - res["noisy2full"]
            ),
        }
    )
    gc.collect()
    print(metrics)
    f = open("metrics_" + name + ".json", "a")
    f.write(json.dumps({"denoise": res}, indent=4))
    f.close()
    res = grn_task.default_benchmark(
        model, "gwps", batch_size=32 if model.d_model <= 512 else 8
    )
    f = open("metrics_" + name + ".json", "a")
    f.write(json.dumps({"grn_gwps": res}, default=lambda o: str(o), indent=4))
    f.close()
    metrics.update(
        {
            "grn_gwps/auprc_self": float(res["self"]["auprc"]),
            "grn_gwps/epr_self": float(res["self"]["epr"]),
            "grn_gwps/auprc_omni": float(res["omni"]["auprc"]),
            "grn_gwps/epr_omni": float(res["omni"]["epr"]),
            "grn_gwps/auprc": float(res["mean"]["auprc"]),
            "grn_gwps/epr": float(res["mean"]["epr"]),
        }
    )
    print(metrics)
    gc.collect()
    res = grn_task.default_benchmark(
        model, "sroy", batch_size=32 if model.d_model <= 512 else 8
    )
    f = open("metrics_" + name + ".json", "a")
    f.write(json.dumps({"grn_sroy": res}, default=lambda o: str(o), indent=4))
    f.close()
    metrics.update(
        {
            "grn_sroy/auprc_self": float(
                np.mean(
                    [
                        i["auprc"]
                        for k, i in res.items()
                        if k.startswith("self_")
                        and not any(
                            x in k for x in ["chip_", "ko_", "classifier", "_base"]
                        )
                    ]
                )
            ),
            "grn_sroy/epr_self": float(
                np.mean(
                    [
                        i["epr"]
                        for k, i in res.items()
                        if k.startswith("self_")
                        and not any(
                            x in k for x in ["chip_", "ko_", "classifier", "_base"]
                        )
                    ]
                )
            ),
            "grn_sroy/auprc_omni": float(
                np.mean(
                    [
                        i["auprc"]
                        for k, i in res.items()
                        if k.startswith("omni_")
                        and not any(
                            x in k for x in ["chip_", "ko_", "classifier", "_base"]
                        )
                    ]
                )
            ),
            "grn_sroy/epr_omni": float(
                np.mean(
                    [
                        i["epr"]
                        for k, i in res.items()
                        if k.startswith("omni_")
                        and not any(
                            x in k for x in ["chip_", "ko_", "classifier", "_base"]
                        )
                    ]
                )
            ),
            "grn_sroy/auprc": float(
                np.mean(
                    [
                        i["auprc"]
                        for k, i in res.items()
                        if k.startswith("mean_")
                        and not any(
                            x in k for x in ["chip_", "ko_", "classifier", "_base"]
                        )
                    ]
                )
            ),
            "grn_sroy/epr": float(
                np.mean(
                    [
                        i["epr"]
                        for k, i in res.items()
                        if k.startswith("mean_")
                        and not any(
                            x in k for x in ["chip_", "ko_", "classifier", "_base"]
                        )
                    ]
                )
            ),
        }
    )
    print(metrics)
    gc.collect()
    res = grn_task.default_benchmark(
        model,
        filedir + "/../../data/yBCKp6HmXuHa0cZptMo7.h5ad",
        # kidney dataset (2.87, 1.27) (0.00147, 0.00133)
        batch_size=32 if model.d_model <= 512 else 8,
        cell_types=[
            "kidney distal convoluted tubule epithelial cell",
            "kidney loop of Henle thick ascending limb epithelial cell",
            "kidney collecting duct principal cell",
            "mesangial cell",
            "blood vessel smooth muscle cell",
            "podocyte",
            "macrophage",
            "leukocyte",
            "kidney interstitial fibroblast",
            "endothelial cell",
        ],
    )
    f = open("metrics_" + name + ".json", "a")
    f.write(json.dumps({"grn_omni": res}, default=lambda o: str(o), indent=4))
    f.close()
    metrics.update(
        {
            "grn_omni/auprc_class": float(
                np.mean([i["auprc"] for k, i in res.items() if "_class" in k])
            ),
            "grn_omni/epr_class": float(
                np.mean([i["epr"] for k, i in res.items() if "_class" in k])
            ),
            "grn_omni/tf_enr_class": float(
                np.sum(
                    [i.get("TF_enr", False) for k, i in res.items() if "_class" in k]
                )
            ),
            "grn_omni/tf_targ_enr_class": float(
                np.mean(
                    [
                        i["significant_enriched_TFtargets"]
                        for k, i in res.items()
                        if "_class" in k
                    ]
                )
            ),
            "grn_omni/auprc": float(
                np.mean([i["auprc"] for k, i in res.items() if "_mean" in k])
            ),
            "grn_omni/epr": float(
                np.mean([i["epr"] for k, i in res.items() if "_mean" in k])
            ),
            "grn_omni/tf_enr": float(
                np.sum([i.get("TF_enr", False) for k, i in res.items() if "_mean" in k])
            ),
            "grn_omni/tf_targ_enr": float(
                np.mean(
                    [
                        i["significant_enriched_TFtargets"]
                        for k, i in res.items()
                        if "_mean" in k
                    ]
                )
            ),
            # 'grn_omni/ct': res['classif']['cell_type_ontology_term_id']['accuracy'],
        }
    )
    return metrics<|MERGE_RESOLUTION|>--- conflicted
+++ resolved
@@ -66,31 +66,17 @@
     if label_decoders is not None:
         obs = np.array(
             [
-<<<<<<< HEAD
-                [label_decoders[labels[i]][n] for n in name]
-                for i, name in enumerate(obs.T)
-            ]
-        ).T
-
-    if gtclass is not None:
-        colname += labels
-=======
                 [label_decoders[classes[i]][n] for n in name]
                 for i, name in enumerate(obs.T)
             ]
         ).T
     if gtclass is not None:
         colname += classes
->>>>>>> 65042636
         nobs = np.array(gtclass.to(device="cpu", dtype=torch.int32))
         if label_decoders is not None:
             nobs = np.array(
                 [
-<<<<<<< HEAD
-                    [label_decoders[labels[i]][n] for n in name]
-=======
                     [label_decoders[classes[i]][n] for n in name]
->>>>>>> 65042636
                     for i, name in enumerate(nobs.T)
                 ]
             ).T
@@ -98,10 +84,7 @@
 
     size = len(genes)
     n_cells = pos.shape[0]
-<<<<<<< HEAD
-=======
     pos = pos.cpu().numpy()
->>>>>>> 65042636
 
     # Create empty array with same shape as expr_pred[0]
     mu_array = np.zeros((n_cells, size))
@@ -110,10 +93,7 @@
         mu_array[idx, pos[idx]] = expr_pred[0][idx].cpu().numpy()
     layers = {
         "scprint_mu": csr_matrix(mu_array),
-<<<<<<< HEAD
-=======
         #  "used_scprint": csr_matrix(pos),
->>>>>>> 65042636
     }
     if len(expr_pred) > 1:
         theta_array = np.zeros((n_cells, size))
@@ -136,30 +116,6 @@
             columns=colname,
         ),
     )
-<<<<<<< HEAD
-    adata.obsm["scprint_emb"] = (np.array(embs.to(device="cpu", dtype=torch.float32)),)
-    adata.var_names = genes
-    accuracy = {}
-    for label in labels:
-        if gtclass is not None:
-            tr = translate(adata.obs[label].tolist(), label)
-            if tr is not None:
-                adata.obs["conv_" + label] = adata.obs[label].replace(tr)
-        tr = translate(adata.obs["pred_" + label].tolist(), label)
-        if tr is not None:
-            adata.obs["conv_pred_" + label] = adata.obs["pred_" + label].replace(tr)
-        res = []
-        if label_decoders is not None and gtclass is not None:
-            class_topred = label_decoders[label].values()
-            if label in labels_hierarchy:
-                cur_labels_hierarchy = {
-                    label_decoders[label][k]: [label_decoders[label][i] for i in v]
-                    for k, v in labels_hierarchy[label].items()
-                }
-            else:
-                cur_labels_hierarchy = {}
-            for pred, true in adata.obs[["pred_" + label, label]].values:
-=======
     adata.obsm["scprint_emb"] = embs.cpu().numpy()
     adata.var_names = genes
     accuracy = {}
@@ -182,7 +138,6 @@
             else:
                 cur_labels_hierarchy = {}
             for pred, true in adata.obs[["pred_" + clss, clss]].values:
->>>>>>> 65042636
                 if pred == true:
                     res.append(True)
                     continue
@@ -199,19 +154,11 @@
                     res.append(False)
                 else:
                     pass
-<<<<<<< HEAD
-            accuracy["pred_" + label] = sum(res) / len(res) if len(res) > 0 else 0
-    adata.obs = adata.obs.astype("category")
-    print(adata)
-    if doplot and adata.shape[0] > 100:
-        sc.pp.neighbors(adata, use_rep="X")
-=======
             accuracy["pred_" + clss] = sum(res) / len(res) if len(res) > 0 else 0
     adata.obs = adata.obs.astype("category")
     print(adata)
     if doplot and adata.shape[0] > 100:
         sc.pp.neighbors(adata, use_rep="scprint_emb")
->>>>>>> 65042636
         sc.tl.umap(adata)
         sc.tl.leiden(adata, key_added="sprint_leiden")
         if gtclass is not None:
