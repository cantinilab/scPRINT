--- conflicted
+++ resolved
@@ -6,11 +6,7 @@
 # from galore_torch import GaLoreAdamW
 from math import factorial
 from pathlib import Path
-<<<<<<< HEAD
-from typing import Dict, List, Optional
-=======
 from typing import Dict, Optional, Union
->>>>>>> 23921331
 
 import lightning as L
 import numpy as np
@@ -45,12 +41,8 @@
 class scPrint(L.LightningModule, PyTorchModelHubMixin):
     def __init__(
         self,
-<<<<<<< HEAD
-        genes: Dict[str, List[str]],
-=======
         genes,
         organisms: list[str],
->>>>>>> 23921331
         d_model: int = 256,
         nhead: int = 4,
         nlayers: int = 8,
@@ -58,7 +50,7 @@
         memmap_gene_emb: bool = False,
         finetune_gene_emb: bool = False,
         freeze_embeddings: bool = True,
-        gene_pos_enc: Optional[List[int]] = None,
+        gene_pos_enc: Optional[list] = None,
         normalization: str = "sum",
         attn_bias: str = "none",
         expr_encoder_layers: int = 3,
@@ -68,18 +60,10 @@
         mvc_decoder: Optional[
             str
         ] = None,  # "inner product", "concat query", "sum query"
-<<<<<<< HEAD
-        pred_embedding: List[str] = [],
-        organisms: List[str] = [],
-        layers_cls: List[int] = [],
-        classes: Dict[str, int] = {},
-        labels_hierarchy: Dict[str, Dict[int, List[int]]] = {},
-=======
         pred_embedding: Optional[list[str]] = None,
         layers_cls: list[int] = [256, 128],
         classes: Optional[Dict[str, int]] = None,
         labels_hierarchy: Dict[str, Dict[int, list[int]]] = {},
->>>>>>> 23921331
         label_decoders: Optional[Dict[str, Dict[int, str]]] = None,
         compress_class_dim: Optional[Dict[str, int]] = None,
         cell_specific_blocks: bool = False,
@@ -103,21 +87,17 @@
         scPRINT transformer for single cell biology and the inference of Gene Regulatory networks
 
         Args:
-<<<<<<< HEAD
-            genes (Dict[str, List[str]]): Dictionary of genes per organism to use for the model. The keys are organism names and the values are Lists of gene names.
-=======
             genes (list|dict): List of gene names the model will work with.
->>>>>>> 23921331
             precpt_gene_emb (np.array, optional): Gene embeddings of size (len(genes), d_model). Should be in the same order as the genes. Defaults to None.
-            gene_pos_enc (List, optional): Gene position encoding of the same size as genes. Provides a location value for each gene in genes. Defaults to None.
+            gene_pos_enc (list, optional): Gene position encoding of the same size as genes. Provides a location value for each gene in genes. Defaults to None.
             d_model (int, optional): Dimension of the model. Defaults to 512.
             nhead (int, optional): Number of heads in the multihead attention models. Defaults to 8.
             nlayers (int, optional): Number of layers in the transformer model. Defaults to 6.
             expr_encoder_layers (int, optional): Number of layers in the expression encoder. Defaults to 2.
-            layers_cls (List[int], optional): List specifying the number of layers in the classifier. Defaults to [].
+            layers_cls (list[int], optional): List specifying the number of layers in the classifier. Defaults to [].
             classes (Dict[str, int], optional): Classes to predict with the number of classes for each. Defaults to {}.
-            organisms (List[str], optional): List of organisms to use for plotting embeddings. Defaults to [].
-            labels_hierarchy (Dict[str, Dict[int, List[int]]], optional): Class hierarchy for classes with hierarchical classes. Defaults to {}.
+            organisms (list[str], optional): List of organisms to use for plotting embeddings. Defaults to [].
+            labels_hierarchy (Dict[str, Dict[int, list[int]]], optional): Class hierarchy for classes with hierarchical classes. Defaults to {}.
             dropout (float, optional): Dropout value. Defaults to 0.2.
             attention (str, optional): attention type to use. One of "linear", "flash", "flashsparse", "scprint". Defaults to "fast".
             expr_emb_style (str, optional): Style of input embedding. One of "continuous", "binned_pos", "cont_pos", "metacell", "full_pos". Defaults to "continuous".
@@ -126,7 +106,7 @@
                 "binned_pos" uses a binned expr embedding for each gene
                 "continuous" uses a continuous embedding for each gene with an MLP
             mvc_decoder (str, optional): Style of MVC decoder. One of "None", "inner product", "concat query", "sum query". Defaults to "None".
-            pred_embedding (List[str], optional): List of classes to use for plotting embeddings. Defaults to [].
+            pred_embedding (list[str], optional): List of classes to use for plotting embeddings. Defaults to [].
             freeze_embeddings (bool, optional): Whether to freeze the embeddings during training. Defaults to True.
             label_decoders (Optional[Dict[str, Dict[int, str]]], optional): Label decoders to use for plotting the UMAP during validations. Defaults to None.
             zinb (bool, optional): Whet her to use Zero-Inflated Negative Binomial distribution. Defaults to True.
@@ -201,12 +181,9 @@
         # need to store
         self.n_input_bins = n_input_bins
         self.attention = attention
-<<<<<<< HEAD
-=======
 
         if classes is None:
             classes = []
->>>>>>> 23921331
         self.label_counts = classes
         self.classes = list(classes.keys())
 
@@ -251,8 +228,6 @@
 
         # encoder
         # gene encoder
-        self.tf_masker = WeightedMasker(self.genes, inv_weight=0.05)
-        
         if precpt_gene_emb is not None:
             embeddings = pd.read_parquet(precpt_gene_emb).loc[self.genes]
             if len(embeddings) == 0:
@@ -906,11 +881,7 @@
         do_sample: bool = False,
         do_mvc: bool = False,
         do_class: bool = False,
-<<<<<<< HEAD
-        get_attention_layer: List = [],
-=======
         get_attention_layer: Optional[list] = None,
->>>>>>> 23921331
     ):
         """
         forward also called on self(), a full forward pass on the model
@@ -936,7 +907,7 @@
                 If True, the multi-view coding is performed during the forward pass. Defaults to False.
             do_class (bool, optional): A flag indicating whether to perform classification.
                 If True, the classification is performed during the forward pass. Defaults to False.
-            get_attention_layer (List, optional): A List indicating which attention layers to return.
+            get_attention_layer (list, optional): A list indicating which attention layers to return.
                 If not empty, the specified attention layers are included in the output. Defaults to [].
 
         Returns:
@@ -1217,11 +1188,7 @@
         self,
         batch: Dict[str, Tensor],
         do_denoise: bool = False,
-<<<<<<< HEAD
-        noise: List[float] = [],
-=======
         noise: list[float] = [0.4],
->>>>>>> 23921331
         do_next_tp: bool = False,
         do_cce: bool = False,
         cce_temp: float = 0.5,
@@ -1231,7 +1198,7 @@
         do_cls: bool = False,
         do_generate: bool = False,
         run_full_forward: bool = True,
-        mask_ratio: List[float] = [0.15],
+        mask_ratio: list[float] = [0.15],
         do_vae_kl: bool = True,
     ):
         """
@@ -1730,7 +1697,7 @@
         @see pl.LightningModule
 
         Args:
-            batch (List[Tensor]): @see training_step
+            batch (list[Tensor]): @see training_step
         """
         val_loss, losses = self._full_training(
             batch=batch,
@@ -1927,13 +1894,8 @@
         depth,
         knn_cells=None,
         do_generate=False,
-<<<<<<< HEAD
-        pred_embedding=[],
-        get_attention_layer=[],
-=======
         pred_embedding=None,
         get_attention_layer=None,
->>>>>>> 23921331
         depth_mult=1,
         keep_output=True,
         max_size_in_mem=100_000,
@@ -1955,8 +1917,8 @@
             @see training_step
             other important arguments:
             keep_output (bool, optional): whether to keep the output in memory. Defaults to True.
-            self.get_attention_layer (List, optional): the layers to get the attention from. Defaults to [].
-            self.pred_embedding (List, optional): the classes to predict. Defaults to [].
+            self.get_attention_layer (list, optional): the layers to get the attention from. Defaults to [].
+            self.pred_embedding (list, optional): the classes to predict. Defaults to [].
 
         """
         if self.mask_zeros and knn_cells is None:
@@ -1988,11 +1950,7 @@
             get_gene_emb=get_gene_emb,
             metacell_token=metacell_token,
         )
-<<<<<<< HEAD
-        if len(get_attention_layer) > 0:
-=======
         if get_attention_layer is not None:
->>>>>>> 23921331
             # only first 2 (QK)
             self.attn.add(
                 [i[:, :, :2, :] for i in output[1]],
@@ -2011,13 +1969,8 @@
             )
         ind = {}
         if (
-<<<<<<< HEAD
-            "other" in pred_embedding
-            or len(pred_embedding) == 0
-=======
             pred_embedding is None
             or "other" in pred_embedding
->>>>>>> 23921331
             or ["all"] == pred_embedding
         ):
             ind = {"other": 0}
@@ -2198,17 +2151,10 @@
 
     @property
     def genes(self):
-<<<<<<< HEAD
-        genes = []
-        for names in self.organisms:
-            genes.extend(self._genes[names])
-        return genes
-=======
         if type(self._genes) is list:
             return self._genes
         else:
             genes = []
             for names in self.organisms:
                 genes.extend(self._genes[names])
-            return genes
->>>>>>> 23921331
+            return genes