# from scprint.base.base_model import BaseModel
from typing import Optional, Dict
from torch import Tensor, optim, nn
from lightning.pytorch.tuner.lr_finder import _LRCallback
from lightning.pytorch.callbacks.lr_finder import LearningRateFinder
import torch.distributed as dist
import torch
from galore_torch import GaLoreAdamW
from math import factorial
import lightning as L
import os

import pandas as pd
from functools import partial

try:
    from .flash_attn import FlashTransformerEncoder
    from .hashformer import Hashformer
except ModuleNotFoundError as e:
    print(e)
    print(
        "can't use flash attention and triton kernel,\
        you likely don't have the right hardware or didn't \
        make the right installation"
    )
    MHA = None
    Block = None
    Hashformer = None

from . import encoders
from . import decoders

# from .linear_transformer import FastTransformerEncoderWrapper as FastTransformerEncoder
from .EGT import EGT
from . import loss
from .utils import simple_masker
from . import utils
from .loss import grad_reverse

from ..tasks import cell_emb as embbed_task
from ..tasks import grn as grn_task
from ..tasks import denoise as denoise_task


class scPrint(L.LightningModule):
    def __init__(
        self,
        genes: list,
        precpt_gene_emb: Optional[str] = None,
        gene_pos_enc: Optional[list] = None,
        d_model: int = 512,
        nhead: int = 8,
        d_hid: int = 512,
        edge_dim: int = 12,
        nlayers: int = 6,
        expr_encoder_layers: int = 2,
        layers_cls: list[int] = [],
        classes: Dict[str, int] = {},
        labels_hierarchy: Dict[str, Dict[int, list[int]]] = {},
        dropout: float = 0.2,
        transformer: str = "fast",
        expr_emb_style: str = "continuous",  # "binned_pos", "cont_pos"
        domain_spec_batchnorm: str = "None",
        n_input_bins: int = 0,
        num_batch_labels: int = 0,
        mvc_decoder: str = "None",
        pred_embedding: list[str] = [],
        cell_emb_style: str = "cls",
        lr: float = 0.001,
        optim: str = "adamW",
        weight_decay: float = 0.01,
        freeze_embeddings: bool = True,
        label_decoders: Optional[Dict[str, Dict[int, str]]] = None,
        zinb: bool=True,
        **flash_attention_kwargs,
    ):
        """
        scPrint transformer for single cell biology and the inference of Gene Regulatory networks

        Args:
            genes (list): the genenames with which the model will work
            precpt_gene_emb (np.array, optional): The gene embeddings. should be of size len(genes), d_model.
                it should be in the same order as the genes. Defaults to None.
            gene_pos_enc (list, optional): The gene position encoding. Should be of the same size as genes.
                for each gene in genes, gives it a location value. Defaults to None.
            d_model (int, optional): The dimension of the model. Defaults to 512.
            nhead (int, optional): The number of heads in the multiheadattention models. Defaults to 8.
            d_hid (int, optional): The dimension of the feedforward network model. Defaults to 512.
            nlayers (int, optional): The number of layers in the transformer model. Defaults to 6.
            nlayers_cls (int, optional): The number of layers in the classifier. Defaults to 3.
            classes (dict, optional): The classes to predict with number of classes for each. Defaults to {}.
            labels_hierarchy (dict, optional): The class hierarchy for classes that have hierarchical classes. Defaults to {}.
            dropout (float, optional): The dropout value. Defaults to 0.5.
            transformer: (flag, optional) the transformer type to use. one of "linear", "flash", "flashsparse", "scprint". Defaults to "flash".
            domain_spec_batchnorm (str, optional): Whether to apply domain specific batch normalization. Defaults to False.
            expr_emb_style (str, optional): The style of input embedding (one of "continuous_concat", "binned_pos", "full_pos"). Defaults to "continuous_concat".
            mvc_decoder (str, optional): The style of MVC decoder one of "None", "inner product", "concat query", "sum query". Defaults to "inner product".
            pred_embedding (list, optional): The list of classes to use for plotting embeddings. Defaults to [].
            cell_emb_style (str, optional): The style of cell embedding. one of "cls", "avg-pool", "w-pool". Defaults to "cls".
            lr (float, optional): The learning rate. Defaults to 0.001.
            label_decoders: (dict, optional) the label decoders to use for plotting the umap during validations. Defaults to None.

        Raises:
            ValueError: If the expr_emb_style is not one of "category", "continuous", "none".
        """
        super().__init__()
        # training flags
        self.do_denoise = False
        self.noise = [0.3]
        self.do_cce = False
        self.cce_sim = 0.6
        self.cce_scale = 0.01
        self.do_ecs = False
        self.ecs_threshold = 0.3
        self.ecs_scale = 0.05
        self.do_mvc = False
        self.mvc_scale = 0.05
        self.do_adv_cls = False
        self.adv_class_scale = 0.1
        self.do_cls = False
        self.mean_attn_tot = None
        self.mean_attn_tot_c = 0
        self.do_adv_batch = False
        self.run_full_forward = True
        self.class_scale = 0.4
        self.do_next_tp = False
        self.do_generate = False
        self.mask_ratio = [0.3]
        self.warmup_duration = 500
        self.weight_decay = weight_decay
        self.optim = optim
        self.fused_adam = False
        self.lr_reduce_patience = 2
        self.lr_reduce_factor = 0.6
        self.lrfinder_steps = 0
        self.doplot = True
        self.get_attention_layer = []
        self.embs = None
        self.pred_log_adata = True
        self.attn = utils.Attention(len(classes) + 2 + len(genes))
        self.predict_depth_mult = 3
        self.predict_mode = "none"
        # should be stored somehow
        self.d_model = d_model
        self.edge_dim = edge_dim
        self.nlayers = nlayers
        self.gene_pos_enc = gene_pos_enc
        self.mvc_decoder = mvc_decoder
        self.domain_spec_batchnorm = domain_spec_batchnorm
        # need to store
        self.n_input_bins = n_input_bins
        self.transformer = transformer
        self.label_counts = classes
        self.classes = list(classes.keys())
        self.cell_emb_style = cell_emb_style
        self.label_decoders = label_decoders
        self.pred_embedding = pred_embedding
        self.lr = lr
        # compute tensor for mat_labels_hierarchy
        self.mat_labels_hierarchy = {}
        self.labels_hierarchy = labels_hierarchy
        if "strict_loading" in flash_attention_kwargs:
            flash_attention_kwargs.pop("strict_loading")

        for k, v in labels_hierarchy.items():
            tens = torch.zeros((len(v), classes[k]))
            for k2, v2 in v.items():
                tens[k2 - classes[k], v2] = 1
            self.mat_labels_hierarchy[k] = tens.to(bool)
        self.expr_emb_style = expr_emb_style

        if self.expr_emb_style not in ["category", "continuous", "none"]:
            raise ValueError(
                f"expr_emb_style should be one of category, continuous, scaling, "
                f"got {expr_emb_style}"
            )
        if cell_emb_style not in ["cls", "avg-pool", "w-pool"]:
            raise ValueError(f"Unknown cell_emb_style: {cell_emb_style}")

        self.genes = genes
        self.vocab = {i: n for i, n in enumerate(genes)}

        # encoder
        # gene encoder
        if precpt_gene_emb is not None:
            embeddings = pd.read_parquet(precpt_gene_emb).loc[self.genes]
            if len(embeddings) == 0:
                raise ValueError(
                    f"the gene embeddings file {precpt_gene_emb} does not contain any of the genes given to the model"
                )
            elif len(embeddings) < len(self.genes):
                print(
                    "Warning: only a subset of the genes available in the embeddings file."
                )
                print("number of genes: ", len(embeddings))
            sembeddings = torch.nn.AdaptiveAvgPool1d(d_model)(
                torch.tensor(embeddings.values)
            )

            self.gene_encoder = encoders.GeneEncoder(
                len(self.vocab), d_model, weights=sembeddings, freeze=freeze_embeddings
            )
        else:
            self.gene_encoder = encoders.GeneEncoder(len(self.vocab), d_model)

        # Value Encoder, NOTE: the scaling style is also handled in _encode method
        if expr_emb_style in ["continuous", "full_pos"]:
            self.expr_encoder = encoders.ContinuousValueEncoder(
                d_model, dropout, layers=expr_encoder_layers
            )
        elif expr_emb_style == "binned_pos":
            assert n_input_bins > 0
            self.expr_encoder = encoders.CategoryValueEncoder(n_input_bins, d_model)
        else:
            self.expr_encoder = nn.Identity()

        # Positional Encoding
        if self.gene_pos_enc is not None:
            max_len = max(gene_pos_enc)
            token_to_pos = {token: pos for token, pos in enumerate(self.gene_pos_enc)}
            self.pos_encoder = encoders.PositionalEncoding(
                d_model, max_len=max_len, token_to_pos=token_to_pos
            )

        self.cell_embs_count = len(self.classes) + 2
        # Class Encoder
        # always have [base_cell_emb, time_embedding, depth_embedding] + any other class info
        # base cell embedding will store other cell specific information
        self.class_encoder = encoders.CategoryValueEncoder(
            self.cell_embs_count - 1, d_model
        )
        # self.time_encoder = encoders.ContinuousValueEncoder(d_model, dropout)
        self.depth_encoder = encoders.ContinuousValueEncoder(
            d_model, dropout, layers=expr_encoder_layers
        )

        # Transformer
        # Linear
        if transformer == "linear":
            # linear transformer using the fast transformer package
            self.transformer = FastTransformerEncoder(
                d_model, nhead, d_hid, nlayers, dropout, "linear"
            )
        # flashsparse
        elif transformer == "flashsparse":
            if Hashformer is None:
                raise ValueError("Hashformer transformer requires cuda kernels")
            self.transformer = Hashformer(
                d_model,
                nlayers,
                2,
                nhead,
            )
        # flash EGT
        # We found that the results can be further improved by freezing the
        # node channel layers and training the edge channel layers for a
        # few additional epochs.
        # However, its effect on transfer learning has not yet been studied.
        # That is why we include checkpoints for both tuned and untuned models.
        # https://github.com/shamim-hussain/egt/blob/master/README.md
        # https://github.com/shamim-hussain/egt_pytorch
        elif transformer == "scprint":
            self.transformer = EGT(
                num_layers=nlayers,
                feat_size=d_model,
                edge_feat_size=edge_dim,
                num_heads=nhead,
                num_virtual_nodes=len(self.classes),
            )
        # regular or flash
        else:
            if transformer == "flash" and FlashTransformerEncoder is None:
                raise ValueError("flash transformer requires flash package")
                # NOT flash transformer using the special tritton kernel
                # or parallelMHA (add the process group thing and faster)
            self.transformer = FlashTransformerEncoder(
                d_model,
                nhead,
                nlayers,
                dropout=dropout,
                use_flash_attn=(transformer == "flash"),
                **flash_attention_kwargs,
            )

        # decoders
        # expression
        self.expr_decoder = decoders.ExprDecoder(
            d_model,
            nfirst_tokens_to_skip=self.cell_embs_count,
            dropout=dropout,
            zinb=zinb
        )
        # cls decoder
        self.cls_decoders = nn.ModuleDict()
        # should be a very simple classifier for most things
        # (maybe scale with the number of classes) should be 1 layer...
        for clss, n_cls in classes.items():
            self.cls_decoders[clss] = decoders.ClsDecoder(
                d_model, n_cls, layers=layers_cls, dropout=dropout
            )

        # Batch effect correction via adversarial training on batch classes
        if num_batch_labels > 0:
            # self.batch_encoder = BatchLabelEncoder(num_batch_labels, d_model)
            # batch norm (dsbn) <- not doing, weird
            self.grad_reverse_discriminator_loss = loss.AdversarialDiscriminatorLoss(
                d_model,
                n_cls=num_batch_labels,
            )
        else:
            self.grad_reverse_discriminator_loss = None

        # expression decoder from batch embbedding
        if mvc_decoder != "None":
            self.mvc_decoder = decoders.MVCDecoder(
                d_model,
                arch_style=mvc_decoder,
            )
        else:
            self.mvc_decoder = None

        self.apply(
            partial(
                utils._init_weights,
                n_layer=nlayers,
            )
        )
        for i, dec in self.cls_decoders.items():
            nn.init.constant_(dec.out_layer.bias, -0.1)
        self.save_hyperparameters()

    def on_load_checkpoint(self, checkpoints):
<<<<<<< HEAD
=======
        #import pdb
        #pdb.set_trace()
>>>>>>> 40e13963
        for name, clss in self.cls_decoders.items():
            size = checkpoints['state_dict']['cls_decoders.'+name+'.out_layer.bias'].shape[0]
            if size > clss.out_layer.bias.shape[0]:
                self.cls_decoders[name].out_layer = nn.Linear(clss.out_layer.weight.shape[1], size)
        size = checkpoints['state_dict']['grad_reverse_discriminator_loss.out_layer.bias'].shape[0]
        # we won't use it but still need to take care of it. for now will still add it to the model
        if size > self.grad_reverse_discriminator_loss.out_layer.bias.shape[0]:
            self.grad_reverse_discriminator_loss = loss.AdversarialDiscriminatorLoss(
                self.d_model,
                n_cls=size,
            )
        classes = checkpoints['hyper_parameters']['classes']
        #self.classes = list(classes.keys())
        self.label_decoders = checkpoints['hyper_parameters']['label_decoders']
        self.labels_hierarchy = checkpoints['hyper_parameters']['labels_hierarchy']
        for k, v in self.labels_hierarchy.items():
            tens = torch.zeros((len(v), classes[k]))
            for k2, v2 in v.items():
                tens[k2 - classes[k], v2] = 1
            self.mat_labels_hierarchy[k] = tens.to(bool)
<<<<<<< HEAD
=======
        
        mencoders = {}
        if self.trainer.datamodule.decoders != checkpoints['hyper_parameters']['label_decoders']:
            # if we don't have the same decoders, we need to update the one on the datamodule side
            for k, v in checkpoints['hyper_parameters']['label_decoders'].items():
                mencoders[k] = {va: ke for ke, va in v.items()}
            self.trainer.datamodule.dataset.mapped_dataset.encoders = mencoders
            if self.trainer.datamodule.kwargs["collate_fn"].organism_name in mencoders:
                self.trainer.datamodule.kwargs["collate_fn"].setup(
                    mencoders[self.trainer.datamodule.kwargs["collate_fn"].organism_name], 
                    valid_genes=self.genes
                )


>>>>>>> 40e13963

    def _encoder(
        self,
        gene_pos: Tensor,
        expression: Optional[Tensor] = None,
        mask: Optional[Tensor] = None,
        full_depth: Optional[Tensor] = None,
        timepoint: Optional[Tensor] = None,
        cell_embs: Optional[Tensor] = None,  # (minibatch, n_labels, embsize)
    ):
        """
        _encode given inputs to the model encode into embeddings.

        Args:
            @see self.forward()

        Returns:
            Tensor: the encoded data
        """
        enc = self.gene_encoder(gene_pos)  # (minibatch, seq_len, embsize)
        self.cur_gene_token_embs = enc.clone()

        if expression is not None:
            enc += self.expr_encoder(
                expression / expression.sum(1).unsqueeze(1), mask
            )  # (minibatch, seq_len, embsize)

        if self.gene_pos_enc:
            enc += self.pos_encoder(gene_pos)
        cell_embs = (
            self.class_encoder(
                torch.Tensor(
                    [list(range(self.cell_embs_count - 1))] * gene_pos.shape[0]
                )
                .int()
                .to(gene_pos.device)
            )
            if cell_embs is None
            else cell_embs
        )  # (minibatch, embsize)
        if timepoint is not None:
            pass
            # cell_embs[:, 2, :] = self.time_encoder(timepoint)
        if full_depth is not None:
            # cell_embs = cell_embs.clone()
            # cell_embs[:, 1, :] += self.depth_encoder(torch.log2(1 + full_depth))
            depth_encoded = self.depth_encoder(torch.log2(1 + full_depth)).unsqueeze(1)
            cell_embs = torch.cat(
                (cell_embs[:, :1, :], depth_encoded, cell_embs[:, 1:, :]), dim=1
            )

        enc = torch.cat([cell_embs, enc], dim=1)
        return enc  # self.norm_and_dropout(enc) # we already apply prenorm & dropout  # (minibatch, seq_len, embsize)

    def _decoder(
        self,
        transformer_output,
        depth_mult,
        get_gene_emb=False,
        do_sample=False,
        do_mvc=False,
        do_class=False,
    ):
        """
        _decoder given the transformer output, decode into the final output.

        Args:
            @see self.forward()

        Returns:
            dict: the output of the model
        """
        output = self.expr_decoder(transformer_output)

        output["mean"] = depth_mult.unsqueeze(1) * output["mean"]
        if do_sample:
            pass

        output["cell_embs"] = self.get_cell_embs(transformer_output)
        output["cell_emb"] = torch.mean(output["cell_embs"].clone(), dim=1)
        if len(self.classes) > 0 and do_class:
            output.update(
                {
                    "cls_output_"
                    + clsname: self.cls_decoders[clsname](
                        output["cell_embs"][
                            :, 2 + i, :
                        ]  # the first elem is the base cell embedding
                    )
                    for i, clsname in enumerate(self.classes)
                }
            )  # (minibatch, n_cls)
        if do_mvc:
            output.update(
                self.mvc_decoder(output["cell_emb"], self.cur_gene_token_embs)
            )
            output["mvc_mean"] = (
                depth_mult.unsqueeze(1) * output["mvc_mean"]
            )  # (minibatch, seq_len)

        if get_gene_emb:
            output["gene_embedding"] = transformer_output[
                :, self.cell_embs_count :, :
            ]  # (minibatch, seq_len, embsize)
        return output

    def forward(
        self,
        gene_pos: Tensor,
        expression: Optional[Tensor] = None,
        mask: Optional[Tensor] = None,
        # (minibatch,) unormalized total counts
        full_depth: Optional[Tensor] = None,
        timepoint: Optional[Tensor] = None,  # (new_minibatch_of_nxt_cells,)
        get_gene_emb: bool = False,
        depth_mult: Optional[Tensor] = None,
        do_sample: bool = False,
        do_mvc: bool = False,
        do_class: bool = False,
        get_attention_layer: list = [],
    ):
        """
        forward also called on self(), a full forward pass on the model

        Args:
            gene_pos (Tensor): A tensor of shape (minibatch, seq_len)
                representing the genes used for each cell in the minibatch.
            expression (Tensor, optional): A tensor of shape (minibatch, seq_len)
                representing the expression levels of genes in the minibatch. Defaults to None.
            mask (Tensor, optional): A tensor of shape (minibatch, seq_len)
                used to mask certain elements in the sequence during the forward pass. Defaults to None.
            full_depth (Tensor, optional): A tensor of shape (minibatch,)
                representing the full depth of each sequence in the minibatch. Defaults to None.
            timepoint (Tensor, optional): A tensor of shape (minibatch,)
                representing the timepoint associated with each sequence in the minibatch. Defaults to None.
            get_gene_emb (bool, optional): A flag indicating whether to return the gene embeddings.
                If True, the gene embeddings are included in the output. Defaults to False.
            do_sample (bool, optional): A flag indicating whether to sample the expression levels.
                If True, the expression levels are sampled during the forward pass. Defaults to False.
            get_attention_layer (list, optional): A list indicating which attention layers to return.
                If not empty, the specified attention layers are included in the output. Defaults to [].

        Returns:
            dict of output Tensors: A dictionary containing the output tensors from the forward pass.
                The keys of the dictionary depend on the input flags (get_gene_emb, do_sample, get_attention_layer).
                at minima, the dictionary contains the following:
                - "mean": the mean expression levels
                - "zero_logits": the logits for zero-inflated expression levels
                - "disp": the dispersion parameter
                - "cell_embs": the cell embeddings per class
                - "cell_emb": the main cell embedding
                - "cls_output": the output of the classifier
        """
        encoding = self._encoder(gene_pos, expression, mask, full_depth, timepoint)
        transformer_output = self.transformer(encoding, return_qkv=get_attention_layer)
        depth_mult = expression.sum(1) if depth_mult is None else depth_mult

        if len(get_attention_layer) > 0:
            transformer_output, qkvs = transformer_output
            return (
                self._decoder(
                    transformer_output,
                    depth_mult,
                    get_gene_emb,
                    do_sample,
                    do_mvc,
                    do_class,
                ),
                qkvs,
            )
        else:
            return self._decoder(
                transformer_output,
                depth_mult,
                get_gene_emb,
                do_sample,
                do_mvc,
                do_class,
            )

    def configure_optimizers(self):
        """@see pl.LightningModule"""
        # https://pytorch.org/docs/stable/generated/torch.optim.Adam.html#torch.optim.Adam
        # not working because of poor weight decay implem
        if self.optim == "adam":
            optimizer = optim.Adam(
                self.parameters(),
                lr=self.hparams.lr,
                betas=(0.9, 0.999),
                eps=1e-08,
                weight_decay=self.weight_decay,
                amsgrad=False,
                fused=self.fused_adam,
            )
        elif self.optim == "adamW":
            optimizer = optim.AdamW(
                self.parameters(),
                lr=self.hparams.lr,
                betas=(0.9, 0.999),
                eps=1e-08,
                weight_decay=self.weight_decay,
                amsgrad=False,
                fused=self.fused_adam,
            )
        elif self.optim == "galore":
            param_groups = [
                {
                    "params": [
                        v for k, v in self.named_parameters() if "transformer" not in k
                    ]
                },
                {
                    "params": [
                        v for k, v in self.named_parameters() if "transformer" in k
                    ],
                    "rank": 128,
                    "update_proj_gap": 200,
                    "scale": 0.25,
                    "proj_type": "std",
                },
            ]
            optimizer = GaLoreAdamW(param_groups, lr=self.hparams.lr)
        else:
            raise ValueError(f"Unknown optimizer: {self.optim}")
        lr_scheduler = optim.lr_scheduler.ReduceLROnPlateau(
            optimizer,
            mode="min",
            patience=self.lr_reduce_patience,
            factor=self.lr_reduce_factor,
            verbose=True,
        )
        lr_dict = {
            "scheduler": lr_scheduler,
            # The unit of the scheduler's step size, could also be 'step'.
            # 'epoch' updates the scheduler on epoch end whereas 'step'
            # updates it after a optimizer update.
            "interval": "epoch",
            # How many epochs/steps should pass between calls to
            # `scheduler.step()`. 1 corresponds to updating the learning
            # rate after every epoch/step.
            "frequency": 1,
            # Metric to to monitor for schedulers like `ReduceLROnPlateau`
            "monitor": "val_loss" if self.trainer.val_dataloaders else "train_loss",
        }
        self.lrfinder_steps = 0
        for val in self.trainer.callbacks:
            if type(val) is _LRCallback:
                self.lrfinder_steps = val.num_training
            if type(val) is LearningRateFinder:
                self.lrfinder_steps = val._num_training_steps
        return [optimizer], [lr_dict]

    def on_fit_start(self):
        """@see pl.LightningModule"""
        if type(self.transformer) is FlashTransformerEncoder:
            for encoder_layers in self.transformer.blocks:
                encoder_layers.set_seq_parallel(True)
        for k, v in self.mat_labels_hierarchy.items():
            self.mat_labels_hierarchy[k] = v.to(self.device)

    def training_step(
        self,
        batch: Dict[str, Tensor],
        batch_idx,
    ):
        """
        training_step defines the train loop. It is independent of forward

        @see pl.LightningModule

        Returns:
            _type_: _description_
        """
        # TASK 1 & 2 & 3 (first pass, expression reconstruction, label prediction)
        total_loss, losses = self._full_training(
            batch=batch,
            do_denoise=self.do_denoise,
            noise=self.noise,
            do_next_tp=self.do_next_tp,
            do_cce=self.do_cce,
            cce_sim=self.cce_sim,
            do_ecs=self.do_ecs,
            do_mvc=self.do_mvc,
            do_adv_cls=self.do_adv_cls,
            do_adv_batch=self.do_adv_batch,
            do_cls=self.do_cls,
            do_generate=self.do_generate,
            run_full_forward=self.run_full_forward,
            mask_ratio=self.mask_ratio,
        )
        self.log("train_loss", total_loss, prog_bar=True, sync_dist=True)
        self.log_dict(losses, prog_bar=True, sync_dist=True)
        return total_loss

    def _full_training(
        self,
        batch: Dict[str, Tensor],
        do_denoise: bool = False,
        noise: list[float] = [],
        do_next_tp: bool = False,
        do_cce: bool = False,
        cce_sim: float = 0.5,
        do_ecs: bool = False,
        do_mvc: bool = False,
        do_adv_cls: bool = False,
        do_adv_batch: bool = False,
        do_cls: bool = False,
        do_generate: bool = False,
        run_full_forward: bool = True,
        mask_ratio: list[float] = [0.15],
    ):
        """
        _full_training implement the trainng steps: forward (multiple sometimes), loss

        Args:
            batch (dict[Tensors]): A dictionary containing tensors for the training batch:
                - "x": the expression levels of genes in the minibatch
                - "genes": the genes used for each cell in the minibatch
                - "class": the class to predict for each cell
                - "depth": the full depth of each cell in the minibatch
            do_denoise (bool, optional): A flag to indicate whether to perform denoising. Defaults to False.
            noise (list[float], optional): A list of noise levels to be used in denoising. Defaults to [].
            do_next_tp (bool, optional): A flag to indicate whether to perform next time point prediction. Defaults to False.
            do_cce (bool, optional): A flag to indicate whether to perform cross-categorical entropy. Defaults to False.
            cce_sim (float, optional): The similarity threshold for cross-categorical entropy. Defaults to 0.5.
            do_ecs (bool, optional): A flag to indicate whether to perform elastic cell similarity. Defaults to False.
            do_mvc (bool, optional): A flag to indicate whether to perform multi-view coding. Defaults to False.
            do_adv_cls (bool, optional): A flag to indicate whether to perform adversarial classification. Defaults to False.
            do_generate (bool, optional): A flag to indicate whether to perform data generation. Defaults to False.
            mask_ratio (list, optional): A list of mask ratios to be used in the training. Defaults to [0.15].

        Returns:
            loss, losses: the total loss as float and the individual losses as dict
        """
        if type(mask_ratio) is not list:
            mask_ratio = [mask_ratio]

        expression = batch["x"]
        gene_pos = batch["genes"]
        total_count = batch["depth"]
        clss = batch.get("class", None)
        batch_idx = batch.get("dataset", None)
        timepoint = None

        total_loss = 0
        losses = {}
        cell_embs = []
        for i in mask_ratio:
            mask = simple_masker(
                shape=gene_pos.shape,
                mask_ratio=i,
            ).to(gene_pos.device)
            output = self.forward(
                gene_pos,
                #expression=expression,
                mask=mask,
                full_depth=total_count,
                do_mvc=do_mvc,
                do_class=do_cls,
            )
            l, tot = self._compute_loss(
                output,
                expression,
                clss,
                batch_idx,
                do_ecs,
                do_adv_cls & do_cls,
                do_adv_batch & do_cls,
            )
            # we only want to do them once
            # do_mvc = False if do_mvc else do_mvc
            # do_cls = False if do_cls else do_cls

            cell_embs.append(output["cell_emb"].clone())
            total_loss += tot
            losses.update(
                {"mask_" + str(int(i * 100)) + "%_" + k: v for k, v in l.items()}
            )
        # TASK 3. denoising
        if do_denoise:
            for i in noise:
                expr = utils.downsample_profile(expression, dropout=i)
                output = self.forward(
                    gene_pos,
                    expression=expr,
                    mask=None,
                    depth_mult=expression.sum(1),
                    full_depth=total_count,
                    do_mvc=do_mvc,
                    do_class=do_cls,
                )
                l, tot = self._compute_loss(
                    output,
                    expression,
                    clss,
                    batch_idx,
                    do_ecs,
                    do_adv_cls & do_cls,
                    do_adv_batch & do_cls,
                )
                do_mvc = False if do_mvc else do_mvc
                do_cls = False if do_cls else do_cls

                cell_embs.append(output["cell_emb"].clone())
                total_loss += tot
                losses.update(
                    {"denoise_" + str(int(i * 100)) + "%_" + k: v for k, v in l.items()}
                )
                # make sure that the cell embedding stay the same even if the expression is decreased

        # TASK 6. expression generation
        if do_generate:
            if run_full_forward:
                output = self.forward(
                    gene_pos,
                    expression,
                    mask=None,
                    full_depth=total_count,
                    do_mvc=do_mvc,
                    do_class=False,
                )

            output = self._generate(
                output["cell_embs"],
                gene_pos,
                depth_mult=expression.sum(1),
                full_depth=None,
                do_mvc=do_mvc,
                do_class=do_cls,
            )
            cell_embs.append(output["cell_emb"].clone())
            l, tloss = self._compute_loss(
                output,
                expression,
                clss,
                batch_idx,
                do_ecs,
                do_adv_cls,
                do_adv_batch & do_cls,
            )
            losses.update({"gen_" + k: v for k, v in l.items()})
            total_loss += tloss

        # TASK 7. next time point prediction
        if do_next_tp:
            pass

        # TASK 4. contrastive cell embedding
        if do_cce:
            loss_cce = 0
            for i, cell_emb1 in enumerate(cell_embs[:-1]):
                for cell_emb2 in cell_embs[(i + 1) :]:
                    loss_cce += loss.similarity(
                        cell_emb1, cell_emb2, cce_sim
                    )  # (nlabels, minibatch, minibatch)
            fact = factorial(len(cell_embs))
            total_loss += loss_cce * self.cce_scale / fact
            # TASK 3b. contrastive graph embedding
            losses.update({"cce": loss_cce / fact})

        # TASK 8. KO profile prediction
        # if we have that information
        # TASK 9. PDgrapher-drug-like perturbation prediction (L1000?)
        return total_loss, losses

    def _compute_loss(
        self,
        output,
        expression,
        clss,
        batch_idx,
        do_ecs=False,
        do_adv_cls=False,
        do_adv_batch=False,
    ):
        """
        _compute_loss compute the loss of the model given output from the forward pass

        Args:
            output (dict): A dictionary containing the output of the forward pass.
            expression (Tensor): A tensor containing the expression levels of genes.
            mask (Tensor): A tensor indicating the masked positions in the input data.
            clss (Tensor): A tensor containing the class classes for each cell.
            do_ecs (bool, optional): A flag to indicate whether to perform elastic cell similarity.
                Defaults to False.
            do_adv_cls (bool, optional): A flag to indicate whether to perform adversarial classification.
                Defaults to False.
            do_mvc (bool, optional): A flag to indicate whether to perform masked value prediction for cell embedding.
                Defaults to False.

        Raises:
            ValueError: Raised when an invalid operation or input is encountered.

        Returns:
            tuple: A tuple containing the total loss as a float and the individual losses as a dictionary.
        """
        total_loss = 0
        losses = {}
        # TASK 1. reconstruct masked expression
<<<<<<< HEAD
        #import pdb
        #pdb.set_trace()
        loss_expr = loss.zinb(
            theta=output["disp"],
            pi=output["zero_logits"],
            mu=output["mean"],
            target=expression,
        )
=======
        if "zero_logits" in output:
            loss_expr = loss.zinb(
                theta=output["disp"],
                pi=output["zero_logits"],
                mu=output["mean"],
                target=expression,
            )
        elif "disp" in output:
            loss_expr = loss.nb(
                theta=output["disp"],
                mu=output["mean"],
                target=expression,
            )
        else:
            loss_expr = loss.mse(
                input=output["mean"],
                target=expression,
            )
>>>>>>> 40e13963
        total_loss += loss_expr
        losses.update({"expr": loss_expr})

        # TASK 2. predict classes
        if len(self.classes) > 0:
            loss_cls = 0
            loss_adv_cls = 0
            for j, clsname in enumerate(self.classes):
                if "cls_output_" + clsname not in output:
                    continue
                # setting the classes from index to one hot
                loss_cls += loss.classification(
                    clsname,
                    pred=output["cls_output_" + clsname],
                    cl=clss[:, j],
                    maxsize=self.label_counts[clsname],
                    labels_hierarchy=self.mat_labels_hierarchy,
                )
            total_loss += self.class_scale * loss_cls
            if loss_cls != 0:
                losses.update({"cls": loss_cls})
            # TASK 2bis. adversarial label prediction
            if do_adv_cls:
                embs = output["cell_embs"][:, 2:, :].clone()
                for j, adv_cls in enumerate(self.classes):
                    ind = torch.arange(len(self.classes))
                    mean_embs = torch.mean(embs[:, ind != j, :], dim=1)
                    mean_embs = grad_reverse(mean_embs, lambd=1.0)
                    adv_pred = self.cls_decoders[adv_cls](mean_embs)
                    loss_adv_cls += loss.classification(
                        adv_cls,
                        pred=adv_pred,
                        cl=clss[:, j],
                        maxsize=self.label_counts[adv_cls],
                        labels_hierarchy=self.mat_labels_hierarchy,
                    )

                total_loss += self.adv_class_scale * loss_adv_cls
                losses.update({"adv_cls": loss_adv_cls})

        if (
            do_adv_batch
            and self.grad_reverse_discriminator_loss is not None
            and batch_idx is not None
        ):
            mean_emb = torch.mean(output["cell_embs"][:, 2:, :].clone(), dim=1)
            loss_adv = self.grad_reverse_discriminator_loss(mean_emb, batch_idx)
            total_loss += loss_adv * self.class_scale / 16
            losses.update({"adv_batch": loss_adv})
        # TASK 2ter. cell KO effect prediction
        # (just use a novel class, cell state and predict if cell death or not from it)
        # add large timepoint and set the KO gene to a KO embedding instead of expression embedding
        # TODO: try to require the gene id to still be predictable (with weight tying)
        if "mvc_disp" in output:
            loss_expr_mvc = loss.zinb(
                theta=output["mvc_disp"],
                pi=output["mvc_zero_logits"],
                mu=output["mvc_mean"],
                target=expression,
            )
            total_loss += loss_expr_mvc * self.mvc_scale
            losses.update({"expr_mvc": loss_expr_mvc})
        # TASK 5. elastic cell similarity
        if do_ecs:
            loss_ecs = loss.ecs(output["cell_emb"], ecs_threshold=self.ecs_threshold)
            total_loss += self.ecs_scale * loss_ecs
            losses.update({"ecs": loss_ecs})
        return losses, total_loss

    def on_before_backward(self, loss: Tensor):
        pass

    def on_after_backward(self):
        pass

    def on_before_optimizer_step(self, optimizer):
        pass

    def configure_gradient_clipping(
        self, optimizer, gradient_clip_val, gradient_clip_algorithm
    ):
        pass

    def optimizer_step(self, epoch, batch_idx, optimizer, optimizer_closure):
        """@see pl.LightningModule"""
        # update params
        optimizer.step(closure=optimizer_closure)

        # manually warm up lr without a scheduler
        # making sure that we don't do this during lrfinder
        for i, pg in enumerate(optimizer.param_groups):
            if (
                self.trainer.global_step < self.warmup_duration + self.lrfinder_steps
            ) and self.lrfinder_steps < self.trainer.global_step:
                lr_scale = min(
                    1.0, float(self.trainer.global_step + 1) / self.warmup_duration
                )
                pg["lr"] = lr_scale * self.hparams.lr
        for i, pg in enumerate(optimizer.param_groups):
            #if pg["lr"] < 2e-5:
            #    pg["lr"] = 2e-5
            self.log("lr_"+str(i), pg["lr"])
            

    def on_before_zero_grad(self, optimizer):
        pass

    def on_train_epoch_end(self):
        """@see pl.LightningModule"""
        pass

    def on_validation_start(self):
        for k, v in self.mat_labels_hierarchy.items():
            self.mat_labels_hierarchy[k] = v.to(self.device)

    def on_validation_epoch_start(self):
        self.embs = None
        self.counter = 0

    def validation_step(
        self,
        batch,
        batch_idx,
    ):
        """
        validation_step defines the validation loop. It is independent of forward
        @see pl.LightningModule

        Args:
            batch (list[Tensor]): @see training_step
        """
        val_loss, losses = self._full_training(
            batch=batch,
            do_denoise=self.do_denoise,
            noise=self.noise,
            do_next_tp=self.do_next_tp,
            do_cce=self.do_cce,
            cce_sim=self.cce_sim,
            do_ecs=self.do_ecs,
            do_mvc=self.do_mvc,
            do_adv_cls=self.do_adv_cls,
            do_adv_batch=self.do_adv_batch,
            do_cls=self.do_cls,
            do_generate=self.do_generate,
            run_full_forward=self.run_full_forward,
            mask_ratio=self.mask_ratio,
        )
        expression = batch["x"]
        gene_pos = batch["genes"]
        depth = batch["depth"]
        if self.embs is not None:
            if self.embs.shape[0] < 100_000:
                self.info = torch.cat([self.info, batch["class"]])
                self._predict(gene_pos, expression, depth, max_size_in_mem=100_000, name="validation")
        else:
            self.info = batch["class"]
            self._predict(gene_pos, expression, depth, max_size_in_mem=100_000)

        self.log("val_loss", val_loss, sync_dist=True)
        self.log_dict(losses, sync_dist=True)
        return val_loss

    def on_validation_epoch_end(self):
        """@see pl.LightningModule"""
        self.embs = self.all_gather(self.embs).view(-1, self.embs.shape[-1])
        self.info = self.all_gather(self.info).view(-1, self.info.shape[-1])
        self.pred = self.all_gather(self.pred).view(-1, self.pred.shape[-1]) if self.pred is not None else None
        self.pos = self.all_gather(self.pos).view(-1, self.pos.shape[-1])
        #self.expr_pred = [i.view(-1, self.expr_pred[0].shape[-1]) for i in self.all_gather(self.expr_pred)]
        # if len(self.get_attention_layer) > 0:
        #    self.attn = [i.view(-1, *i.shape[2:]) for i in self.all_gather(self.attn)]
        if not self.trainer.is_global_zero:
            # print("you are not on the main node. cancelling logging step")
            return
        if self.trainer.state.stage != "sanity_check":
            sch = self.lr_schedulers()
            sch.step(self.trainer.callback_metrics["val_loss"])
            #run the test function on specific dataset
        self.log_adata(gtclass=self.info, name="validation_part_"+str(self.counter))

    def test(self):
        metrics = {}
        res = embbed_task.default_benchmark(self)
        metrics.update(res)

        res = grn_task.default_benchmark(self, "../../data/yBCKp6HmXuHa0cZptMo7.h5ad")
        metrics.update(res)

        res = denoise_task.default_benchmark(self)
        metrics.update(res)
        return metrics

    def on_predict_epoch_start(self):
        """@see pl.LightningModule"""
        self.embs = None
        self.attn.data = None
        self.counter = 0
        if type(self.transformer) is FlashTransformerEncoder:
            for encoder_layers in self.transformer.blocks:
                encoder_layers.set_seq_parallel(False)

    def predict_step(self, batch, batch_idx):
        """
        embed given gene expression, encode the gene embedding and cell embedding.

        Args:
            batch @see training_step

        Returns:
            Tensor: _description_
        """
        return self._predict(batch["genes"], batch["x"], batch["depth"], name="predict")

    def _predict(self, gene_pos, expression, depth, keep_output=True, max_size_in_mem=100_000, name=""):
        """
        @see predict_step will save output of predict in multiple self variables

        - embs: the cell embeddings (means from label specific embeddings given by self.pred_embedding)
        - pred: the predicted cell classes
        - pos: the genes used
        - expr_pred: the expression prediction. [mean, disp, zero_logits]
        - mean_attn: the mean attention across cells for the given layer (in self.get_attention_layer)

        these will be finalized in self.on_predict_epoch_end()

        Args:
            @see training_step
            other important arguments:
            keep_output (bool, optional): whether to keep the output in memory. Defaults to True.
            self.get_attention_layer (list, optional): the layers to get the attention from. Defaults to [].
            self.pred_embedding (list, optional): the classes to predict. Defaults to [].

        """
        if self.predict_mode == "none":
            output = self.forward(
                gene_pos,
                expression,
                depth_mult=expression.sum(1),
                full_depth=depth,
                get_attention_layer=self.get_attention_layer,
                do_class=True,
            )
            if len(self.get_attention_layer) > 0:
                self.attn.agg([i[:, :, :2, :] for i in output[1]], gene_pos)
                output = output[0]
            cell_embs = output["cell_embs"]
            
        elif self.predict_mode == "denoise":
            output = self.forward(
                gene_pos,
                expression,
                depth_mult=expression.sum(1) * self.predict_depth_mult,
                full_depth=depth * self.predict_depth_mult,
                get_attention_layer=self.get_attention_layer,
                do_class=True,
            )
            if len(self.get_attention_layer) > 0:
                self.attn.agg([i[:, :, :2, :] for i in output[1]], gene_pos)
                output = output[0]
            cell_embs = output["cell_embs"]
        elif self.predict_mode == "generate":
            output = self.forward(
                gene_pos,
                expression,
                full_depth=depth,
                do_mvc=False,
                do_class=False,
            )
            cell_embs = output["cell_embs"]
            output = self._generate(
                output["cell_embs"],
                gene_pos,
                full_depth=None, #otherwise we have 2 depths passed
                depth_mult=expression.sum(1),
                do_class=self.do_cls,
                do_mvc=False,
            )
        else:
            raise ValueError(
                "predict_mode needs to be one of ['none', 'denoise', 'generate']"
            )

        if len(self.pred_embedding) == 0:
            self.pred_embedding = self.classes
        ind = [self.classes.index(i) + 2 for i in self.pred_embedding]
        if not keep_output:
            return {
                "embs": torch.mean(cell_embs[:, ind, :], dim=1),
                "class": torch.stack(
                    [
                        torch.argmax(output["cls_output_" + clsname], dim=1)
                        for clsname in self.classes
                    ]
                ).transpose(0, 1) if len(self.classes) > 0 else None,
                "pos": gene_pos,
                "expr": [output["mean"], output["disp"], output["zero_logits"]] if "disp" in output else output["mean"],
            }
        if self.embs is None:
            self.embs = torch.mean(cell_embs[:, ind, :], dim=1)
            self.pred = torch.stack(
                [
                    torch.argmax(output["cls_output_" + clsname], dim=1)
                    for clsname in self.classes
                ]
            ).transpose(0, 1) if len(self.classes) > 0 else None
            self.pos = gene_pos
            self.expr_pred = [output["mean"], output["disp"], output["zero_logits"]] if "disp" in output else output["mean"]
        else:
            self.embs = torch.cat([self.embs, torch.mean(cell_embs[:, ind, :], dim=1)])
            self.pred = torch.cat(
                [
                    self.pred,
                    torch.stack(
                        [
                            torch.argmax(output["cls_output_" + clsname], dim=1)
                            for clsname in self.classes
                        ]
                    ).transpose(0, 1) if len(self.classes) > 0 else None,
                ],
            )
            self.pos = torch.cat([self.pos, gene_pos])
            self.expr_pred = [
                torch.cat([self.expr_pred[0], output["mean"]]),
                torch.cat([self.expr_pred[1], output["disp"]]),
                torch.cat([self.expr_pred[2], output["zero_logits"]]),
            ] if "disp" in output else torch.cat([self.expr_pred, output["mean"]])
        if self.embs.shape[0] > max_size_in_mem:
            print("logging")
            self.log_adata(name=name+"_part_"+str(self.counter))
            self.counter+=1
            self.pos = None
            self.expr_pred = None
            self.pred = None
            self.embs = None

    def on_predict_epoch_end(self):
        """@see pl.LightningModule will"""
        #self.embs = self.all_gather(self.embs).view(-1, self.embs.shape[-1])
        #self.info = self.all_gather(self.info).view(-1, self.info.shape[-1])
        #self.pred = self.all_gather(self.pred).view(-1, self.pred.shape[-1])
        #self.pos = self.all_gather(self.pos).view(-1, self.pos.shape[-1])
        #self.expr_pred = [i.view(-1, self.expr_pred[0].shape[-1]) for i in self.all_gather(self.expr_pred)]
        ## if len(self.get_attention_layer) > 0:
        ##    self.attn = [i.view(-1, *i.shape[2:]) for i in self.all_gather(self.attn)]
        #if not self.trainer.is_global_zero:
        #    print("you are not on the main node. cancelling logging step")
        #    return
        if self.pos.shape[0] < 100:
            return
        if self.pred_log_adata:
            print("adding on disk")
            return self.log_adata(name="predict_part_"+str(self.counter))
        # concat_on_disk(list, "data/step_0_predict.h5ad", uns_merge="same", index_unique="_")

    def get_cell_embs(self, layer_output):
        """
        get_cell_embs

        Args:
            layer_output (Tensor): The output tensor from a layer in the model.

        Raises:
            ValueError: Raised when an unknown cell embedding style is encountered.

        Returns:
            Tensor: The cell embeddings tensor.
        """
        if self.cell_emb_style == "cls" and self.classes is not None:
            # (minibatch, embsize)
            cell_emb = layer_output[:, : 2 + len(self.classes)]
        elif self.cell_emb_style == "avg-pool":
            cell_emb = torch.mean(layer_output, dim=1)
        else:
            raise ValueError(f"Unknown cell_emb_style: {self.cell_emb_style}")
        return cell_emb

    def _generate(
        self,
        cell_embs: Tensor,
        gene_pos: Tensor,
        depth_mult: Tensor,
        full_depth: Optional[Tensor] = None,
        tp: Optional[Tensor] = None,
        gen_iters: int = 1,
        **decoder_kwargs,
    ):
        """
        _generate given cell_embeddings, generate an expression profile

        the goal was to iterate multiple times,
        to create a trajectory and reach a certain state
        should call forward multiple times

        Args:
            cell_emb(:obj:`Tensor`): A tensor representing cell embeddings. It has a shape of (minibatch, embsize).
            src(:obj:`Tensor`): A tensor representing the source data. It has a shape of (minibatch, seq_len).
            values(:obj:`Tensor`): An optional tensor representing the values. It has a shape of (minibatch, seq_len).
            gen_iters(:obj:`int`): An integer representing the number of generation iterations.
            classes(:obj:`Tensor`): An optional tensor representing the classes. It has a shape of (batch,).
        """
        if tp is not None:
            tp = tp / gen_iters
        for i in range(gen_iters):
            encoding = self._encoder(
                cell_embs=cell_embs,
                gene_pos=gene_pos,
                full_depth=full_depth,
                timepoint=tp * (i + 1) if tp is not None else None,
            )  # (minibatch, seq_len, embsize)
            transformer_output = self.transformer(encoding)
            cell_embs = self.get_cell_embs(transformer_output)
        output = self._decoder(
            transformer_output, depth_mult=depth_mult, **decoder_kwargs
        )
        return output  # (minibatch, seq_len)

    def log_adata(self, gtclass=None, name=""):
        """
        log_adata will log an adata from predictions.
        It will log to tensorboard and wandb if available

        see @utils.log_adata
        """
        try:
            mdir = self.logger.save_dir if self.logger.save_dir is not None else "/tmp"
        except:
            mdir = "data/"
        if not os.path.exists(mdir):
            os.makedirs(mdir)
        adata, fig = utils.make_adata(
            self.embs,
            self.classes,
            self.pred,
            self.attn.get(),
            self.trainer.global_step,
            self.label_decoders,
            self.labels_hierarchy,
            gtclass,
            name + "_" + str(self.global_rank),
            mdir,
            self.doplot,
        )
        if self.doplot:
            try:
                self.logger.experiment.add_figure(fig)
            except:
                print("couldn't log to tensorboard")
            try:
                self.logger.log_image(key="umaps", images=[fig])
            except:
                print("couldn't log to wandb")

        return adata

    def _predict_denoised_expression(self, gene_pos, expression, depth):
        """
        Args:
            gene_pos (:obj:`Tensor`): token ids, shape [batch_size, seq_len]
            expression (:obj:`Tensor`): token values, shape [batch_size, seq_len]

        Returns:
            dict of output Tensors.
        """
        output = self.forward(gene_pos, expression, full_depth=depth)
        return output<|MERGE_RESOLUTION|>--- conflicted
+++ resolved
@@ -41,6 +41,7 @@
 from ..tasks import grn as grn_task
 from ..tasks import denoise as denoise_task
 
+FILEDIR = os.path.dirname(os.path.realpath(__file__))
 
 class scPrint(L.LightningModule):
     def __init__(
@@ -66,12 +67,10 @@
         mvc_decoder: str = "None",
         pred_embedding: list[str] = [],
         cell_emb_style: str = "cls",
-        lr: float = 0.001,
-        optim: str = "adamW",
-        weight_decay: float = 0.01,
         freeze_embeddings: bool = True,
         label_decoders: Optional[Dict[str, Dict[int, str]]] = None,
         zinb: bool=True,
+        lr: float = 0.0001,
         **flash_attention_kwargs,
     ):
         """
@@ -127,11 +126,13 @@
         self.do_generate = False
         self.mask_ratio = [0.3]
         self.warmup_duration = 500
-        self.weight_decay = weight_decay
-        self.optim = optim
+        self.weight_decay = 0.01
+        self.optim = "adamW"
         self.fused_adam = False
         self.lr_reduce_patience = 2
         self.lr_reduce_factor = 0.6
+        self.lr_reduce_monitor = "val_loss"
+        self.lr = lr
         self.lrfinder_steps = 0
         self.doplot = True
         self.get_attention_layer = []
@@ -155,7 +156,6 @@
         self.cell_emb_style = cell_emb_style
         self.label_decoders = label_decoders
         self.pred_embedding = pred_embedding
-        self.lr = lr
         # compute tensor for mat_labels_hierarchy
         self.mat_labels_hierarchy = {}
         self.labels_hierarchy = labels_hierarchy
@@ -326,15 +326,10 @@
             )
         )
         for i, dec in self.cls_decoders.items():
-            nn.init.constant_(dec.out_layer.bias, -0.1)
+            nn.init.constant_(dec.out_layer.bias, -0.13)
         self.save_hyperparameters()
 
     def on_load_checkpoint(self, checkpoints):
-<<<<<<< HEAD
-=======
-        #import pdb
-        #pdb.set_trace()
->>>>>>> 40e13963
         for name, clss in self.cls_decoders.items():
             size = checkpoints['state_dict']['cls_decoders.'+name+'.out_layer.bias'].shape[0]
             if size > clss.out_layer.bias.shape[0]:
@@ -355,23 +350,22 @@
             for k2, v2 in v.items():
                 tens[k2 - classes[k], v2] = 1
             self.mat_labels_hierarchy[k] = tens.to(bool)
-<<<<<<< HEAD
-=======
-        
+
         mencoders = {}
-        if self.trainer.datamodule.decoders != checkpoints['hyper_parameters']['label_decoders']:
-            # if we don't have the same decoders, we need to update the one on the datamodule side
-            for k, v in checkpoints['hyper_parameters']['label_decoders'].items():
-                mencoders[k] = {va: ke for ke, va in v.items()}
-            self.trainer.datamodule.dataset.mapped_dataset.encoders = mencoders
-            if self.trainer.datamodule.kwargs["collate_fn"].organism_name in mencoders:
-                self.trainer.datamodule.kwargs["collate_fn"].setup(
-                    mencoders[self.trainer.datamodule.kwargs["collate_fn"].organism_name], 
-                    valid_genes=self.genes
-                )
-
-
->>>>>>> 40e13963
+        try:
+            if self.trainer.datamodule.decoders != checkpoints['hyper_parameters']['label_decoders']:
+                # if we don't have the same decoders, we need to update the one on the datamodule side
+                for k, v in checkpoints['hyper_parameters']['label_decoders'].items():
+                    mencoders[k] = {va: ke for ke, va in v.items()}
+                self.trainer.datamodule.dataset.mapped_dataset.encoders = mencoders
+                if self.trainer.datamodule.kwargs["collate_fn"].organism_name in mencoders:
+                    self.trainer.datamodule.kwargs["collate_fn"].setup(
+                        mencoders[self.trainer.datamodule.kwargs["collate_fn"].organism_name], 
+                        valid_genes=self.genes
+                    )
+        except RuntimeError as e:
+            if "scPrint is not attached to a `Trainer`." in str(e):
+                print("RuntimeError caught: scPrint is not attached to a `Trainer`.")
 
     def _encoder(
         self,
@@ -603,6 +597,7 @@
             factor=self.lr_reduce_factor,
             verbose=True,
         )
+        print(bool(self.trainer.val_dataloaders))
         lr_dict = {
             "scheduler": lr_scheduler,
             # The unit of the scheduler's step size, could also be 'step'.
@@ -614,7 +609,7 @@
             # rate after every epoch/step.
             "frequency": 1,
             # Metric to to monitor for schedulers like `ReduceLROnPlateau`
-            "monitor": "val_loss" if self.trainer.val_dataloaders else "train_loss",
+            "monitor": self.lr_reduce_monitor
         }
         self.lrfinder_steps = 0
         for val in self.trainer.callbacks:
@@ -871,16 +866,8 @@
         total_loss = 0
         losses = {}
         # TASK 1. reconstruct masked expression
-<<<<<<< HEAD
         #import pdb
         #pdb.set_trace()
-        loss_expr = loss.zinb(
-            theta=output["disp"],
-            pi=output["zero_logits"],
-            mu=output["mean"],
-            target=expression,
-        )
-=======
         if "zero_logits" in output:
             loss_expr = loss.zinb(
                 theta=output["disp"],
@@ -899,7 +886,6 @@
                 input=output["mean"],
                 target=expression,
             )
->>>>>>> 40e13963
         total_loss += loss_expr
         losses.update({"expr": loss_expr})
 
@@ -1079,17 +1065,27 @@
             sch.step(self.trainer.callback_metrics["val_loss"])
             #run the test function on specific dataset
         self.log_adata(gtclass=self.info, name="validation_part_"+str(self.counter))
+        self.test()
 
     def test(self):
         metrics = {}
-        res = embbed_task.default_benchmark(self)
-        metrics.update(res)
-
-        res = grn_task.default_benchmark(self, "../../data/yBCKp6HmXuHa0cZptMo7.h5ad")
-        metrics.update(res)
-
-        res = denoise_task.default_benchmark(self)
-        metrics.update(res)
+        res = embbed_task.default_benchmark(self, default_dataset="lung", do_class=True, coarse=False)
+        metrics['emb_lung'] = res
+
+        res = embbed_task.default_benchmark(self, default_dataset="pancreas", do_class=True, coarse=False)
+        metrics['emb_panc'] = res
+
+        res = grn_task.default_benchmark(self, FILEDIR+"/../../data/yBCKp6HmXuHa0cZptMo7.h5ad")
+        metrics['grn_omni'] = res
+
+        res = grn_task.default_benchmark(self, "sroy")
+        metrics['grn_sroy'] = res
+
+        res = grn_task.default_benchmark(self, "gwps")
+        metrics['grn_perturb'] = res
+
+        res = denoise_task.default_benchmark(self, FILEDIR+"/../../data/r4iCehg3Tw5IbCLiCIbl.h5ad")
+        metrics['denoise'] = res
         return metrics
 
     def on_predict_epoch_start(self):
@@ -1148,6 +1144,7 @@
             cell_embs = output["cell_embs"]
             
         elif self.predict_mode == "denoise":
+
             output = self.forward(
                 gene_pos,
                 expression,
@@ -1195,7 +1192,7 @@
                     ]
                 ).transpose(0, 1) if len(self.classes) > 0 else None,
                 "pos": gene_pos,
-                "expr": [output["mean"], output["disp"], output["zero_logits"]] if "disp" in output else output["mean"],
+                "expr": [output["mean"], output["disp"], output["zero_logits"]] if "disp" in output else [output["mean"]],
             }
         if self.embs is None:
             self.embs = torch.mean(cell_embs[:, ind, :], dim=1)
@@ -1206,7 +1203,7 @@
                 ]
             ).transpose(0, 1) if len(self.classes) > 0 else None
             self.pos = gene_pos
-            self.expr_pred = [output["mean"], output["disp"], output["zero_logits"]] if "disp" in output else output["mean"]
+            self.expr_pred = [output["mean"], output["disp"], output["zero_logits"]] if "disp" in output else [output["mean"]]
         else:
             self.embs = torch.cat([self.embs, torch.mean(cell_embs[:, ind, :], dim=1)])
             self.pred = torch.cat(
@@ -1225,7 +1222,7 @@
                 torch.cat([self.expr_pred[0], output["mean"]]),
                 torch.cat([self.expr_pred[1], output["disp"]]),
                 torch.cat([self.expr_pred[2], output["zero_logits"]]),
-            ] if "disp" in output else torch.cat([self.expr_pred, output["mean"]])
+            ] if "disp" in output else [torch.cat([self.expr_pred[0], output["mean"]])]
         if self.embs.shape[0] > max_size_in_mem:
             print("logging")
             self.log_adata(name=name+"_part_"+str(self.counter))
