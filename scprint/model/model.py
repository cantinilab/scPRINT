# from scprint.base.base_model import BaseModel
import copy
import os
from functools import partial
from pathlib import Path

# from galore_torch import GaLoreAdamW
from math import factorial
from typing import Dict, Optional

import lightning as L
import pandas as pd
import torch
from huggingface_hub import PyTorchModelHubMixin
from lightning.pytorch.callbacks.lr_finder import LearningRateFinder
from lightning.pytorch.tuner.lr_finder import _LRCallback
from scipy.sparse import load_npz
from torch import Tensor, nn, optim

# from .linear_transformer import FastTransformerEncoderWrapper as FastTransformer
from . import decoders, encoders, loss, utils

try:
    from simpler_flash import FlashTransformer
except ImportError:
    print("Warning: simpler_flash not found, using default transformer")
    FlashTransformer = None
from .loss import grad_reverse
from .utils import WeightedMasker, simple_masker

import torch.distributed
import datetime

FILEDIR = os.path.dirname(os.path.realpath(__file__))


def is_interactive():
    import __main__ as main

    return not hasattr(main, "__file__")


class scPrint(L.LightningModule, PyTorchModelHubMixin):
    def __init__(
        self,
        genes: list,
        organisms: list = ["NCBITaxon:9606"],
        precpt_gene_emb: Optional[str] = None,
        gene_pos_enc: Optional[list] = None,
        normalization: str = "sum",
        d_model: int = 512,
        nhead: int = 8,
        attn_bias: str = "none",
        d_hid: int = 512,
        edge_dim: int = 12,
        nlayers: int = 6,
        expr_encoder_layers: int = 2,
        layers_cls: list[int] = [],
        classes: Dict[str, int] = {},
        labels_hierarchy: Dict[str, Dict[int, list[int]]] = {},
        dropout: float = 0.2,
        transformer: str = "fast",
        expr_emb_style: str = "continuous",  # "binned_pos", "cont_pos"
        domain_spec_batchnorm: str = "None",
        n_input_bins: int = 0,
        num_batch_labels: int = 0,
        mvc_decoder: str = "None",
        pred_embedding: list[str] = [],
        cell_emb_style: str = "cls",
        cell_specific_blocks: bool = False,
        freeze_embeddings: bool = True,
        label_decoders: Optional[Dict[str, Dict[int, str]]] = None,
        zinb: bool = True,
        lr: float = 0.0001,
        optim="adamW",  # TODEL
        weight_decay=0.01,  # TODEL
        **flash_attention_kwargs,
    ):
        """
        scPRINT transformer for single cell biology and the inference of Gene Regulatory networks

        Args:
            genes (list): List of gene names the model will work with.
            precpt_gene_emb (np.array, optional): Gene embeddings of size (len(genes), d_model). Should be in the same order as the genes. Defaults to None.
            gene_pos_enc (list, optional): Gene position encoding of the same size as genes. Provides a location value for each gene in genes. Defaults to None.
            d_model (int, optional): Dimension of the model. Defaults to 512.
            nhead (int, optional): Number of heads in the multihead attention models. Defaults to 8.
            d_hid (int, optional): Dimension of the feedforward network model. Defaults to 512.
            nlayers (int, optional): Number of layers in the transformer model. Defaults to 6.
            expr_encoder_layers (int, optional): Number of layers in the expression encoder. Defaults to 2.
            layers_cls (list[int], optional): List specifying the number of layers in the classifier. Defaults to [].
            classes (Dict[str, int], optional): Classes to predict with the number of classes for each. Defaults to {}.
            labels_hierarchy (Dict[str, Dict[int, list[int]]], optional): Class hierarchy for classes with hierarchical classes. Defaults to {}.
            dropout (float, optional): Dropout value. Defaults to 0.2.
            transformer (str, optional): Transformer type to use. One of "linear", "flash", "flashsparse", "scprint". Defaults to "fast".
            domain_spec_batchnorm (str, optional): Whether to apply domain-specific batch normalization. Defaults to "None".
            expr_emb_style (str, optional): Style of input embedding. One of "continuous", "binned_pos", "cont_pos". Defaults to "continuous".
            mvc_decoder (str, optional): Style of MVC decoder. One of "None", "inner product", "concat query", "sum query". Defaults to "None".
            pred_embedding (list[str], optional): List of classes to use for plotting embeddings. Defaults to [].
            cell_emb_style (str, optional): Style of cell embedding. One of "cls", "avg-pool", "w-pool". Defaults to "cls".
            freeze_embeddings (bool, optional): Whether to freeze the embeddings during training. Defaults to True.
            label_decoders (Optional[Dict[str, Dict[int, str]]], optional): Label decoders to use for plotting the UMAP during validations. Defaults to None.
            zinb (bool, optional): Whether to use Zero-Inflated Negative Binomial distribution. Defaults to True.
            lr (float, optional): Learning rate. Defaults to 0.0001.
            optim (str, optional): Optimizer type. Defaults to "adamW".
            weight_decay (float, optional): Weight decay for the optimizer. Defaults to 0.01.
            **flash_attention_kwargs (dict): Additional keyword arguments for the model. see @flashformer.py

        Notes:
            for other parameters of the model that are not part of its class definition, see @trainer.trainer.py

        Raises:
            ValueError: If the expr_emb_style is not one of "continuous", "binned_pos", "cont_pos".
        """
        super().__init__()
        self.save_hyperparameters()
        # training flags
        self.do_denoise = True
        self.noise = [0.6]
        self.do_cce = False
        self.cce_temp = 0.2
        self.cce_scale = 0.05
        self.do_ecs = False
        self.ecs_threshold = 0.4
        self.ecs_scale = 0.05
        self.do_mvc = False
        self.mvc_scale = 1.0
        self.class_embd_diss_scale = 0.1
        self.do_adv_cls = False
        self.adv_class_scale = 0.1
        self.do_cls = False
        self.mean_attn_tot = None
        self.mean_attn_tot_c = 0
        self.do_adv_batch = False
        self.run_full_forward = True
        self.class_scale = 0.4
        self.do_next_tp = False
        self.do_generate = False
        self.mask_ratio = []
        self.warmup_duration = 500
        self.weight_decay = 0.01
        self.optim = "adamW"
        self.fused_adam = False
        self.lr_reduce_patience = 1
        self.lr_reduce_factor = 0.6
        self.test_every = 20
        self.lr_reduce_monitor = "val_loss"
        self.name = ""
        self.lr = lr
        self.lrfinder_steps = 0
        self.doplot = True
        self.get_attention_layer = []
        self.embs = None
        self.pred_log_adata = True
        self.attn = utils.Attention(len(classes) + 1 + len(genes))
        self.tf_masker = WeightedMasker(genes, inv_weight=0.05)
        self.predict_depth_mult = 3
        self.predict_mode = "none"
        self.keep_all_cls_pred = False
        self.cell_separation = True
        # should be stored somehow
        self.d_model = d_model
        self.normalization = normalization
        self.organisms = organisms
        self.edge_dim = edge_dim
        self.attn_bias = attn_bias
        self.nlayers = nlayers
        self.gene_pos_enc = gene_pos_enc
        self.mvc_decoder = mvc_decoder
        self.domain_spec_batchnorm = domain_spec_batchnorm
        # need to store
        self.n_input_bins = n_input_bins
        self.transformer = transformer
        self.label_counts = classes
        self.classes = list(classes.keys())

        if cell_emb_style not in ["cls", "avg-pool", "w-pool"]:
            raise ValueError(f"Unknown cell_emb_style: {cell_emb_style}")
        self.cell_emb_style = cell_emb_style

        self.label_decoders = label_decoders
        self.pred_embedding = pred_embedding
        self.genes = genes
        self.vocab = {i: n for i, n in enumerate(genes)}
        self.expr_emb_style = expr_emb_style
        if self.expr_emb_style not in ["category", "continuous", "none"]:
            raise ValueError(
                f"expr_emb_style should be one of category, continuous, scaling, "
                f"got {expr_emb_style}"
            )
        self.labels_hierarchy = labels_hierarchy
        self.hparams["labels_hierarchy"] = self.labels_hierarchy
        self.hparams["classes"] = self.classes
        self.hparams["label_decoders"] = self.label_decoders
        self.hparams["label_counts"] = self.label_counts
        self.hparams["gene_pos_enc"] = self.gene_pos_enc
        self.hparams["genes"] = self.genes

        self.mat_labels_hierarchy = {}
        for k, v in labels_hierarchy.items():
            tens = torch.zeros((len(v), classes[k]))
            for k2, v2 in v.items():
                tens[k2 - classes[k], v2] = 1
            self.mat_labels_hierarchy[k] = tens.to(bool)

        # encoder
        # gene encoder
        if precpt_gene_emb is not None:
            embeddings = pd.read_parquet(precpt_gene_emb).loc[self.genes]
            if len(embeddings) == 0:
                raise ValueError(
                    f"the gene embeddings file {precpt_gene_emb} does not contain any of the genes given to the model"
                )
            elif len(embeddings) < len(self.genes):
                print(
                    "Warning: only a subset of the genes available in the embeddings file."
                )
                print("number of genes: ", len(embeddings))
            sembeddings = torch.nn.AdaptiveAvgPool1d(d_model)(
                torch.tensor(embeddings.values)
            )

            self.gene_encoder = encoders.GeneEncoder(
                len(self.vocab), d_model, weights=sembeddings, freeze=freeze_embeddings
            )
        else:
            self.gene_encoder = encoders.GeneEncoder(len(self.vocab), d_model)

        # Value Encoder, NOTE: the scaling style is also handled in _encode method
        if expr_emb_style in ["continuous", "full_pos"]:
            self.expr_encoder = encoders.ContinuousValueEncoder(
                d_model, dropout, layers=expr_encoder_layers
            )
        elif expr_emb_style == "binned_pos":
            assert n_input_bins > 0
            self.expr_encoder = encoders.CategoryValueEncoder(n_input_bins, d_model)
        else:
            self.expr_encoder = torch.nn.Identity()

        # Positional Encoding
        if self.gene_pos_enc is not None:
            max_len = max(gene_pos_enc)
            token_to_pos = {token: pos for token, pos in enumerate(self.gene_pos_enc)}
            self.pos_encoder = encoders.PositionalEncoding(
                d_model, max_len=max_len, token_to_pos=token_to_pos
            )

        self.cell_embs_count = len(self.classes) + 1
        # Class Encoder
        # always have [base_cell_emb, time_embedding, depth_embedding] + any other class info
        # base cell embedding will store other cell specific information
        self.class_encoder = encoders.CategoryValueEncoder(
            self.cell_embs_count, d_model
        )
        # self.time_encoder = encoders.ContinuousValueEncoder(d_model, dropout)
        self.depth_encoder = encoders.ContinuousValueEncoder(
            d_model, dropout, layers=expr_encoder_layers
        )

        # compute tensor for mat_labels_hierarchy
        if "strict_loading" in flash_attention_kwargs:
            flash_attention_kwargs.pop("strict_loading")
        # Transformer
        # Linear
        if transformer == "linear":
            # linear transformer using the fast transformer package
            # self.transformer = FastTransformerEncoder(
            #    d_model, nhead, d_hid, nlayers, dropout, "linear"
            # )
            raise NotImplementedError("Linear transformer is not implemented")
        # regular or flash
        else:
            self.transformer = FlashTransformer(
                d_model=d_model,
                nhead=nhead,
                dropout=dropout,
                nlayers=nlayers,
                cross_attn=cell_specific_blocks,
                use_flash_attn=(transformer == "flash"),
                **flash_attention_kwargs,
            )
        if cell_specific_blocks:
            self.cell_transformer = FlashTransformer(
                d_model=d_model,
                nhead=nhead,
                nlayers=6,
                dropout=dropout,
                cross_attn=True,
                use_flash_attn=(transformer == "flash"),
                **flash_attention_kwargs,
            )
        else:
            self.cell_transformer = None

        # decoders
        # expression
        self.expr_decoder = decoders.ExprDecoder(
            d_model,
            nfirst_tokens_to_skip=self.cell_embs_count,
            dropout=dropout,
            zinb=zinb,
            use_depth=True,
        )
        # cls decoder
        self.cls_decoders = torch.nn.ModuleDict()
        # should be a very simple classifier for most things
        # (maybe scale with the number of classes) should be 1 layer...
        for clss, n_cls in classes.items():
            self.cls_decoders[clss] = decoders.ClsDecoder(
                d_model, n_cls, layers=layers_cls, dropout=dropout
            )

        # Batch effect correction via adversarial training on batch classes
        if num_batch_labels > 0:
            self.grad_reverse_discriminator_loss = loss.AdversarialDiscriminatorLoss(
                d_model,
                n_cls=num_batch_labels,
            )
        else:
            self.grad_reverse_discriminator_loss = None

        # expression decoder from batch embbedding
        if mvc_decoder != "None":
            self.mvc_decoder = decoders.MVCDecoder(
                d_model,
                arch_style=mvc_decoder,
                zinb=zinb,
            )
        else:
            self.mvc_decoder = None

        self.apply(
            partial(
                utils._init_weights,
                n_layer=nlayers,
            )
        )
        for i, dec in self.cls_decoders.items():
            torch.nn.init.constant_(dec.out_layer.bias, -0.13)

    def on_load_checkpoint(self, checkpoints):
        for name, clss in self.cls_decoders.items():
            size = checkpoints["state_dict"][
                "cls_decoders." + name + ".out_layer.bias"
            ].shape[0]
            if size != clss.out_layer.bias.shape[0]:
                self.cls_decoders[name].out_layer = torch.nn.Linear(
                    clss.out_layer.weight.shape[1], size
                )
        size = checkpoints["state_dict"][
            "grad_reverse_discriminator_loss.out_layer.bias"
        ].shape[0]
        # we won't use it but still need to take care of it. for now will still add it to the model
        if size != self.grad_reverse_discriminator_loss.out_layer.bias.shape[0]:
            self.grad_reverse_discriminator_loss = loss.AdversarialDiscriminatorLoss(
                self.d_model,
                n_cls=size,
            )
            print(
                "the discriminator for batch effect correction has been resized\
                and re-initiliazed. It will start from scratch during this training if "
            )

        # if len(checkpoints["state_dict"]["pos_encoder.pe"].shape) == 3:
        #    self.pos_encoder.pe = checkpoints["state_dict"]["pos_encoder.pe"].squeeze(1)

        self.normalization = checkpoints["hyper_parameters"]["normalization"]
        if "classes" in checkpoints["hyper_parameters"]:
            self.classes = checkpoints["hyper_parameters"]["classes"]
            self.label_counts = checkpoints["hyper_parameters"]["label_counts"]
            self.label_decoders = checkpoints["hyper_parameters"]["label_decoders"]
            self.labels_hierarchy = checkpoints["hyper_parameters"]["labels_hierarchy"]
            for k, v in self.labels_hierarchy.items():
                tens = torch.zeros((len(v), self.label_counts[k]))
                for k2, v2 in v.items():
                    tens[k2 - self.label_counts[k], v2] = 1
                self.mat_labels_hierarchy[k] = tens.to(bool)
        if "gene_pos_enc" in checkpoints["hyper_parameters"]:
            if self.genes != checkpoints["hyper_parameters"]["genes"]:
                raise ValueError(
                    "Genes or their ordering have changed in the dataloader compared to last time, the model will likely misbehave!"
                )
            if self.gene_pos_enc != checkpoints["hyper_parameters"]["gene_pos_enc"]:
                print(
                    "Gene position encoding has changed in the dataloader compared to last time, be careful!"
                )
        mencoders = {}
        try:
            if self.trainer.datamodule.decoders != self.label_decoders:
                # if we don't have the same decoders, we need to update the one on the datamodule side
                for k, v in checkpoints["hyper_parameters"]["label_decoders"].items():
                    mencoders[k] = {va: ke for ke, va in v.items()}
                self.trainer.datamodule.dataset.mapped_dataset.encoders = mencoders
                if (
                    self.trainer.datamodule.kwargs["collate_fn"].organism_name
                    in mencoders
                ):
                    self.trainer.datamodule.kwargs["collate_fn"]._setup(
                        org_to_id=mencoders[
                            self.trainer.datamodule.kwargs["collate_fn"].organism_name
                        ],
                        valid_genes=self.genes,
                    )
        except RuntimeError as e:
            if "scPrint is not attached to a `Trainer`." in str(e):
                print("RuntimeError caught: scPrint is not attached to a `Trainer`.")
        if not is_interactive():
            self.save_hyperparameters()

    def _encoder(
        self,
        gene_pos: Tensor,
        expression: Optional[Tensor] = None,
        mask: Optional[Tensor] = None,
        req_depth: Optional[Tensor] = None,
        timepoint: Optional[Tensor] = None,
        cell_embs: Optional[Tensor] = None,  # (minibatch, n_labels, embsize)
    ):
        """
        _encode given inputs to the model encode into embeddings.

        Args:
            @see self.forward()

        Returns:
            Tensor: the encoded data
        """
        enc = self.gene_encoder(gene_pos)  # (minibatch, seq_len, embsize)
        self.cur_gene_token_embs = enc.clone()

        if expression is not None:
            if self.normalization == "sum":
                norm_expr = expression / expression.sum(1).unsqueeze(1)

            elif self.normalization == "log":
                norm_expr = torch.log2(1 + expression)
            else:
                raise ValueError(f"Unknown normalization: {self.normalization}")
            enc.add_(self.expr_encoder(norm_expr, mask))
        if self.gene_pos_enc:
            enc.add_(self.pos_encoder(gene_pos))
        if cell_embs is None:
            cell_embs = self.class_encoder(
                torch.arange(self.cell_embs_count, device=expression.device).repeat(
                    expression.shape[0], 1
                )
            )
        if timepoint is not None:
            pass
            # cell_embs[:, 2, :] = self.time_encoder(timepoint)
        if req_depth is not None:
            # cell_embs = cell_embs.clone()
            # cell_embs[:, 1, :] += self.depth_encoder(torch.log2(1 + req_depth))
            depth_encoded = self.depth_encoder(torch.log2(1 + req_depth)).unsqueeze(1)
            cell_embs = torch.cat(
                (cell_embs[:, :1, :], depth_encoded, cell_embs[:, 1:, :]), dim=1
            )
        return torch.cat([cell_embs, enc], dim=1)  # self.norm_and_dropout(enc)
        # we already apply prenorm & dropout  # (minibatch, seq_len, embsize)

    def _decoder(
        self,
        transformer_output,
        depth_mult,
        get_gene_emb=False,
        do_sample=False,
        do_mvc=False,
        do_class=False,
        req_depth: Optional[Tensor] = None,
    ):
        """
        _decoder given the transformer output, decode into the final output.

        Args:
            @see self.forward()

        Returns:
            dict: the output of the model
        """
        req_depth = torch.log2(1 + req_depth)
        output = self.expr_decoder(transformer_output, req_depth)

        output["mean"] = depth_mult.unsqueeze(1) * output["mean"]
        if do_sample:
            pass

        output["cell_embs"] = self.get_cell_embs(transformer_output)
        output["cell_emb"] = torch.mean(output["cell_embs"].clone(), dim=1)
        if len(self.classes) > 0 and do_class:
            output.update(
                {
                    "cls_output_" + clsname: self.cls_decoders[clsname](
                        output["cell_embs"][
                            :, 1 + i, :
                        ]  # the first elem is the base cell embedding
                    )
                    for i, clsname in enumerate(self.classes)
                }
            )  # (minibatch, n_cls)
        if do_mvc:
            output.update(
                self.mvc_decoder(output["cell_emb"], self.cur_gene_token_embs)
            )
            output["mvc_mean"] = (
                depth_mult.unsqueeze(1) * output["mvc_mean"]
            )  # (minibatch, seq_len)

        if get_gene_emb:
            output["gene_embedding"] = transformer_output[
                :, self.cell_embs_count :, :
            ]  # (minibatch, seq_len, embsize)
        return output

    def forward(
        self,
        gene_pos: Tensor,
        expression: Optional[Tensor] = None,
        mask: Optional[Tensor] = None,
        req_depth: Optional[Tensor] = None,
        timepoint: Optional[Tensor] = None,  # (new_minibatch_of_nxt_cells,)
        get_gene_emb: bool = False,
        depth_mult: Optional[Tensor] = None,
        do_sample: bool = False,
        do_mvc: bool = False,
        do_class: bool = False,
        get_attention_layer: list = [],
    ):
        """
        forward also called on self(), a full forward pass on the model

        Args:
            gene_pos (Tensor): A tensor of shape (minibatch, seq_len)
                representing the genes used for each cell in the minibatch.
            expression (Tensor, optional): A tensor of shape (minibatch, seq_len)
                representing the expression levels of genes in the minibatch. Defaults to None.
            mask (Tensor, optional): A tensor of shape (minibatch, seq_len)
                used to mask certain elements in the sequence during the forward pass. Defaults to None.
            req_depth (Tensor, optional): A tensor of shape (minibatch,)
                representing the full depth of each sequence in the minibatch. Defaults to None.
            depth_mult (Tensor, optional): A tensor of shape (minibatch,)
                representing the depth multiplier for each sequence in the minibatch. Defaults to None.
            timepoint (Tensor, optional): A tensor of shape (minibatch,)
                representing the timepoint associated with each sequence in the minibatch. Defaults to None.
            get_gene_emb (bool, optional): A flag indicating whether to return the gene embeddings.
                If True, the gene embeddings are included in the output. Defaults to False.
            do_sample (bool, optional): A flag indicating whether to sample the expression levels.
                If True, the expression levels are sampled during the forward pass. Defaults to False.
            get_attention_layer (list, optional): A list indicating which attention layers to return.
                If not empty, the specified attention layers are included in the output. Defaults to [].

        Returns:
            dict of output Tensors: A dictionary containing the output tensors from the forward pass.
                The keys of the dictionary depend on the input flags (get_gene_emb, do_sample, get_attention_layer).
                at minima, the dictionary codntains the following:
                - "mean": the mean expression levels
                - "zero_logits": the logits for zero-inflated expression levels
                - "disp": the dispersion parameter
                - "cell_embs": the cell embeddings per class
                - "cell_emb": the main cell embedding
                - "cls_output": the output of the classifier
        """
        encoding = self._encoder(
            gene_pos, expression, mask, req_depth=None, timepoint=timepoint
        )
        if self.attn_bias != "none":
            if not hasattr(self, "nbias"):
<<<<<<< HEAD
                self.nbias = torch.Tensor(
                    load_npz(FILEDIR + "/../../data/bias_sparse.npz").todense()
                ).to(device=gene_pos.device, dtype=torch.float16)
            num = self.cell_embs_count if not self.cell_transformer else 0
=======
                bias_path = os.path.join(
                    Path(FILEDIR).parent.parent, "data", "bias_sparse.npz"
                )
                self.nbias = torch.Tensor(load_npz(bias_path).todense()).to(
                    device=gene_pos.device, dtype=torch.float16
                )
            num = len(self.classes) + 2
>>>>>>> 536872b0
            bias = torch.zeros(
                (
                    gene_pos.shape[0],
                    gene_pos.shape[1] + num,
                    gene_pos.shape[1] + num,
                ),
                device=gene_pos.device,
                dtype=torch.float16,
            )
            bias[:, num:, :num] = -10_000  # do not pay attention to the cls embeddings
            bias[:, num:, num:] = self.nbias[gene_pos[:, :, None], gene_pos[:, None, :]]
        if self.cell_transformer:
            cell_encoding = encoding[:, : self.cell_embs_count, :]
            encoding = encoding[:, self.cell_embs_count :, :]
        transformer_output = self.transformer(
            encoding,
            return_qkv=get_attention_layer,
            bias=bias if self.attn_bias != "none" else None,
            bias_layer=list(range(self.nlayers - 1)),
        )
        if self.cell_transformer:
            cell_output = self.cell_transformer(
                cell_encoding,
                x_kv=transformer_output[0]
                if len(get_attention_layer) > 0
                else transformer_output,
            )
            transformer_output = torch.cat([cell_output, transformer_output], dim=1)
        # if not provided we will mult by the current expression sum
        depth_mult = expression.sum(1) if depth_mult is None else depth_mult
        if len(get_attention_layer) > 0:
            transformer_output, qkvs = transformer_output
            return (
                self._decoder(
                    transformer_output,
                    depth_mult,
                    get_gene_emb,
                    do_sample,
                    do_mvc,
                    do_class,
                    req_depth=req_depth,
                ),
                qkvs,
            )
        else:
            return self._decoder(
                transformer_output,
                depth_mult,
                get_gene_emb,
                do_sample,
                do_mvc,
                do_class,
                req_depth=req_depth,
            )

    def configure_optimizers(self):
        """@see pl.LightningModule"""
        # https://pytorch.org/docs/stable/generated/torch.optim.Adam.html#torch.optim.Adam
        # not working because of poor weight decay implem
        if self.optim == "adam":
            optimizer = optim.Adam(
                self.parameters(),
                lr=self.hparams.lr,
                betas=(0.9, 0.999),
                eps=1e-08,
                weight_decay=self.weight_decay,
                amsgrad=False,
                fused=self.fused_adam,
            )
        elif self.optim == "adamW":
            optimizer = optim.AdamW(
                self.parameters(),
                lr=self.hparams.lr,
                betas=(0.9, 0.999),
                eps=1e-08,
                weight_decay=self.weight_decay,
                amsgrad=False,
                fused=self.fused_adam,
            )
        elif self.optim == "galore":
            raise NotImplementedError("Galore optimizer not implemented")
            # param_groups = [
            #    {
            #        "params": [
            #            v for k, v in self.named_parameters() if "transformer" not in k
            #        ]
            #    },
            #    {
            #        "params": [
            #            v for k, v in self.named_parameters() if "transformer" in k
            #        ],
            #        "rank": 128,
            #        "update_proj_gap": 200,
            #        "scale": 0.25,
            #        "proj_type": "std",
            #    },
            # ]
            # optimizer = GaLoreAdamW(param_groups, lr=self.hparams.lr)
        else:
            raise ValueError(f"Unknown optimizer: {self.optim}")
        if self.lr_reduce_monitor == None:
            print("no lr reduce factor")
            return [optimizer]
        lr_scheduler = optim.lr_scheduler.ReduceLROnPlateau(
            optimizer,
            mode="min",
            patience=self.lr_reduce_patience,
            factor=self.lr_reduce_factor,
            verbose=True,
        )
        lr_dict = {
            "scheduler": lr_scheduler,
            # The unit of the scheduler's step size, could also be 'step'.
            # 'epoch' updates the scheduler on epoch end whereas 'step'
            # updates it after a optimizer update.
            "interval": "epoch",
            # How many epochs/steps should pass between calls to
            # `scheduler.step()`. 1 corresponds to updating the learning
            # rate after every epoch/step.
            "frequency": 1,
            # Metric to to monitor for schedulers like `ReduceLROnPlateau`
            "monitor": self.lr_reduce_monitor,
        }
        self.lrfinder_steps = 0
        for val in self.trainer.callbacks:
            if type(val) is _LRCallback:
                self.lrfinder_steps = val.num_training
            if type(val) is LearningRateFinder:
                self.lrfinder_steps = val._num_training_steps
        return [optimizer], [lr_dict]

    def on_fit_start(self):
        """@see pl.LightningModule"""
        print("on_fit_start")
        if type(self.transformer) is FlashTransformer:
            for encoder_layers in self.transformer.blocks:
                encoder_layers.set_seq_parallel(True)
        for k, v in self.mat_labels_hierarchy.items():
            self.mat_labels_hierarchy[k] = v.to(self.device)

    def training_step(
        self,
        batch: Dict[str, Tensor],
        batch_idx,
    ):
        """
        training_step defines the train loop. It is independent of forward

        @see pl.LightningModule

        Returns:
            _type_: _description_
        """
        total_loss, losses = self._full_training(
            batch=batch,
            do_denoise=self.do_denoise,
            noise=self.noise,
            do_next_tp=self.do_next_tp,
            do_cce=self.do_cce,
            cce_temp=self.cce_temp,
            do_ecs=self.do_ecs,
            do_mvc=self.do_mvc,
            do_adv_cls=self.do_adv_cls,
            do_adv_batch=self.do_adv_batch,
            do_cls=self.do_cls,
            do_generate=self.do_generate,
            run_full_forward=self.run_full_forward,
            mask_ratio=self.mask_ratio,
        )

        self.log("train_loss", total_loss, prog_bar=True, sync_dist=True)
        self.log_dict(losses, prog_bar=True, sync_dist=True)
        return total_loss

    def _full_training(
        self,
        batch: Dict[str, Tensor],
        do_denoise: bool = False,
        noise: list[float] = [],
        do_next_tp: bool = False,
        do_cce: bool = False,
        cce_temp: float = 0.5,
        do_ecs: bool = False,
        do_mvc: bool = False,
        do_adv_cls: bool = False,
        do_adv_batch: bool = False,
        do_cls: bool = False,
        do_generate: bool = False,
        run_full_forward: bool = True,
        mask_ratio: list[float] = [0.15],
    ):
        """
        _full_training implement the trainng steps: forward (multiple sometimes), loss

        Args:
            batch (dict[Tensors]): A dictionary containing tensors for the training batch:
                - "x": the expression levels of genes in the minibatch
                - "genes": the genes used for each cell in the minibatch
                - "class": the class to predict for each cell
                - "depth": the full depth of each cell in the minibatch
            do_denoise (bool, optional): A flag to indicate whether to perform denoising. Defaults to False.
            noise (list[float], optional): A list of noise levels to be used in denoising. Defaults to [].
            do_next_tp (bool, optional): A flag to indicate whether to perform next time point prediction. Defaults to False.
            do_cce (bool, optional): A flag to indicate whether to perform cross-categorical entropy. Defaults to False.
            cce_temp (float, optional): The similarity threshold for cross-categorical entropy. Defaults to 0.5.
            do_ecs (bool, optional): A flag to indicate whether to perform elastic cell similarity. Defaults to False.
            do_mvc (bool, optional): A flag to indicate whether to perform multi-view coding. Defaults to False.
            do_adv_cls (bool, optional): A flag to indicate whether to perform adversarial classification. Defaults to False.
            do_generate (bool, optional): A flag to indicate whether to perform data generation. Defaults to False.
            mask_ratio (list, optional): A list of mask ratios to be used in the training. Defaults to [0.15].

        Returns:
            loss, losses: the total loss as float and the individual losses as dict
        """
        if type(mask_ratio) is not list:
            mask_ratio = [mask_ratio]
        # dynamically change the context length every 5 steps
        if self.trainer.global_step % 5 == 0:
            context_length = torch.randint(400, batch["x"].shape[1], (1,)).item()
        else:
            context_length = batch["x"].shape[1]
        expression = batch["x"][:, :context_length]
        gene_pos = batch["genes"][:, :context_length]
        total_count = batch["depth"]
        clss = batch.get("class", None)
        batch_idx = batch.get("dataset", None)

        total_loss = 0
        losses = {}
        cell_embs = []
        if run_full_forward:
            output = self.forward(
                gene_pos,
                expression,
                mask=None,
                req_depth=total_count,
                do_mvc=do_mvc,
                do_class=do_cls,
            )
            if "disp" in output:
                output.pop("disp")
            if "zero_logits" in output:
                output.pop("zero_logits")
            if "mean" in output:
                output.pop("mean")
            l, tot = self._compute_loss(
                output,
                expression,
                clss,
                batch_idx,
                do_ecs,
                do_adv_cls & do_cls,
                do_adv_batch & do_cls,
            )
            cell_embs.append(output["cell_emb"].clone())
            full_cell_embs = output["cell_embs"].clone()
            total_loss += tot
            losses.update({"full_forward_" + k: v for k, v in l.items()})
            do_mvc = False
            do_cls = False

        for i in mask_ratio:
            # do noise and mask
            if do_denoise:
                expr = utils.downsample_profile(expression, dropout=0.5, randsamp=True)
            else:
                expr = expression
            if i == "TF":
                mask = self.tf_masker(
                    ids=gene_pos,
                    mask_ratio=0.3,
                ).to(gene_pos.device)
            else:
                mask = simple_masker(
                    shape=gene_pos.shape,
                    mask_ratio=i,
                ).to(gene_pos.device)
            output = self.forward(
                gene_pos,
                expression=expr,
                mask=mask,
                req_depth=expr.sum(1),
                do_mvc=do_mvc,
                do_class=do_cls,
            )
            l, tot = self._compute_loss(
                output,
                expr,
                clss,
                batch_idx,
                do_ecs,
                do_adv_cls & do_cls,
                do_adv_batch & do_cls,
            )
            # we only want to do them once
            do_mvc = False
            do_cls = False

            cell_embs.append(output["cell_emb"].clone())
            total_loss += tot
            pct = str(int(i * 100)) + "%_" if i != "TF" else "TF_"
            losses.update({"mask_" + pct + k: v for k, v in l.items()})
        # TASK 3. denoising
        if do_denoise:
            for i in noise:
                expr = utils.downsample_profile(expression, dropout=i)
                output = self.forward(
                    gene_pos,
                    expression=expr,
                    mask=None,
                    depth_mult=expression.sum(1),
                    req_depth=total_count,
                    do_mvc=do_mvc,
                    do_class=do_cls,
                )
                l, tot = self._compute_loss(
                    output,
                    expression,
                    clss,
                    batch_idx,
                    do_ecs,
                    do_adv_cls & do_cls,
                    do_adv_batch & do_cls,
                )
                do_mvc = False
                do_cls = False

                cell_embs.append(output["cell_emb"].clone())
                total_loss += tot
                losses.update(
                    {"denoise_" + str(int(i * 100)) + "%_" + k: v for k, v in l.items()}
                )
                # make sure that the cell embedding stay the same even if the expression is decreased

        # TASK 6. expression generation
        if do_generate:
            output = self._generate(
                cell_embs=output["cell_embs"]
                if not run_full_forward
                else full_cell_embs,
                gene_pos=gene_pos,
                depth_mult=expression.sum(1),
                req_depth=total_count,
                do_mvc=do_mvc,
                do_class=do_cls,
            )
            if "cell_emb" in output:
                cell_embs.append(output["cell_emb"].clone())
            l, tloss = self._compute_loss(
                output,
                expression,
                clss,
                batch_idx,
                "cell_emb" in output,
                do_adv_cls & do_cls,
                do_adv_batch & do_cls,
            )
            losses.update({"gen_" + k: v for k, v in l.items()})
            total_loss += tloss

        # TASK 7. next time point prediction
        if do_next_tp:
            pass
        # TASK 4. contrastive cell embedding
        if do_cce:
            loss_cce = 0
            n_pairs = 0
            for i, cell_emb1 in enumerate(cell_embs[:-1]):
                for cell_emb2 in cell_embs[(i + 1) :]:
                    loss_cce += loss.contrastive_loss(
                        cell_emb1, cell_emb2, cce_temp
                    )  # (nlabels, minibatch, minibatch)
                    n_pairs += 1
            avg_loss_cce = loss_cce / max(n_pairs, 1)
            total_loss += avg_loss_cce * self.cce_scale
            # TASK 3b. contrastive graph embedding
            losses.update({"cce": avg_loss_cce})

        # TASK 8. KO profile prediction
        # if we have that information
        # TASK 9. PDgrapher-drug-like perturbation prediction (L1000?)
        return total_loss, losses

    def _compute_loss(
        self,
        output,
        expression,
        clss,
        batch_idx,
        do_ecs=False,
        do_adv_cls=False,
        do_adv_batch=False,
        do_mse=0,
    ):
        """
        _compute_loss compute the loss of the model given output from the forward pass

        Args:
            output (dict): A dictionary containing the output of the forward pass.
            expression (Tensor): A tensor containing the expression levels of genes.
            mask (Tensor): A tensor indicating the masked positions in the input data.
            clss (Tensor): A tensor containing the class classes for each cell.
            do_ecs (bool, optional): A flag to indicate whether to perform elastic cell similarity.
                Defaults to False.
            do_adv_cls (bool, optional): A flag to indicate whether to perform adversarial classification.
                Defaults to False.
            do_mse (float, optional): A scaling factor to indicate whether and how much to weight mean
            squared error loss in addition to zinb loss.
                Defaults to 0.

        Raises:
            ValueError: Raised when an invalid operation or input is encountered.

        Returns:
            tuple: A tuple containing the total loss as a float and the individual losses as a dictionary.
        """
        total_loss = 0
        losses = {}
        # TASK 1. reconstruct masked expression
        if "zero_logits" in output:
            loss_expr = loss.zinb(
                theta=output["disp"],
                pi=output["zero_logits"],
                mu=output["mean"],
                target=expression,
            )
            if do_mse:
                loss_expr += loss.mse(
                    input=torch.log(output["mean"] + 1)
                    * (1 - torch.sigmoid(output["zero_logits"])),
                    target=torch.log(expression + 1),
                )
        elif "disp" in output:
            loss_expr = loss.nb(
                theta=output["disp"],
                mu=output["mean"],
                target=expression,
            )
        elif "mean" in output:
            loss_expr = loss.mse(
                input=output["mean"],
                target=expression,
            )
        else:
            loss_expr = 0
        total_loss += loss_expr
        losses.update({"expr": loss_expr})

        # TASK 2. predict classes
        if len(self.classes) > 0 and "cell_embs" in output:
            ## Calculate pairwise cosine similarity for the embeddings
<<<<<<< HEAD
            # Calculate pairwise cosine similarity more efficiently
            embs = output["cell_embs"]
            embs_normalized = torch.nn.functional.normalize(embs, p=2, dim=-1)
            cos_sim_matrix = (
                torch.bmm(embs_normalized, embs_normalized.transpose(1, 2))
                .abs()
                .mean(0)
            )
            ## Since we want to maximize dissimilarity, we minimize the negative of the average cosine similarity
            ## We subtract from 1 to ensure positive values, and take the mean off-diagonal (i != j)
            loss_class_emb_diss = 1 - cos_sim_matrix.fill_diagonal_(0).mean()
            ## Apply the custom dissimilarity loss to the cell embeddings
            losses.update({"class_emb_sim": loss_class_emb_diss})
            total_loss += self.class_embd_diss_scale * loss_class_emb_diss
=======
            loss_emb_indep = loss.within_sample(output["cell_embs"])
            losses.update({"emb_independence": loss_emb_indep})
            total_loss += self.class_embd_diss_scale * loss_emb_indep

>>>>>>> 536872b0
            ## compute class loss
            loss_cls = 0
            loss_adv_cls = 0
            for j, clsname in enumerate(self.classes):
                if "cls_output_" + clsname not in output:
                    continue
                # setting the classes from index to one hot
                loss_cls += loss.classification(
                    clsname,
                    pred=output["cls_output_" + clsname],
                    cl=clss[:, j],
                    maxsize=self.label_counts[clsname],
                    labels_hierarchy=self.mat_labels_hierarchy,
                )
            total_loss += self.class_scale * loss_cls
            if loss_cls != 0:
                losses.update({"cls": loss_cls})
            # TASK 2bis. adversarial label prediction
            if do_adv_cls:
                embs = output["cell_embs"][:, 2:, :].clone()
                for j, adv_cls in enumerate(self.classes):
                    ind = torch.arange(len(self.classes))
                    mean_embs = torch.mean(embs[:, ind != j, :], dim=1)
                    mean_embs = grad_reverse(mean_embs, lambd=1.0)
                    adv_pred = self.cls_decoders[adv_cls](mean_embs)
                    loss_adv_cls += loss.classification(
                        adv_cls,
                        pred=adv_pred,
                        cl=clss[:, j],
                        maxsize=self.label_counts[adv_cls],
                        labels_hierarchy=self.mat_labels_hierarchy,
                    )

                total_loss += self.adv_class_scale * loss_adv_cls
                losses.update({"adv_cls": loss_adv_cls})

        if (
            do_adv_batch
            and self.grad_reverse_discriminator_loss is not None
            and batch_idx is not None
            and "cell_embs" in output
        ):
            mean_emb = torch.mean(output["cell_embs"][:, 2:, :].clone(), dim=1)
            loss_adv = self.grad_reverse_discriminator_loss(mean_emb, batch_idx)
            total_loss += loss_adv * self.class_scale / 16
            losses.update({"adv_batch": loss_adv})
        # TASK 2ter. cell KO effect prediction
        # (just use a novel class, cell state and predict if cell death or not from it)
        # add large timepoint and set the KO gene to a KO embedding instead of expression embedding
        # TODO: try to require the gene id to still be predictable (with weight tying)
        if "mvc_zero_logits" in output:
            loss_expr_mvc = loss.zinb(
                theta=output["mvc_disp"],
                pi=output["mvc_zero_logits"],
                mu=output["mvc_mean"],
                target=expression,
            )
            total_loss += loss_expr_mvc * self.mvc_scale
            losses.update({"expr_mvc": loss_expr_mvc})
        elif "mvc_mean" in output:
            loss_expr_mvc = loss.mse(
                input=output["mvc_mean"],
                target=expression,
            )
            total_loss += loss_expr_mvc * self.mvc_scale
            losses.update({"expr_mvc": loss_expr_mvc})
        # TASK 5. elastic cell similarity
        if do_ecs and "cell_emb" in output:
            loss_ecs = loss.ecs(output["cell_emb"], ecs_threshold=self.ecs_threshold)
            total_loss += self.ecs_scale * loss_ecs
            losses.update({"ecs": loss_ecs})
        return losses, total_loss

    def optimizer_step(self, epoch, batch_idx, optimizer, optimizer_closure):
        """@see pl.LightningModule"""
        # update params
        optimizer.step(closure=optimizer_closure)

        # manually warm up lr without a scheduler
        # making sure that we don't do this during lrfinder
        for i, pg in enumerate(optimizer.param_groups):
            if (
                self.global_step < self.warmup_duration + self.lrfinder_steps
            ) and self.lrfinder_steps < self.global_step:
                lr_scale = min(1.0, float(self.global_step + 1) / self.warmup_duration)
                pg["lr"] = lr_scale * self.hparams.lr
        for i, pg in enumerate(optimizer.param_groups):
            # if pg["lr"] < 2e-5:
            #    pg["lr"] = 2e-5
            self.log("lr_" + str(i), pg["lr"])

    def on_validation_start(self):
        for k, v in self.mat_labels_hierarchy.items():
            self.mat_labels_hierarchy[k] = v.to(self.device)

    def on_validation_epoch_start(self):
        self.embs = None
        self.counter = 0

    def validation_step(
        self,
        batch,
        batch_idx,
    ):
        """
        validation_step defines the validation loop. It is independent of forward
        @see pl.LightningModule

        Args:
            batch (list[Tensor]): @see training_step
        """
        val_loss, losses = self._full_training(
            batch=batch,
            do_denoise=self.do_denoise,
            noise=self.noise,
            do_next_tp=self.do_next_tp,
            do_cce=self.do_cce,
            cce_temp=self.cce_temp,
            do_ecs=self.do_ecs,
            do_mvc=self.do_mvc,
            do_adv_cls=self.do_adv_cls,
            do_adv_batch=self.do_adv_batch,
            do_cls=self.do_cls,
            do_generate=self.do_generate,
            run_full_forward=self.run_full_forward,
            mask_ratio=self.mask_ratio,
        )
        expression = batch["x"]
        gene_pos = batch["genes"]
        depth = batch["depth"]
        # TODO: make this faster by only calling val loss
        if self.embs is not None:
            if self.embs.shape[0] < 100_000:
                self.info = torch.cat([self.info, batch["class"]])
                self._predict(
                    gene_pos,
                    expression,
                    depth,
                    pred_embedding=self.pred_embedding,
                    max_size_in_mem=120_000,
                )
        else:
            self.info = batch["class"]
            self._predict(
                gene_pos,
                expression,
                depth,
                pred_embedding=self.pred_embedding,
                max_size_in_mem=120_000,
            )
        self.log("val_loss", val_loss, sync_dist=True)
        self.log_dict(losses, sync_dist=True)
        return val_loss

    def on_validation_epoch_end(self):
        """@see pl.LightningModule"""
        self.embs = self.all_gather(self.embs).view(-1, self.embs.shape[-1])
        self.info = self.all_gather(self.info).view(-1, self.info.shape[-1])
        self.pred = (
            self.all_gather(self.pred).view(-1, self.pred.shape[-1])
            if self.pred is not None
            else None
        )
        self.pos = self.all_gather(self.pos).view(-1, self.pos.shape[-1])
        if self.trainer.state.stage != "sanity_check":
            if self.trainer.is_global_zero:
                print("logging anndata")
                sch = self.lr_schedulers()
                sch.step(self.trainer.callback_metrics["val_loss"])
                # run the test function on specific dataset
                self.log_adata(
                    gtclass=self.info, name="validation_part_" + str(self.counter)
                )
                if (self.current_epoch + 1) % self.test_every == 0:
                    self.on_test_epoch_end()
                # Synchronize all processes with a timeout
            if torch.distributed.is_initialized():
                # Set a timeout that's longer than your test typically takes
                # Write rank to file for debugging
                rank = torch.distributed.get_rank()
                with open(f"rank_{rank}.txt", "a") as f:
                    f.write(f"Rank {rank} completed test epoch\n")
                self.trainer.strategy.barrier()

    def test_step(self, *args, **kwargs):
        print("step")
        pass

    def on_test_epoch_end(self):
        # Run the test only on global rank 0
        name = self.name + "_step" + str(self.global_step)
        try:
            metrics = utils.test(self, name, filedir=str(FILEDIR), do_class=self.do_cls)
            print(metrics)
            print("done test")
            self.log_dict(metrics, sync_dist=False, rank_zero_only=True)
        except Exception as e:
            import traceback

            print(f"Error during test: {e}")
            print("Full traceback:")
            print(traceback.format_exc())
            print("Skipping test metrics logging")

    def on_predict_epoch_start(self):
        """@see pl.LightningModule"""
        self.embs = None
        self.attn.data = None
        self.attn.attn = None
        self.counter = 0
        if type(self.transformer) is FlashTransformer:
            for encoder_layers in self.transformer.blocks:
                encoder_layers.set_seq_parallel(False)

    def predict_step(self, batch, batch_idx):
        """
        embed given gene expression, encode the gene embedding and cell embedding.

        Args:
            batch @see training_step

        Returns:
            Tensor: _description_
        """
        return self._predict(
            batch["genes"],
            batch["x"],
            batch["depth"],
            self.predict_mode,
            self.pred_embedding,
            self.get_attention_layer,
            self.predict_depth_mult,
        )

    def _predict(
        self,
        gene_pos,
        expression,
        depth,
        predict_mode="none",
        pred_embedding=[],
        get_attention_layer=[],
        depth_mult=6,
        keep_output=True,
        max_size_in_mem=100_000,
        get_gene_emb=False,
    ):
        """
        @see predict_step will save output of predict in multiple self variables

        - embs: the cell embeddings (means from label specific embeddings given by self.pred_embedding)
        - pred: the predicted cell classes
        - pos: the genes used
        - expr_pred: the expression prediction. [mean, disp, zero_logits]
        - mean_attn: the mean attention across cells for the given layer (in self.get_attention_layer)

        these will be finalized in self.on_predict_epoch_end()

        Args:
            @see training_step
            other important arguments:
            keep_output (bool, optional): whether to keep the output in memory. Defaults to True.
            self.get_attention_layer (list, optional): the layers to get the attention from. Defaults to [].
            self.pred_embedding (list, optional): the classes to predict. Defaults to [].

        """
        if predict_mode == "none":
            output = self.forward(
                gene_pos,
                expression,
                depth_mult=expression.sum(1),
                req_depth=depth,
                get_attention_layer=get_attention_layer,
                do_class=True,
                get_gene_emb=get_gene_emb,
            )
            if len(get_attention_layer) > 0:
                self.attn.add([i[:, :, :2, :] for i in output[1]], gene_pos)
                output = output[0]
            cell_embs = output["cell_embs"]
        elif predict_mode == "denoise":
            output = self.forward(
                gene_pos,
                expression,
                depth_mult=expression.sum(1) * depth_mult,
                req_depth=depth * depth_mult,
                get_attention_layer=get_attention_layer,
                do_class=True,
                get_gene_emb=get_gene_emb,
            )
            if len(get_attention_layer) > 0:
                self.attn.add([i[:, :, :2, :] for i in output[1]], gene_pos)
                output = output[0]
            cell_embs = output["cell_embs"]
        elif predict_mode == "generate":
            output = self.forward(
                gene_pos,
                expression,
                req_depth=depth,
                do_mvc=False,
                do_class=False,
                get_gene_emb=get_gene_emb,
            )
            cell_embs = output["cell_embs"]
            output = self._generate(
                output["cell_embs"],
                gene_pos,
                req_depth=None,  # otherwise we have 2 depths passed
                depth_mult=expression.sum(1),
                do_class=self.do_cls,
                do_mvc=False,
            )
        else:
            raise ValueError(
                "predict_mode needs to be one of ['none', 'denoise', 'generate']"
            )

        if len(pred_embedding) == 0:
            pred_embedding = self.classes
        ind = [self.classes.index(i) + 1 for i in pred_embedding]
        if not keep_output:
            return {
                "embs": torch.mean(cell_embs[:, ind, :], dim=1),
                "class": (
                    torch.stack(
                        [
                            torch.argmax(output["cls_output_" + clsname], dim=1)
                            for clsname in self.classes
                        ]
                    ).transpose(0, 1)
                    if len(self.classes) > 0
                    else None
                ),
                "pos": gene_pos,
                "expr": (
                    [output["mean"], output["disp"], output["zero_logits"]]
                    if "disp" in output
                    else [output["mean"]]
                ),
            }
        if self.embs is None:
            self.embs = torch.mean(cell_embs[:, ind, :], dim=1)
            # self.embs = output["cls_output_" + "cell_type_ontology_term_id"]
            self.pred = (
                torch.stack(
                    [
                        (
                            torch.argmax(output["cls_output_" + clsname], dim=1)
                            if not self.keep_all_cls_pred
                            else output["cls_output_" + clsname]
                        )
                        for clsname in self.classes
                    ]
                ).transpose(0, 1)
                if len(self.classes) > 0
                else None
            )
            self.pos = gene_pos
            self.expr_pred = (
                [output["mean"], output["disp"], output["zero_logits"]]
                if "disp" in output
                else [output["mean"]]
            )
        else:
            self.embs = torch.cat(
                # [self.embs, output["cls_output_" + "cell_type_ontology_term_id"]]
                [self.embs, torch.mean(cell_embs[:, ind, :], dim=1)]
            )
            self.pred = torch.cat(
                [
                    self.pred,
                    (
                        torch.stack(
                            [
                                (
                                    torch.argmax(output["cls_output_" + clsname], dim=1)
                                    if not self.keep_all_cls_pred
                                    else output["cls_output_" + clsname]
                                )
                                for clsname in self.classes
                            ]
                        ).transpose(0, 1)
                        if len(self.classes) > 0
                        else None
                    ),
                ],
            )
            self.pos = torch.cat([self.pos, gene_pos])
            self.expr_pred = (
                [
                    torch.cat([self.expr_pred[0], output["mean"]]),
                    torch.cat([self.expr_pred[1], output["disp"]]),
                    torch.cat([self.expr_pred[2], output["zero_logits"]]),
                ]
                if "disp" in output
                else [torch.cat([self.expr_pred[0], output["mean"]])]
            )
        if self.embs is not None:
            if self.embs.shape[0] > max_size_in_mem and self.pred_log_adata:
                print("logging")
                self.log_adata(name="predict_part_" + str(self.counter))
                self.counter += 1
                self.pos = None
                self.expr_pred = None
                self.pred = None
                self.embs = None
            elif not self.pred_log_adata:
                print(
                    "WARNING, reached max size in memory, deleting the adata, \
                    need to set pred_log_adata to True to log the adata"
                )

    def on_predict_epoch_end(self):
        """@see pl.LightningModule will"""
        if self.pos.shape[0] < 100:
            return
        if self.pred_log_adata:
            print("adding on disk")
            return self.log_adata(name="predict_part_" + str(self.counter))

    def get_cell_embs(self, layer_output):
        """
        get_cell_embs

        Args:
            layer_output (Tensor): The output tensor from a layer in the model.

        Raises:
            ValueError: Raised when an unknown cell embedding style is encountered.

        Returns:
            Tensor: The cell embeddings tensor.
        """
        if self.cell_emb_style == "cls" and self.classes is not None:
            # (minibatch, embsize)
            cell_emb = layer_output[:, : self.cell_embs_count]
        elif self.cell_emb_style == "avg-pool":
            cell_emb = torch.mean(layer_output, dim=1)
        else:
            raise ValueError(f"Unknown cell_emb_style: {self.cell_emb_style}")
        return cell_emb

    def _generate(
        self,
        cell_embs: Tensor,
        gene_pos: Tensor,
        depth_mult: Tensor,
        req_depth: Optional[Tensor] = None,
        **decoder_kwargs,
    ):
        """
        _generate given cell_embeddings, generate an expression profile

        the goal was to iterate multiple times,
        to create a trajectory and reach a certain state
        should call forward multiple times

        Args:
            cell_emb(:obj:`Tensor`): A tensor representing cell embeddings. It has a shape of (minibatch, embsize).
            src(:obj:`Tensor`): A tensor representing the source data. It has a shape of (minibatch, seq_len).
            values(:obj:`Tensor`): An optional tensor representing the values. It has a shape of (minibatch, seq_len).
            gen_iters(:obj:`int`): An integer representing the number of generation iterations.
            classes(:obj:`Tensor`): An optional tensor representing the classes. It has a shape of (batch,).
        """
        encoding = self._encoder(
            cell_embs=cell_embs,
            gene_pos=gene_pos,
            req_depth=None,
        )
        if self.cell_transformer:
            gene_encoding = encoding[:, self.cell_embs_count :, :]
            transformer_output = self.transformer(gene_encoding, x_kv=cell_embs)
            transformer_output = torch.cat([cell_embs, transformer_output], dim=1)
        else:
            transformer_output = self.transformer(encoding)
        output = self._decoder(
            transformer_output,
            depth_mult=depth_mult,
            req_depth=req_depth,
            **decoder_kwargs,
        )
        if self.cell_transformer:
            output.pop("cell_embs")
            output.pop("cell_emb")
        return output  # (minibatch, seq_len)

    def log_adata(self, gtclass=None, name=""):
        """
        log_adata will log an adata from predictions.
        It will log to tensorboard and wandb if available

        see @utils.log_adata
        """
        try:
            mdir = self.logger.save_dir if self.logger.save_dir is not None else "/tmp"
        except:
            mdir = "data/"
        if not os.path.exists(mdir):
            os.makedirs(mdir)
        adata, fig = utils.make_adata(
            self.embs,
            self.classes,
            self.pred if not self.keep_all_cls_pred else None,
            self.attn.get(),
            self.global_step,
            self.label_decoders,
            self.labels_hierarchy,
            gtclass,
            self.name + "_" + name + "_" + str(self.global_rank),
            mdir,
            self.doplot,
        )
        if self.doplot:
            try:
                self.logger.experiment.add_figure(fig)
            except:
                print("couldn't log to tensorboard")
            try:
                self.logger.log_image(key="umaps", images=[fig])
            except:
                print("couldn't log to wandb")

        return adata

    def _predict_denoised_expression(self, gene_pos, expression, depth):
        """
        Args:
            gene_pos (:obj:`Tensor`): token ids, shape [batch_size, seq_len]
            expression (:obj:`Tensor`): token values, shape [batch_size, seq_len]

        Returns:
            dict of output Tensors.
        """
        output = self.forward(gene_pos, expression, req_depth=depth)
        return output<|MERGE_RESOLUTION|>--- conflicted
+++ resolved
@@ -564,20 +564,13 @@
         )
         if self.attn_bias != "none":
             if not hasattr(self, "nbias"):
-<<<<<<< HEAD
-                self.nbias = torch.Tensor(
-                    load_npz(FILEDIR + "/../../data/bias_sparse.npz").todense()
-                ).to(device=gene_pos.device, dtype=torch.float16)
-            num = self.cell_embs_count if not self.cell_transformer else 0
-=======
                 bias_path = os.path.join(
                     Path(FILEDIR).parent.parent, "data", "bias_sparse.npz"
                 )
                 self.nbias = torch.Tensor(load_npz(bias_path).todense()).to(
                     device=gene_pos.device, dtype=torch.float16
                 )
-            num = len(self.classes) + 2
->>>>>>> 536872b0
+            num = self.cell_embs_count if not self.cell_transformer else 0
             bias = torch.zeros(
                 (
                     gene_pos.shape[0],
@@ -1029,27 +1022,10 @@
         # TASK 2. predict classes
         if len(self.classes) > 0 and "cell_embs" in output:
             ## Calculate pairwise cosine similarity for the embeddings
-<<<<<<< HEAD
             # Calculate pairwise cosine similarity more efficiently
-            embs = output["cell_embs"]
-            embs_normalized = torch.nn.functional.normalize(embs, p=2, dim=-1)
-            cos_sim_matrix = (
-                torch.bmm(embs_normalized, embs_normalized.transpose(1, 2))
-                .abs()
-                .mean(0)
-            )
-            ## Since we want to maximize dissimilarity, we minimize the negative of the average cosine similarity
-            ## We subtract from 1 to ensure positive values, and take the mean off-diagonal (i != j)
-            loss_class_emb_diss = 1 - cos_sim_matrix.fill_diagonal_(0).mean()
-            ## Apply the custom dissimilarity loss to the cell embeddings
-            losses.update({"class_emb_sim": loss_class_emb_diss})
-            total_loss += self.class_embd_diss_scale * loss_class_emb_diss
-=======
             loss_emb_indep = loss.within_sample(output["cell_embs"])
             losses.update({"emb_independence": loss_emb_indep})
             total_loss += self.class_embd_diss_scale * loss_emb_indep
-
->>>>>>> 536872b0
             ## compute class loss
             loss_cls = 0
             loss_adv_cls = 0
