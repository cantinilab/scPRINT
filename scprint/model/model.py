# from scprint.base.base_model import BaseModel
import copy
import datetime
import os
from functools import partial

# from galore_torch import GaLoreAdamW
from math import factorial
from pathlib import Path
from typing import Dict, Optional

import lightning as L
import pandas as pd
import torch
import torch.distributed
from huggingface_hub import PyTorchModelHubMixin
from lightning.pytorch.callbacks.lr_finder import LearningRateFinder
from lightning.pytorch.tuner.lr_finder import _LRCallback
from performer_pytorch import Performer
from scipy.sparse import load_npz
from simpler_flash import FlashTransformer
from torch import Tensor, nn, optim

# from .linear_transformer import FastTransformerEncoderWrapper as FastTransformer
from . import decoders, encoders, fsq, loss, utils
from .loss import grad_reverse
from .utils import WeightedMasker, simple_masker

FILEDIR = os.path.dirname(os.path.realpath(__file__))


def is_interactive():
    import __main__ as main

    return not hasattr(main, "__file__")


class scPrint(L.LightningModule, PyTorchModelHubMixin):
    def __init__(
        self,
        genes: list,
        organisms: list = ["NCBITaxon:9606"],
        d_model: int = 256,
        nhead: int = 4,
        nlayers: int = 8,
        precpt_gene_emb: Optional[str] = None,
        finetune_gene_emb: bool = False,
        gene_pos_enc: Optional[list] = None,
        normalization: str = "sum",
        attn_bias: str = "none",
        expr_encoder_layers: int = 2,
        transformer: str = "flash",  # "performer", "flash", "normal", "crisscross"
        expr_emb_style: str = "continuous",  # "binned_pos", "cont_pos"
        domain_spec_batchnorm: str = "None",
        n_input_bins: int = 0,
        num_batch_labels: int = 0,
        mvc_decoder: str = "None",
        pred_embedding: list[str] = [],
        layers_cls: list[int] = [],
        classes: Dict[str, int] = {},
        labels_hierarchy: Dict[str, Dict[int, list[int]]] = {},
        label_decoders: Optional[Dict[str, Dict[int, str]]] = None,
        class_compression: str = "none",  # "none", "fsq", "vae"
        compress_class_dim: Optional[Dict[str, int]] = None,
        cell_emb_style: str = "cls",
        cell_specific_blocks: bool = False,
        depth_atinput: bool = True,
        freeze_embeddings: bool = True,
        zinb: bool = True,
        dropout: float = 0.1,
        use_metacell_token: bool = False,
        lr: float = 0.0001,
        nb_features: Optional[int] = None,
        feature_redraw_interval: Optional[int] = None,
        **attention_kwargs,
    ):
        """
        scPRINT transformer for single cell biology and the inference of Gene Regulatory networks

        Args:
            genes (list): List of gene names the model will work with.
            precpt_gene_emb (np.array, optional): Gene embeddings of size (len(genes), d_model). Should be in the same order as the genes. Defaults to None.
            gene_pos_enc (list, optional): Gene position encoding of the same size as genes. Provides a location value for each gene in genes. Defaults to None.
            d_model (int, optional): Dimension of the model. Defaults to 512.
            nhead (int, optional): Number of heads in the multihead attention models. Defaults to 8.
            d_hid (int, optional): Dimension of the feedforward network model. Defaults to 512.
            nlayers (int, optional): Number of layers in the transformer model. Defaults to 6.
            expr_encoder_layers (int, optional): Number of layers in the expression encoder. Defaults to 2.
            layers_cls (list[int], optional): List specifying the number of layers in the classifier. Defaults to [].
            classes (Dict[str, int], optional): Classes to predict with the number of classes for each. Defaults to {}.
            labels_hierarchy (Dict[str, Dict[int, list[int]]], optional): Class hierarchy for classes with hierarchical classes. Defaults to {}.
            dropout (float, optional): Dropout value. Defaults to 0.2.
            transformer (str, optional): Transformer type to use. One of "linear", "flash", "flashsparse", "scprint". Defaults to "fast".
            domain_spec_batchnorm (str, optional): Whether to apply domain-specific batch normalization. Defaults to "None".
            expr_emb_style (str, optional): Style of input embedding. One of "continuous", "binned_pos", "cont_pos", "metacell", "full_pos". Defaults to "continuous".
                "metacell" uses a DeepSet multi gene encoder across the KNN cells
                "full_pos" uses a positional encoding for each gene
                "binned_pos" uses a binned expr embedding for each gene
                "continuous" uses a continuous embedding for each gene with an MLP
            mvc_decoder (str, optional): Style of MVC decoder. One of "None", "inner product", "concat query", "sum query". Defaults to "None".
            pred_embedding (list[str], optional): List of classes to use for plotting embeddings. Defaults to [].
            cell_emb_style (str, optional): Style of cell embedding. One of "cls", "avg-pool", "w-pool". Defaults to "cls".
            freeze_embeddings (bool, optional): Whether to freeze the embeddings during training. Defaults to True.
            label_decoders (Optional[Dict[str, Dict[int, str]]], optional): Label decoders to use for plotting the UMAP during validations. Defaults to None.
            zinb (bool, optional): Whether to use Zero-Inflated Negative Binomial distribution. Defaults to True.
            use_metacell_token (bool, optional): Whether to use a metacell token. Defaults to False.
            **attention_kwargs (dict): Additional keyword arguments for the model. see @flashformer.py

        Notes:
            for other parameters of the model that are not part of its class definition, see @trainer.trainer.py

        Raises:
            ValueError: If the expr_emb_style is not one of "continuous", "binned_pos", "metacell", "full_pos".
        """
        super().__init__()
        self.save_hyperparameters()
        # training flags
        self.do_denoise = True
        self.noise = [0.6]
        self.do_cce = False
        self.cce_temp = 0.2
        self.lr = 0.0001
        self.cce_scale = 0.1
        self.do_ecs = False
        self.ecs_threshold = 0.4
        self.ecs_scale = 0.1
        self.do_mvc = False
        self.mvc_scale = 1.0
        self.class_embd_diss_scale = 0.1
        self.do_adv_cls = False
        self.adv_class_scale = 0.1
        self.do_cls = False
        self.mean_attn_tot = None
        self.mean_attn_tot_c = 0
        self.do_adv_batch = False
        self.run_full_forward = True
        self.class_scale = 1
        self.zinb_and_mse = False
        self.do_next_tp = False
        self.do_generate = False
        self.var_context_length = False
        self.mask_ratio = []
        self.warmup_duration = 500
        self.weight_decay = 0.01
        self.optim = "adamW"
        self.fused_adam = False
        self.lr_reduce_patience = 2
        self.lr_reduce_factor = 0.6
        self.test_every = 20
        self.lr_reduce_monitor = "val_loss"
        self.name = ""
        self.set_step = None
        self.lrfinder_steps = 0
        self.doplot = True
        self.get_attention_layer = []
        self.embs = None
        self.pred_log_adata = True
        self.predict_depth_mult = 3
        self.predict_mode = "none"
        self.keep_all_cls_pred = False
        self.cell_separation = True

        self.depth_atinput = depth_atinput
        self.tf_masker = WeightedMasker(genes, inv_weight=0.05)
        # should be stored somehow
        self.d_model = d_model
        self.normalization = normalization
        self.organisms = organisms
        self.attn_bias = attn_bias
        self.nlayers = nlayers
        self.gene_pos_enc = gene_pos_enc
        self.use_metacell_token = use_metacell_token
        self.mvc_decoder = mvc_decoder
        self.domain_spec_batchnorm = domain_spec_batchnorm
        # need to store
        self.n_input_bins = n_input_bins
        self.transformer = transformer
        self.label_counts = classes
        self.classes = list(classes.keys())

        if cell_emb_style not in ["cls", "avg-pool", "w-pool"]:
            raise ValueError(f"Unknown cell_emb_style: {cell_emb_style}")
        self.cell_emb_style = cell_emb_style

        self.label_decoders = label_decoders
        self.pred_embedding = pred_embedding
        self.genes = genes
        self.vocab = {i: n for i, n in enumerate(genes)}
        self.expr_emb_style = expr_emb_style
        if self.expr_emb_style not in [
            "category",
            "continuous",
            "none",
            "metacell",
            "full_pos",
        ]:
            raise ValueError(
                f"expr_emb_style should be one of category, continuous, scaling, "
                f"got {expr_emb_style}"
            )
        self.labels_hierarchy = labels_hierarchy
        self.hparams["labels_hierarchy"] = self.labels_hierarchy
        self.hparams["classes"] = self.classes
        self.hparams["label_decoders"] = self.label_decoders
        self.hparams["label_counts"] = self.label_counts
        self.hparams["gene_pos_enc"] = self.gene_pos_enc
        self.hparams["genes"] = self.genes

        self.attn = utils.Attention(
            len(genes),
            additional_tokens=(
                len(classes)
                + (2 if self.depth_atinput else 1)
                + (1 if self.use_metacell_token else 0)
                if not cell_specific_blocks
                else 0
            ),
        )

        self.mat_labels_hierarchy = {}
        for k, v in labels_hierarchy.items():
            tens = torch.zeros((len(v), classes[k]))
            for k2, v2 in v.items():
                tens[k2 - classes[k], v2] = 1
            self.mat_labels_hierarchy[k] = tens.to(bool)

        # encoder
        # gene encoder
        if precpt_gene_emb is not None:
            embeddings = pd.read_parquet(precpt_gene_emb).loc[self.genes]
            if len(embeddings) == 0:
                raise ValueError(
                    f"the gene embeddings file {precpt_gene_emb} does not contain any of the genes given to the model"
                )
            elif len(embeddings) < len(self.genes):
                print(
                    "Warning: only a subset of the genes available in the embeddings file."
                )
                print("number of genes: ", len(embeddings))
            sembeddings = torch.nn.AdaptiveAvgPool1d(d_model)(
                torch.tensor(embeddings.values)
            )

            base_encoder = encoders.GeneEncoder(
                len(self.vocab), d_model, weights=sembeddings, freeze=freeze_embeddings
            )

            if finetune_gene_emb:
                if not freeze_embeddings:
                    raise ValueError(
                        "finetune_gene_emb is True but freeze_embeddings is False"
                    )
                # Create adapter layers after the frozen base encoder
                self.gene_encoder = torch.nn.Sequential(
                    base_encoder,
                    torch.nn.Linear(d_model, d_model),
                    torch.nn.ReLU(),
                    torch.nn.Linear(d_model, d_model),
                )
            else:
                self.gene_encoder = base_encoder
        else:
            if finetune_gene_emb:
                raise ValueError(
                    "finetune_gene_emb is True but precpt_gene_emb is None"
                )
            self.gene_encoder = encoders.GeneEncoder(len(self.vocab), d_model)

        # Value Encoder, NOTE: the scaling style is also handled in _encode method
        if expr_emb_style in ["continuous", "full_pos"]:
            self.expr_encoder = encoders.ContinuousValueEncoder(
                d_model, dropout, layers=expr_encoder_layers
            )
        elif expr_emb_style == "binned_pos":
            assert n_input_bins > 0
            self.expr_encoder = encoders.CategoryValueEncoder(n_input_bins, d_model)
        elif expr_emb_style == "metacell":
<<<<<<< HEAD
            self.expr_encoder = encoders.GNN(
                1, d_model, expr_encoder_layers, dropout, "deepset"
            )
=======
            print("nothing")
>>>>>>> 04beb139
        else:
            self.expr_encoder = torch.nn.Identity()

        # Positional Encoding
        if self.gene_pos_enc is not None:
            max_len = max(gene_pos_enc)
            token_to_pos = {token: pos for token, pos in enumerate(self.gene_pos_enc)}
            self.pos_encoder = encoders.PositionalEncoding(
                d_model, max_len=max_len, token_to_pos=token_to_pos
            )

        self.cell_embs_count = (
            len(self.classes)
            + (2 if self.depth_atinput else 1)
            + (1 if self.use_metacell_token else 0)
        )
        # Class Encoder
        # always have [base_cell_emb, time_embedding, depth_embedding] + any other class info
        # base cell embedding will store other cell specific information
        self.class_encoder = encoders.CategoryValueEncoder(
            self.cell_embs_count
            - (1 if self.depth_atinput else 0)
            - (1 if self.use_metacell_token else 0),
            d_model,
        )
        # self.time_encoder = encoders.ContinuousValueEncoder(d_model, dropout)
        if self.depth_atinput:
            self.depth_encoder = encoders.ContinuousValueEncoder(
                d_model, dropout, layers=expr_encoder_layers
            )

        if self.use_metacell_token:
            self.metacell_encoder = encoders.CategoryValueEncoder(2, d_model)
        # compute tensor for mat_labels_hierarchy
        for i in ["strict_loading", "optim", "weight_decay", "d_hid", "edge_dim"]:
            if i in attention_kwargs:
                attention_kwargs.pop(i)
        # Transformer
        # Linear
        if transformer == "linear":
            # linear transformer using the fast transformer package
            # self.transformer = FastTransformerEncoder(
            #    d_model, nhead, d_hid, nlayers, dropout, "linear"
            # )
            raise NotImplementedError("Linear transformer is not implemented")
        elif transformer == "performer":
            self.transformer = Performer(
                dim=d_model,
                depth=nlayers,
                heads=nhead,
                dim_head=d_model // nhead,
                causal=False,
                attn_dropout=dropout,
                ff_dropout=dropout,
                qkv_bias=True,
                nb_features=nb_features,
                feature_redraw_interval=feature_redraw_interval,
                **attention_kwargs,
            )
        else:
            self.transformer = FlashTransformer(
                d_model=d_model,
                nhead=nhead,
                dropout=dropout,
                nlayers=nlayers,
                cross_attn=cell_specific_blocks,
                attn_type=transformer,
                **attention_kwargs,
            )
        if cell_specific_blocks:
            self.cell_transformer = FlashTransformer(
                d_model=d_model,
                nhead=nhead,
                nlayers=6,
                dropout=dropout,
                cross_attn=True,
                attn_type=transformer,
                **attention_kwargs,
            )
        else:
            self.cell_transformer = None

        # decoders
        # expression
        self.expr_decoder = decoders.ExprDecoder(
            d_model,
            nfirst_tokens_to_skip=self.cell_embs_count,
            dropout=dropout,
            zinb=zinb,
            use_depth=not self.depth_atinput,
        )
        # cls decoder
        self.cls_decoders = torch.nn.ModuleDict()
        # should be a very simple classifier for most things
        # (maybe scale with the number of classes) should be 1 layer...
        for clss, n_cls in classes.items():
            self.cls_decoders[clss] = decoders.ClsDecoder(
                d_model, n_cls, layers=layers_cls, dropout=dropout
            )

        # Batch effect correction via adversarial training on batch classes
        if num_batch_labels > 0:
            self.grad_reverse_discriminator_loss = loss.AdversarialDiscriminatorLoss(
                d_model,
                n_cls=num_batch_labels,
            )
        else:
            self.grad_reverse_discriminator_loss = None

        # expression decoder from batch embbedding
        if mvc_decoder != "None":
            self.mvc_decoder = decoders.MVCDecoder(
                d_model,
                arch_style=mvc_decoder,
                zinb=zinb,
            #    use_depth=not self.depth_atinput,
            )
        else:
            self.mvc_decoder = None

        self.apply(
            partial(
                utils._init_weights,
                n_layer=nlayers,
            )
        )
        for i, dec in self.cls_decoders.items():
            torch.nn.init.constant_(dec.out_layer.bias, -0.13)

        self.bottleneck_mlps = None
        self.vae_decoder = None
        if class_compression == "fsq":
            self.bottleneck_mlps = torch.nn.ModuleDict()
            for k, v in compress_class_dim.items():
                self.bottleneck_mlps[k] = fsq.FSQ(levels=[2] * v, dim=self.d_model)
        elif class_compression == "vae":
            self.vae_decoder = decoders.VAEDecoder(
                d_model, layers=[128, 64], dropout=dropout
            )

    def on_load_checkpoint(self, checkpoints):
        for name, clss in self.cls_decoders.items():
            size = checkpoints["state_dict"][
                "cls_decoders." + name + ".out_layer.bias"
            ].shape[0]
            if size != clss.out_layer.bias.shape[0]:
                self.cls_decoders[name].out_layer = torch.nn.Linear(
                    clss.out_layer.weight.shape[1], size
                )
        size = checkpoints["state_dict"]["class_encoder.embedding.weight"].shape[0]
        if size != self.class_encoder.embedding.weight.shape[0]:
            self.class_encoder = encoders.CategoryValueEncoder(size, self.d_model)
            self.cell_embs_count = size
            print("changing size, could lead to issues")
        size = checkpoints["state_dict"][
            "grad_reverse_discriminator_loss.out_layer.bias"
        ].shape[0]
        # we won't use it but still need to take care of it. for now will still add it to the model
        if size != self.grad_reverse_discriminator_loss.out_layer.bias.shape[0]:
            self.grad_reverse_discriminator_loss = loss.AdversarialDiscriminatorLoss(
                self.d_model,
                n_cls=size,
            )
            print(
                "the discriminator for batch effect correction has been resized\
                and re-initiliazed. It will start from scratch during this training if "
            )
        print('callbacks', self.trainer.callbacks)
        # if len(checkpoints["state_dict"]["pos_encoder.pe"].shape) == 3:
        #    self.pos_encoder.pe = checkpoints["state_dict"]["pos_encoder.pe"].squeeze(1)

        self.normalization = checkpoints["hyper_parameters"].get("normalization", "sum")
        if "classes" in checkpoints["hyper_parameters"]:
            if self.classes != checkpoints["hyper_parameters"]["classes"]:
                print("changing the number of classes, could lead to issues")

            if "label_counts" in checkpoints["hyper_parameters"]:
                self.label_counts = checkpoints["hyper_parameters"]["label_counts"]
                self.classes = checkpoints["hyper_parameters"]["classes"]
            else:
                self.label_counts = checkpoints["hyper_parameters"]["classes"]
                self.classes = list(self.label_counts.keys())
            self.label_decoders = checkpoints["hyper_parameters"]["label_decoders"]
            self.labels_hierarchy = checkpoints["hyper_parameters"]["labels_hierarchy"]
            for k, v in self.labels_hierarchy.items():
                tens = torch.zeros((len(v), self.label_counts[k]))
                for k2, v2 in v.items():
                    tens[k2 - self.label_counts[k], v2] = 1
                self.mat_labels_hierarchy[k] = tens.to(bool)
        if "gene_pos_enc" in checkpoints["hyper_parameters"]:
            if self.genes != checkpoints["hyper_parameters"]["genes"]:
                raise ValueError(
                    "Genes or their ordering have changed in the dataloader compared to last time, the model will likely misbehave!"
                )
            if self.gene_pos_enc != checkpoints["hyper_parameters"]["gene_pos_enc"]:
                print(
                    "Gene position encoding has changed in the dataloader compared to last time, be careful!"
                )
        mencoders = {}
        try:
            if self.trainer.datamodule.decoders != self.label_decoders:
                # if we don't have the same decoders, we need to update the one on the datamodule side
                for k, v in checkpoints["hyper_parameters"]["label_decoders"].items():
                    mencoders[k] = {va: ke for ke, va in v.items()}
                self.trainer.datamodule.dataset.mapped_dataset.encoders = mencoders
                if (
                    self.trainer.datamodule.kwargs["collate_fn"].organism_name
                    in mencoders
                ):
                    self.trainer.datamodule.kwargs["collate_fn"]._setup(
                        org_to_id=mencoders[
                            self.trainer.datamodule.kwargs["collate_fn"].organism_name
                        ],
                        valid_genes=self.genes,
                    )
            os.environ["MY_SLURM_RESTART_COUNT"] = str(
                int(os.getenv("SLURM_RESTART_COUNT", 0))
                + 1
                + int(os.getenv("MY_SLURM_RESTART_COUNT", 0))
            )
        except RuntimeError as e:
            if "scPrint is not attached to a `Trainer`." in str(e):
                print("FYI: scPrint is not attached to a `Trainer`.")
        if not is_interactive():
            self.save_hyperparameters()

    def _encoder(
        self,
        gene_pos: Tensor,
        expression: Optional[Tensor] = None,
        neighbors: Optional[Tensor] = None,
        mask: Optional[Tensor] = None,
        req_depth: Optional[Tensor] = None,
        timepoint: Optional[Tensor] = None,
        cell_embs: Optional[Tensor] = None,  # (minibatch, n_labels, embsize)
        metacell_token: Optional[Tensor] = None,  # (minibatch, 1)
    ):
        """
        _encode given inputs to the model encode into embeddings.

        Args:
            @see self.forward()

        Returns:
            Tensor: the encoded data
        """
        enc = self.gene_encoder(gene_pos)  # (minibatch, seq_len, embsize)
        self.cur_gene_token_embs = enc.clone()
        if expression is not None:
            if self.normalization == "sum":
                expression = expression / expression.sum(1).unsqueeze(1)
                if neighbors is not None:
                    neighbors = neighbors / neighbors.sum(2).unsqueeze(1)
            elif self.normalization == "log":
                expression = torch.log2(1 + expression)
                if neighbors is not None:
                    neighbors = torch.log2(1 + neighbors)
            else:
                raise ValueError(f"Unknown normalization: {self.normalization}")
            if neighbors is not None:
                expr_emb = self.expr_encoder(expression, mask=mask, neighbors=neighbors)
            else:
                expr_emb = self.expr_encoder(expression, mask=mask)
            enc.add_(expr_emb)
        if self.gene_pos_enc:
            enc.add_(self.pos_encoder(gene_pos))
        if cell_embs is None:
            cell_embs = self.class_encoder(
                torch.arange(
                    self.cell_embs_count
                    - (1 if self.depth_atinput else 0)
                    - (1 if self.use_metacell_token else 0),
                    device=expression.device,
                ).repeat(expression.shape[0], 1)
            )
            if timepoint is not None:
                pass
                # cell_embs[:, 2, :] = self.time_encoder(timepoint)
            if self.use_metacell_token:
                metacell_token = (
                    metacell_token
                    if metacell_token is not None
                    else torch.zeros(expression.shape[0], device=expression.device)
                )
                cell_embs = torch.cat(
                    (self.metacell_encoder(metacell_token).unsqueeze(1), cell_embs),
                    dim=1,
                )
            if req_depth is not None:
                depth_encoded = self.depth_encoder(torch.log2(1 + req_depth)).unsqueeze(
                    1
                )
                cell_embs = torch.cat((depth_encoded, cell_embs), dim=1)
        return torch.cat([cell_embs, enc], dim=1)  # self.norm_and_dropout(enc)
        # we already apply prenorm & dropout  # (minibatch, seq_len, embsize)

    def _decoder(
        self,
        transformer_output,
        depth_mult,
        get_gene_emb=False,
        do_sample=False,
        do_mvc=False,
        do_class=False,
        req_depth: Optional[Tensor] = None,
    ):
        """
        _decoder given the transformer output, decode into the final output.

        Args:
            @see self.forward()

        Returns:
            dict: the output of the model
        """
        if req_depth is not None:
            req_depth = torch.log2(1 + req_depth)
        output = self.expr_decoder(transformer_output, req_depth)

        output["mean"] = depth_mult.unsqueeze(1) * output["mean"]
        if do_sample:
            pass

        output["cell_emb"] = torch.mean(
            transformer_output[
                :,
                0
                + (1 if self.use_metacell_token else 0)
                + (1 if self.depth_atinput else 0) : self.cell_embs_count,
            ],
            dim=1,
        )
        output["cell_embs"] = transformer_output[:, : self.cell_embs_count]

        if self.vae_decoder is not None:
            # Apply VAE to cell embeddings
            output["cell_emb"] = self.vae_decoder(
                output["cell_emb"], return_latent=False
            )

        elif self.bottleneck_mlps is not None:
            for i, clsname in enumerate(self.classes):
                loc = (
                    i
                    + (2 if self.depth_atinput else 1)
                    + (1 if self.use_metacell_token else 0)
                )
                output["cell_embs"][:, loc, :] = self.bottleneck_mlps[clsname](
                    output["cell_embs"][:, loc, :]
                )[0]
        if len(self.classes) > 0 and do_class:
            for i, clsname in enumerate(self.classes):
                loc = (
                    i
                    + (2 if self.depth_atinput else 1)
                    + (1 if self.use_metacell_token else 0)
                )
                output.update(
                    {
                        "cls_output_" + clsname: self.cls_decoders[clsname](
                            output["cell_embs"][:, loc, :]
                        )
                    }
                )
        if do_mvc:
            output.update(
                self.mvc_decoder(
                    torch.mean(output["cell_embs"], dim=1),
                    self.cur_gene_token_embs,
                    req_depth=req_depth if not self.depth_atinput else None,
                )
            )
            output["mvc_mean"] = (
                depth_mult.unsqueeze(1) * output["mvc_mean"]
            )  # (minibatch, seq_len)

        if get_gene_emb:
            output["gene_embedding"] = transformer_output[
                :, self.cell_embs_count :, :
            ]  # (minibatch, seq_len, embsize)
        return output

    def forward(
        self,
        gene_pos: Tensor,
        expression: Optional[Tensor] = None,
        neighbors: Optional[Tensor] = None,
        mask: Optional[Tensor] = None,
        req_depth: Optional[Tensor] = None,
        timepoint: Optional[Tensor] = None,  # (new_minibatch_of_nxt_cells,)
        get_gene_emb: bool = False,
        metacell_token: Optional[Tensor] = None,  # (minibatch, 1)
        depth_mult: Optional[Tensor] = None,
        do_sample: bool = False,
        do_mvc: bool = False,
        do_class: bool = False,
        get_attention_layer: list = [],
    ):
        """
        forward also called on self(), a full forward pass on the model

        Args:
            gene_pos (Tensor): A tensor of shape (minibatch, seq_len)
                representing the genes used for each cell in the minibatch.
            expression (Tensor, optional): A tensor of shape (minibatch, seq_len)
                representing the expression levels of genes in the minibatch. Defaults to None.
            neighbors (Tensor, optional): A tensor of shape (minibatch, seq_len, n_neighbors)
                representing the neighbors of each gene in the minibatch. Defaults to None.
            mask (Tensor, optional): A tensor of shape (minibatch, seq_len)
                used to mask certain elements in the sequence during the forward pass. Defaults to None.
            req_depth (Tensor, optional): A tensor of shape (minibatch,)
                representing the full depth of each sequence in the minibatch. Defaults to None.
            depth_mult (Tensor, optional): A tensor of shape (minibatch,)
                representing the depth multiplier for each sequence in the minibatch. Defaults to None.
            timepoint (Tensor, optional): A tensor of shape (minibatch,)
                representing the timepoint associated with each sequence in the minibatch. Defaults to None.
            get_gene_emb (bool, optional): A flag indicating whether to return the gene embeddings.
                If True, the gene embeddings are included in the output. Defaults to False.
            do_sample (bool, optional): A flag indicating whether to sample the expression levels.
                If True, the expression levels are sampled during the forward pass. Defaults to False.
            get_attention_layer (list, optional): A list indicating which attention layers to return.
                If not empty, the specified attention layers are included in the output. Defaults to [].

        Returns:
            dict of output Tensors: A dictionary containing the output tensors from the forward pass.
                The keys of the dictionary depend on the input flags (get_gene_emb, do_sample, get_attention_layer).
                at minima, the dictionary codntains the following:
                - "mean": the mean expression levels
                - "zero_logits": the logits for zero-inflated expression levels
                - "disp": the dispersion parameter
                - "cell_embs": the cell embeddings per class
                - "cell_emb": the main cell embedding
                - "cls_output": the output of the classifier
        """
        encoding = self._encoder(
            gene_pos,
            expression,
            neighbors,
            mask,
            req_depth=req_depth if self.depth_atinput else None,
            timepoint=timepoint,
            metacell_token=metacell_token,
        )
        if self.attn_bias != "none":
            if not hasattr(self, "nbias"):
                bias_path = os.path.join(
                    Path(FILEDIR).parent.parent, "data", "bias_sparse.npz"
                )
                self.nbias = torch.Tensor(load_npz(bias_path).todense()).to(
                    device=gene_pos.device, dtype=torch.float16
                )
            num = self.cell_embs_count if not self.cell_transformer else 0
            bias = torch.zeros(
                (
                    gene_pos.shape[0],
                    gene_pos.shape[1] + num,
                    gene_pos.shape[1] + num,
                ),
                device=gene_pos.device,
                dtype=torch.float16,
            )
            # fade slowly through the iterations
            fade_factor = 400 / (400 + self.trainer.global_step)
            # bias[:, num:, :num] = -10_000  # do not pay attention to the cls embeddings
            bias[:, num:, num:] = (
                self.nbias[gene_pos[:, :, None], gene_pos[:, None, :]] * fade_factor
            )
        if self.cell_transformer:
            cell_encoding = encoding[:, : self.cell_embs_count, :]
            encoding = encoding[:, self.cell_embs_count :, :]
        if type(self.transformer) is FlashTransformer:
            transformer_output = self.transformer(
                encoding,
                return_qkv=get_attention_layer,
                bias=bias if self.attn_bias != "none" else None,
                bias_layer=list(range(self.nlayers - 1)),
            )
        else:
            transformer_output = self.transformer(encoding)
        if len(get_attention_layer) > 0:
            transformer_output, qkvs = transformer_output
        if self.cell_transformer:
            cell_output = self.cell_transformer(cell_encoding, x_kv=transformer_output)
            transformer_output = torch.cat([cell_output, transformer_output], dim=1)
        # if not provided we will mult by the current expression sum
        depth_mult = expression.sum(1) if depth_mult is None else depth_mult
        res = self._decoder(
            transformer_output,
            depth_mult,
            get_gene_emb,
            do_sample,
            do_mvc,
            do_class,
            req_depth=req_depth if not self.depth_atinput else None,
        )
        return (res, qkvs) if len(get_attention_layer) > 0 else res

    def configure_optimizers(self):
        """@see pl.LightningModule"""
        # https://pytorch.org/docs/stable/generated/torch.optim.Adam.html#torch.optim.Adam
        # not working because of poor weight decay implem
        if self.optim == "adam":
            optimizer = optim.Adam(
                self.parameters(),
                lr=self.hparams.lr,
                betas=(0.9, 0.999),
                eps=1e-08,
                weight_decay=self.weight_decay,
                amsgrad=False,
                fused=self.fused_adam,
            )
        elif self.optim == "adamW":
            optimizer = optim.AdamW(
                self.parameters(),
                lr=self.hparams.lr,
                betas=(0.9, 0.999),
                eps=1e-08,
                weight_decay=self.weight_decay,
                amsgrad=False,
                fused=self.fused_adam,
            )
        elif self.optim == "galore":
            raise NotImplementedError("Galore optimizer not implemented")
            # param_groups = [
            #    {
            #        "params": [
            #            v for k, v in self.named_parameters() if "transformer" not in k
            #        ]
            #    },
            #    {
            #        "params": [
            #            v for k, v in self.named_parameters() if "transformer" in k
            #        ],
            #        "rank": 128,
            #        "update_proj_gap": 200,
            #        "scale": 0.25,
            #        "proj_type": "std",
            #    },
            # ]
            # optimizer = GaLoreAdamW(param_groups, lr=self.hparams.lr)
        else:
            raise ValueError(f"Unknown optimizer: {self.optim}")
        if self.lr_reduce_monitor is None:
            print("no lr reduce factor")
            return [optimizer]
        lr_scheduler = optim.lr_scheduler.ReduceLROnPlateau(
            optimizer,
            mode="min",
            patience=self.lr_reduce_patience,
            factor=self.lr_reduce_factor,
            verbose=True,
        )
        lr_dict = {
            "scheduler": lr_scheduler,
            # The unit of the scheduler's step size, could also be 'step'.
            # 'epoch' updates the scheduler on epoch end whereas 'step'
            # updates it after a optimizer update.
            "interval": "epoch",
            # How many epochs/steps should pass between calls to
            # `scheduler.step()`. 1 corresponds to updating the learning
            # rate after every epoch/step.
            "frequency": 1,
            # Metric to to monitor for schedulers like `ReduceLROnPlateau`
            "monitor": self.lr_reduce_monitor,
        }
        self.lrfinder_steps = 0
        for val in self.trainer.callbacks:
            if type(val) is _LRCallback:
                self.lrfinder_steps = val.num_training
            if type(val) is LearningRateFinder:
                self.lrfinder_steps = val._num_training_steps
        return [optimizer], [lr_dict]

    def on_fit_start(self):
        """@see pl.LightningModule"""
        if type(self.transformer) is FlashTransformer:
            for encoder_layers in self.transformer.blocks:
                encoder_layers.set_seq_parallel(True)
        for k, v in self.mat_labels_hierarchy.items():
            self.mat_labels_hierarchy[k] = v.to(self.device)

    def training_step(
        self,
        batch: Dict[str, Tensor],
        batch_idx,
    ):
        """
        training_step defines the train loop. It is independent of forward

        @see pl.LightningModule

        Returns:
            _type_: _description_
        """
        total_loss, losses = self._full_training(
            batch=batch,
            do_denoise=self.do_denoise,
            noise=self.noise,
            do_next_tp=self.do_next_tp,
            do_cce=self.do_cce,
            cce_temp=self.cce_temp,
            do_ecs=self.do_ecs,
            do_mvc=self.do_mvc,
            do_adv_cls=self.do_adv_cls,
            do_adv_batch=self.do_adv_batch,
            do_cls=self.do_cls,
            do_generate=self.do_generate,
            run_full_forward=self.run_full_forward,
            mask_ratio=self.mask_ratio,
        )

        self.log("train_loss", total_loss, prog_bar=True, sync_dist=True)
        self.log_dict(losses, prog_bar=True, sync_dist=True)
        return total_loss

    def _full_training(
        self,
        batch: Dict[str, Tensor],
        do_denoise: bool = False,
        noise: list[float] = [],
        do_next_tp: bool = False,
        do_cce: bool = False,
        cce_temp: float = 0.5,
        do_ecs: bool = False,
        do_mvc: bool = False,
        do_adv_cls: bool = False,
        do_adv_batch: bool = False,
        do_cls: bool = False,
        do_generate: bool = False,
        run_full_forward: bool = True,
        mask_ratio: list[float] = [0.15],
    ):
        """
        _full_training implement the trainng steps: forward (multiple sometimes), loss

        Args:
            batch (dict[Tensors]): A dictionary containing tensors for the training batch:
                - "x": the expression levels of genes in the minibatch
                - "genes": the genes used for each cell in the minibatch
                - "class": the class to predict for each cell
                - "depth": the full depth of each cell in the minibatch
            do_denoise (bool, optional): A flag to indicate whether to perform denoising. Defaults to False.
            noise (list[float], optional): A list of noise levels to be used in denoising. Defaults to [].
            do_next_tp (bool, optional): A flag to indicate whether to perform next time point prediction. Defaults to False.
            do_cce (bool, optional): A flag to indicate whether to perform cross-categorical entropy. Defaults to False.
            cce_temp (float, optional): The similarity threshold for cross-categorical entropy. Defaults to 0.5.
            do_ecs (bool, optional): A flag to indicate whether to perform elastic cell similarity. Defaults to False.
            do_mvc (bool, optional): A flag to indicate whether to perform multi-view coding. Defaults to False.
            do_adv_cls (bool, optional): A flag to indicate whether to perform adversarial classification. Defaults to False.
            do_generate (bool, optional): A flag to indicate whether to perform data generation. Defaults to False.
            mask_ratio (list, optional): A list of mask ratios to be used in the training. Defaults to [0.15].

        Returns:
            loss, losses: the total loss as float and the individual losses as dict
        """
        if type(mask_ratio) is not list:
            mask_ratio = [mask_ratio]
        # dynamically change the context length every 5 steps
        if self.var_context_length and self.trainer.global_step % 5 == 0:
            context_length = torch.randint(400, batch["x"].shape[1], (1,)).item()
        else:
            context_length = batch["x"].shape[1]
        expression = batch["x"][:, :context_length]
        gene_pos = batch["genes"][:, :context_length]
        total_count = batch["depth"]
        clss = batch.get("class", None)
        batch_idx = batch.get("dataset", None)

        metacell_token = batch.get("is_meta", None)
        if self.use_metacell_token and metacell_token is None:
            raise ValueError(
                "metacell_token is not provided but use_metacell_token is True"
            )
        knn_cells = batch.get("knn_cells", None)[:, :, :context_length]

        total_loss = 0
        losses = {}
        cell_embs = []
        if run_full_forward:
            output = self.forward(
                gene_pos,
                expression,
                neighbors=knn_cells,
                mask=None,
                req_depth=total_count,
                do_mvc=do_mvc,
                do_class=do_cls,
                metacell_token=metacell_token,
            )
            if "disp" in output:
                output.pop("disp")
            if "zero_logits" in output:
                output.pop("zero_logits")
            if "mean" in output:
                output.pop("mean")
            l, tot = self._compute_loss(
                output,
                expression,
                clss,
                batch_idx,
                do_ecs,
                do_adv_cls & do_cls,
                do_adv_batch & do_cls,
            )
            cell_embs.append(output["cell_emb"].clone())
            full_cell_embs = output["cell_embs"].clone()
            total_loss += tot
            losses.update({"full_forward_" + k: v for k, v in l.items()})
            do_mvc = False
            do_cls = False

        for i in mask_ratio:
            # do noise and mask
            if do_denoise:
                expr = utils.downsample_profile(expression, dropout=0.5, randsamp=True)
                if knn_cells is not None:
                    knn_cells = utils.downsample_profile(knn_cells, dropout=i)
            else:
                expr = expression
            if i == "TF":
                mask = self.tf_masker(
                    ids=gene_pos,
                    mask_ratio=0.3,
                ).to(gene_pos.device)
            else:
                mask = simple_masker(
                    shape=gene_pos.shape,
                    mask_ratio=i,
                ).to(gene_pos.device)
            output = self.forward(
                gene_pos,
                expression=expr,
                neighbors=knn_cells,
                mask=mask,
                req_depth=expr.sum(1),
                do_mvc=do_mvc,
                do_class=do_cls,
                metacell_token=metacell_token,
            )
            l, tot = self._compute_loss(
                output,
                expr,
                clss,
                batch_idx,
                do_ecs,
                do_adv_cls & do_cls,
                do_adv_batch & do_cls,
                do_mse=self.zinb_and_mse,
            )
            # we only want to do them once
            do_mvc = False
            do_cls = False

            cell_embs.append(output["cell_emb"].clone())
            total_loss += tot
            pct = str(int(i * 100)) + "%_" if i != "TF" else "TF_"
            losses.update({"mask_" + pct + k: v for k, v in l.items()})
        # TASK 3. denoising
        if do_denoise:
            for i in noise:
                expr = utils.downsample_profile(expression, dropout=i)
                if knn_cells is not None:
                    knn_cells = utils.downsample_profile(knn_cells, dropout=i)
                output = self.forward(
                    gene_pos,
                    expression=expr,
                    neighbors=knn_cells,
                    mask=None,
                    depth_mult=expression.sum(1),
                    req_depth=total_count,
                    do_mvc=do_mvc,
                    do_class=do_cls,
                    metacell_token=metacell_token,
                )
                l, tot = self._compute_loss(
                    output,
                    expression,
                    clss,
                    batch_idx,
                    do_ecs,
                    do_adv_cls & do_cls,
                    do_adv_batch & do_cls,
                    do_mse=self.zinb_and_mse,
                )
                do_mvc = False
                do_cls = False

                cell_embs.append(output["cell_emb"].clone())
                total_loss += tot
                losses.update(
                    {"denoise_" + str(int(i * 100)) + "%_" + k: v for k, v in l.items()}
                )
                # make sure that the cell embedding stay the same even if the expression is decreased

        # TASK 6. expression generation
        if do_generate:
            output = self._generate(
                cell_embs=output["cell_embs"]
                if not run_full_forward
                else full_cell_embs,
                gene_pos=gene_pos,
                depth_mult=expression.sum(1),
                req_depth=total_count,
                do_mvc=do_mvc,
                do_class=do_cls,
            )
            if "cell_emb" in output:
                cell_embs.append(output["cell_emb"].clone())
            l, tloss = self._compute_loss(
                output,
                expression,
                clss,
                batch_idx,
                ("cell_emb" in output) and do_ecs,
                do_adv_cls & do_cls,
                do_adv_batch & do_cls,
                do_mse=self.zinb_and_mse,
            )
            losses.update({"gen_" + k: v for k, v in l.items()})
            total_loss += tloss

        # TASK 7. next time point prediction
        if do_next_tp:
            pass
        # TASK 4. contrastive cell embedding
        if do_cce:
            loss_cce = 0
            n_pairs = 0
            for i, cell_emb1 in enumerate(cell_embs[:-1]):
                for cell_emb2 in cell_embs[(i + 1) :]:
                    loss_cce += loss.contrastive_loss(
                        cell_emb1, cell_emb2, cce_temp
                    )  # (nlabels, minibatch, minibatch)
                    n_pairs += 1
            avg_loss_cce = loss_cce / max(n_pairs, 1)
            total_loss += avg_loss_cce * self.cce_scale
            # TASK 3b. contrastive graph embedding
            losses.update({"cce": avg_loss_cce})

        # TASK 8. KO profile prediction
        # if we have that information
        # TASK 9. PDgrapher-drug-like perturbation prediction (L1000?)
        return total_loss, losses

    def _compute_loss(
        self,
        output,
        expression,
        clss,
        batch_idx,
        do_ecs=False,
        do_adv_cls=False,
        do_adv_batch=False,
        do_mse=0,
    ):
        """
        _compute_loss compute the loss of the model given output from the forward pass

        Args:
            output (dict): A dictionary containing the output of the forward pass.
            expression (Tensor): A tensor containing the expression levels of genes.
            mask (Tensor): A tensor indicating the masked positions in the input data.
            clss (Tensor): A tensor containing the class classes for each cell.
            do_ecs (bool, optional): A flag to indicate whether to perform elastic cell similarity.
                Defaults to False.
            do_adv_cls (bool, optional): A flag to indicate whether to perform adversarial classification.
                Defaults to False.
            do_mse (float, optional): A scaling factor to indicate whether and how much to weight mean
            squared error loss in addition to zinb loss.
                Defaults to 0.

        Raises:
            ValueError: Raised when an invalid operation or input is encountered.

        Returns:
            tuple: A tuple containing the total loss as a float and the individual losses as a dictionary.
        """
        total_loss = 0
        losses = {}
        # TASK 1. reconstruct masked expression
        if "zero_logits" in output:
            loss_expr = loss.zinb(
                theta=output["disp"],
                pi=output["zero_logits"],
                mu=output["mean"],
                target=expression,
            )
            if do_mse:
                loss_expr += (
                    loss.mse(
                        input=torch.log(output["mean"] + 1)
                        * (1 - torch.sigmoid(output["zero_logits"])),
                        target=torch.log(expression + 1),
                    )
                    / 10  # scale to make it more similar to the zinb
                )
        elif "disp" in output:
            loss_expr = loss.nb(
                theta=output["disp"],
                mu=output["mean"],
                target=expression,
            )
        elif "mean" in output:
            loss_expr = loss.mse(
                input=output["mean"],
                target=expression,
            )
        else:
            loss_expr = 0
        total_loss += loss_expr
        losses.update({"expr": loss_expr})

        # TASK 2. predict classes
        if len(self.classes) > 0 and "cell_embs" in output:
            ## Calculate pairwise cosine similarity for the embeddings
            # Calculate pairwise cosine similarity more efficiently
            loss_emb_indep = loss.within_sample(output["cell_embs"])
            losses.update({"emb_independence": loss_emb_indep})
            total_loss += self.class_embd_diss_scale * loss_emb_indep
            ## compute class loss
            loss_cls = 0
            loss_adv_cls = 0
            for j, clsname in enumerate(self.classes):
                if "cls_output_" + clsname not in output:
                    continue
                # setting the classes from index to one hot
                loss_cls += loss.classification(
                    clsname,
                    pred=output["cls_output_" + clsname],
                    cl=clss[:, j],
                    maxsize=self.label_counts[clsname],
                    labels_hierarchy=self.mat_labels_hierarchy,
                )
            total_loss += self.class_scale * loss_cls
            if loss_cls != 0:
                losses.update({"cls": loss_cls})
            # TASK 2bis. adversarial label prediction
            if do_adv_cls:
                embs = output["cell_embs"][
                    :,
                    (2 if self.depth_atinput else 1)
                    + (1 if self.use_metacell_token else 0) :,
                    :,
                ].clone()
                for j, adv_cls in enumerate(self.classes):
                    ind = torch.arange(len(self.classes))
                    mean_embs = torch.mean(embs[:, ind != j, :], dim=1)
                    mean_embs = grad_reverse(mean_embs, lambd=1.0)
                    adv_pred = self.cls_decoders[adv_cls](mean_embs)
                    loss_adv_cls += loss.classification(
                        adv_cls,
                        pred=adv_pred,
                        cl=clss[:, j],
                        maxsize=self.label_counts[adv_cls],
                        labels_hierarchy=self.mat_labels_hierarchy,
                    )

                total_loss += self.adv_class_scale * loss_adv_cls
                losses.update({"adv_cls": loss_adv_cls})

        if (
            do_adv_batch
            and self.grad_reverse_discriminator_loss is not None
            and batch_idx is not None
            and "cell_embs" in output
        ):
            # here we want all the cell embeddings since nothing should contain batch effect except the first one cell embedding
            pos = (1 if self.use_metacell_token else 0) + (
                1 if self.depth_atinput else 0
            )
            mean_emb = torch.mean(
                output["cell_embs"][:, pos + 1 :, :].clone(),
                dim=1,
            )
            loss_adv = self.grad_reverse_discriminator_loss(mean_emb, batch_idx)
            total_loss += loss_adv * self.class_scale / 16
            losses.update({"adv_batch": loss_adv})
        # TASK 2ter. cell KO effect prediction
        # (just use a novel class, cell state and predict if cell death or not from it)
        # add large timepoint and set the KO gene to a KO embedding instead of expression embedding
        # TODO: try to require the gene id to still be predictable (with weight tying)
        if "mvc_zero_logits" in output:
            loss_expr_mvc = loss.zinb(
                theta=output["mvc_disp"],
                pi=output["mvc_zero_logits"],
                mu=output["mvc_mean"],
                target=expression,
            )
            total_loss += loss_expr_mvc * self.mvc_scale
            losses.update({"expr_mvc": loss_expr_mvc})
        elif "mvc_mean" in output:
            loss_expr_mvc = loss.mse(
                input=output["mvc_mean"],
                target=expression,
            )
            total_loss += loss_expr_mvc * self.mvc_scale
            losses.update({"expr_mvc": loss_expr_mvc})
        # TASK 5. elastic cell similarity
        if do_ecs and "cell_emb" in output:
            loss_ecs = loss.ecs(output["cell_emb"], ecs_threshold=self.ecs_threshold)
            total_loss += self.ecs_scale * loss_ecs
            losses.update({"ecs": loss_ecs})
        return losses, total_loss

    def optimizer_step(self, epoch, batch_idx, optimizer, optimizer_closure):
        """@see pl.LightningModule"""
        # update params
        # manually warm up lr without a scheduler
        # making sure that we don't do this during lrfinder
        lr_scale = None
        prev_lr = None
        if (
            self.trainer.global_step < self.warmup_duration + self.lrfinder_steps
        ) and self.lrfinder_steps <= self.trainer.global_step:
            for i, pg in enumerate(optimizer.param_groups):
                lr_scale = min(
                    1.0, float(self.trainer.global_step + 1) / self.warmup_duration
                )
                prev_lr = pg["lr"]
                pg["lr"] = lr_scale * self.hparams.lr
        for i, pg in enumerate(optimizer.param_groups):
            # if pg["lr"] < 2e-5:
            #    pg["lr"] = 2e-5
            self.log("lr_" + str(i), pg["lr"])
        if optimizer.param_groups[0]["lr"] > self.hparams.lr:
            if prev_lr is not None:
                pg["lr"] = prev_lr
            else:
                raise ValueError("OPTIMIZER HAS INCREASED LR. WHYY?")

        optimizer.step(closure=optimizer_closure)

    def on_validation_start(self):
        for k, v in self.mat_labels_hierarchy.items():
            self.mat_labels_hierarchy[k] = v.to(self.device)

    def on_validation_epoch_start(self):
        self.embs = None
        self.counter = 0

    def validation_step(
        self,
        batch,
        batch_idx,
    ):
        """
        validation_step defines the validation loop. It is independent of forward
        @see pl.LightningModule

        Args:
            batch (list[Tensor]): @see training_step
        """
        val_loss, losses = self._full_training(
            batch=batch,
            do_denoise=self.do_denoise,
            noise=self.noise,
            do_next_tp=self.do_next_tp,
            do_cce=self.do_cce,
            cce_temp=self.cce_temp,
            do_ecs=self.do_ecs,
            do_mvc=self.do_mvc,
            do_adv_cls=self.do_adv_cls,
            do_adv_batch=self.do_adv_batch,
            do_cls=self.do_cls,
            do_generate=self.do_generate,
            run_full_forward=self.run_full_forward,
            mask_ratio=self.mask_ratio,
        )
        expression = batch["x"]
        gene_pos = batch["genes"]
        depth = batch["depth"]
        metacell_token = batch.get("is_meta", None)
        knn_cells = batch.get("knn_cells", None)

        # TODO: make this faster by only calling val loss
        if self.embs is not None:
            if self.embs.shape[0] < 100_000:
                self.info = torch.cat([self.info, batch["class"]])
                self._predict(
                    gene_pos,
                    expression,
                    depth,
                    knn_cells=knn_cells,
                    pred_embedding=self.pred_embedding,
                    max_size_in_mem=120_000,
                    metacell_token=metacell_token,
                )
        else:
            self.info = batch["class"]
            self._predict(
                gene_pos,
                expression,
                depth,
                knn_cells=knn_cells,
                pred_embedding=self.pred_embedding,
                max_size_in_mem=120_000,
                metacell_token=metacell_token,
            )
        self.log("val_loss", val_loss, sync_dist=True)
        self.log_dict(losses, sync_dist=True)
        return val_loss

    def on_validation_epoch_end(self):
        """@see pl.LightningModule"""
        self.embs = self.all_gather(self.embs).view(-1, self.embs.shape[-1])
        self.info = self.all_gather(self.info).view(-1, self.info.shape[-1])
        self.pred = (
            self.all_gather(self.pred).view(-1, self.pred.shape[-1])
            if self.pred is not None
            else None
        )
        self.pos = self.all_gather(self.pos).view(-1, self.pos.shape[-1])
        if self.trainer.state.stage != "sanity_check":
            if self.trainer.is_global_zero:
                print("logging anndata")
                sch = self.lr_schedulers()
                sch.step(self.trainer.callback_metrics["val_loss"])
                # run the test function on specific dataset
                self.log_adata(
                    gtclass=self.info, name="validation_part_" + str(self.counter)
                )
                if (self.current_epoch + 1) % self.test_every == 0:
                    self.on_test_epoch_end()
                # Synchronize all processes with a timeout
            if torch.distributed.is_initialized():
                # Set a timeout that's longer than your test typically takes
                # Write rank to file for debugging
                self.trainer.strategy.barrier()

    def test_step(self, *args, **kwargs):
        pass

    def on_test_epoch_end(self):
        # Run the test only on global rank 0
        name = self.name + "_step" + str(self.global_step)
        try:
            metrics = utils.test(self, name, filedir=str(FILEDIR), do_class=self.do_cls)
            print(metrics)
            print("done test")
            if self.set_step is not None:
                print("this part only works in some cases and for wandb")
                self.trainer._loggers[0].log_metrics(metrics, self.set_step)
            else:
                self.log_dict(metrics, sync_dist=False, rank_zero_only=True)
        except Exception as e:
            import traceback

            print(f"Error during test: {e}")
            print("Full traceback:")
            print(traceback.format_exc())
            print("Skipping test metrics logging")

    def on_predict_epoch_start(self):
        """@see pl.LightningModule"""
        self.embs = None
        self.attn.data = None
        self.attn.attn = None
        self.counter = 0
        if type(self.transformer) is FlashTransformer:
            for encoder_layers in self.transformer.blocks:
                encoder_layers.set_seq_parallel(False)

    def predict_step(self, batch, batch_idx):
        """
        embed given gene expression, encode the gene embedding and cell embedding.

        Args:
            batch @see training_step

        Returns:
            Tensor: _description_
        """
        return self._predict(
            batch["genes"],
            batch["x"],
            batch["depth"],
            batch.get("knn_cells", None),
            self.predict_mode,
            self.pred_embedding,
            self.get_attention_layer,
            self.predict_depth_mult,
        )

    def _predict(
        self,
        gene_pos,
        expression,
        depth,
        knn_cells=None,
        predict_mode="none",
        pred_embedding=[],
        get_attention_layer=[],
        depth_mult=6,
        keep_output=True,
        max_size_in_mem=100_000,
        get_gene_emb=False,
        metacell_token=None,
    ):
        """
        @see predict_step will save output of predict in multiple self variables

        - embs: the cell embeddings (means from label specific embeddings given by self.pred_embedding)
        - pred: the predicted cell classes
        - pos: the genes used
        - expr_pred: the expression prediction. [mean, disp, zero_logits]
        - mean_attn: the mean attention across cells for the given layer (in self.get_attention_layer)

        these will be finalized in self.on_predict_epoch_end()

        Args:
            @see training_step
            other important arguments:
            keep_output (bool, optional): whether to keep the output in memory. Defaults to True.
            self.get_attention_layer (list, optional): the layers to get the attention from. Defaults to [].
            self.pred_embedding (list, optional): the classes to predict. Defaults to [].

        """
        if predict_mode == "none":
            output = self.forward(
                gene_pos,
                expression,
                depth_mult=expression.sum(1),
                neighbors=knn_cells,
                req_depth=depth,
                get_attention_layer=get_attention_layer,
                do_class=True,
                get_gene_emb=get_gene_emb,
                metacell_token=metacell_token,
            )
            if len(get_attention_layer) > 0:
                # only first 2 (QK)
                self.attn.add([i[:, :, :2, :] for i in output[1]], gene_pos)
                output = output[0]
            cell_embs = output["cell_embs"]
        elif predict_mode == "denoise":
            output = self.forward(
                gene_pos,
                expression,
                depth_mult=expression.sum(1) * depth_mult,
                neighbors=knn_cells,
                req_depth=depth * depth_mult,
                get_attention_layer=get_attention_layer,
                do_class=True,
                get_gene_emb=get_gene_emb,
                metacell_token=metacell_token,
            )
            if len(get_attention_layer) > 0:
                # only first 2 (QK)
                self.attn.add([i[:, :, :2, :] for i in output[1]], gene_pos)
                output = output[0]
            cell_embs = output["cell_embs"]
        elif predict_mode == "generate":
            output = self.forward(
                gene_pos,
                expression,
                neighbors=knn_cells,
                req_depth=depth,
                do_mvc=False,
                do_class=False,
                get_gene_emb=get_gene_emb,
                metacell_token=metacell_token,
            )
            cell_embs = output["cell_embs"]
            output = self._generate(
                output["cell_embs"],
                gene_pos,
                req_depth=None,  # otherwise we have 2 depths passed
                depth_mult=expression.sum(1),
                do_class=self.do_cls,
                do_mvc=False,
            )
        else:
            raise ValueError(
                "predict_mode needs to be one of ['none', 'denoise', 'generate']"
            )

        if len(pred_embedding) == 0:
            pred_embedding = self.classes
        ind = [
            self.classes.index(i)
            + (2 if self.depth_atinput else 1)
            + (1 if self.use_metacell_token else 0)
            for i in pred_embedding
        ]
        if not keep_output:
            return {
                "embs": torch.mean(cell_embs[:, ind, :], dim=1),
                "class": (
                    torch.stack(
                        [
                            torch.argmax(output["cls_output_" + clsname], dim=1)
                            for clsname in self.classes
                        ]
                    ).transpose(0, 1)
                    if len(self.classes) > 0
                    else None
                ),
                "pos": gene_pos,
                "expr": (
                    [output["mean"], output["disp"], output["zero_logits"]]
                    if "disp" in output
                    else [output["mean"]]
                ),
            }
        if self.embs is None:
            self.embs = torch.mean(cell_embs[:, ind, :], dim=1)
            # self.embs = output["cls_output_" + "cell_type_ontology_term_id"]
            self.pred = (
                torch.stack(
                    [
                        (
                            torch.argmax(output["cls_output_" + clsname], dim=1)
                            if not self.keep_all_cls_pred
                            else output["cls_output_" + clsname]
                        )
                        for clsname in self.classes
                    ]
                ).transpose(0, 1)
                if len(self.classes) > 0
                else None
            )
            self.pos = gene_pos
            self.expr_pred = (
                [output["mean"], output["disp"], output["zero_logits"]]
                if "disp" in output
                else [output["mean"]]
            )
        else:
            self.embs = torch.cat(
                # [self.embs, output["cls_output_" + "cell_type_ontology_term_id"]]
                [self.embs, torch.mean(cell_embs[:, ind, :], dim=1)]
            )
            self.pred = torch.cat(
                [
                    self.pred,
                    (
                        torch.stack(
                            [
                                (
                                    torch.argmax(output["cls_output_" + clsname], dim=1)
                                    if not self.keep_all_cls_pred
                                    else output["cls_output_" + clsname]
                                )
                                for clsname in self.classes
                            ]
                        ).transpose(0, 1)
                        if len(self.classes) > 0
                        else None
                    ),
                ],
            )
            self.pos = torch.cat([self.pos, gene_pos])
            self.expr_pred = (
                [
                    torch.cat([self.expr_pred[0], output["mean"]]),
                    torch.cat([self.expr_pred[1], output["disp"]]),
                    torch.cat([self.expr_pred[2], output["zero_logits"]]),
                ]
                if "disp" in output
                else [torch.cat([self.expr_pred[0], output["mean"]])]
            )
        if self.embs is not None:
            if self.embs.shape[0] > max_size_in_mem and self.pred_log_adata:
                print("logging")
                self.log_adata(name="predict_part_" + str(self.counter))
                self.counter += 1
                self.pos = None
                self.expr_pred = None
                self.pred = None
                self.embs = None
            elif not self.pred_log_adata:
                print(
                    "WARNING, reached max size in memory, deleting the adata, \
                    need to set pred_log_adata to True to log the adata"
                )

    def on_predict_epoch_end(self):
        """@see pl.LightningModule will"""
        if self.pos.shape[0] < 100:
            return
        if self.pred_log_adata:
            print("adding on disk")
            return self.log_adata(name="predict_part_" + str(self.counter))

    def _generate(
        self,
        cell_embs: Tensor,
        gene_pos: Tensor,
        depth_mult: Tensor,
        req_depth: Optional[Tensor] = None,
        **decoder_kwargs,
    ):
        """
        _generate given cell_embeddings, generate an expression profile

        the goal was to iterate multiple times,
        to create a trajectory and reach a certain state
        should call forward multiple times

        Args:
            cell_emb(:obj:`Tensor`): A tensor representing cell embeddings. It has a shape of (minibatch, embsize).
            src(:obj:`Tensor`): A tensor representing the source data. It has a shape of (minibatch, seq_len).
            values(:obj:`Tensor`): An optional tensor representing the values. It has a shape of (minibatch, seq_len).
            gen_iters(:obj:`int`): An integer representing the number of generation iterations.
            classes(:obj:`Tensor`): An optional tensor representing the classes. It has a shape of (batch,).
        """
        encoding = self._encoder(
            cell_embs=cell_embs,
            gene_pos=gene_pos,
        )
        if self.cell_transformer:
            gene_encoding = encoding[:, self.cell_embs_count :, :]
            cell_embs = encoding[:, : self.cell_embs_count, :]
            transformer_output = self.transformer(gene_encoding, x_kv=cell_embs)
            transformer_output = torch.cat([cell_embs, transformer_output], dim=1)
        else:
            transformer_output = self.transformer(encoding)
        output = self._decoder(
            transformer_output,
            depth_mult=depth_mult,
            req_depth=req_depth if not self.depth_atinput else None,
            **decoder_kwargs,
        )
        if self.cell_transformer:
            output.pop("cell_embs")
            output.pop("cell_emb")
        return output  # (minibatch, seq_len)

    def log_adata(self, gtclass=None, name=""):
        """
        log_adata will log an adata from predictions.
        It will log to tensorboard and wandb if available

        see @utils.log_adata
        """
        try:
            mdir = self.logger.save_dir if self.logger.save_dir is not None else "/tmp"
        except:
            mdir = "data/"
        if not os.path.exists(mdir):
            os.makedirs(mdir)
        adata, fig = utils.make_adata(
            self.embs,
            self.classes,
            self.pred if not self.keep_all_cls_pred else None,
            self.attn.get(),
            self.global_step,
            self.label_decoders,
            self.labels_hierarchy,
            gtclass,
            self.name + "_" + name + "_" + str(self.global_rank),
            mdir,
            self.doplot,
        )
        if self.doplot:
            try:
                self.logger.experiment.add_figure(fig)
            except:
                print("couldn't log to tensorboard")
            try:
                self.logger.log_image(key="umaps", images=[fig])
            except:
                print("couldn't log to wandb")

        return adata<|MERGE_RESOLUTION|>--- conflicted
+++ resolved
@@ -275,13 +275,9 @@
             assert n_input_bins > 0
             self.expr_encoder = encoders.CategoryValueEncoder(n_input_bins, d_model)
         elif expr_emb_style == "metacell":
-<<<<<<< HEAD
             self.expr_encoder = encoders.GNN(
                 1, d_model, expr_encoder_layers, dropout, "deepset"
             )
-=======
-            print("nothing")
->>>>>>> 04beb139
         else:
             self.expr_encoder = torch.nn.Identity()
 
@@ -397,7 +393,7 @@
                 d_model,
                 arch_style=mvc_decoder,
                 zinb=zinb,
-            #    use_depth=not self.depth_atinput,
+                use_depth=not self.depth_atinput,
             )
         else:
             self.mvc_decoder = None
@@ -449,7 +445,7 @@
                 "the discriminator for batch effect correction has been resized\
                 and re-initiliazed. It will start from scratch during this training if "
             )
-        print('callbacks', self.trainer.callbacks)
+        print("callbacks", self.trainer.callbacks)
         # if len(checkpoints["state_dict"]["pos_encoder.pe"].shape) == 3:
         #    self.pos_encoder.pe = checkpoints["state_dict"]["pos_encoder.pe"].squeeze(1)
 
