# from scprint.base.base_model import BaseModel
from typing import Optional, Dict
from torch import Tensor, optim, nn
from lightning.pytorch.tuner.lr_finder import _LRCallback
from lightning.pytorch.callbacks.lr_finder import LearningRateFinder
import torch.distributed as dist
import torch
from galore_torch import GaLoreAdamW
from math import factorial
import lightning as L
import os
import numpy as np
import copy

from huggingface_hub import PyTorchModelHubMixin
import pandas as pd
from functools import partial

try:
    from .flash_attn import FlashTransformerEncoder
    from .hashformer import Hashformer
except ModuleNotFoundError as e:
    print(e)
    print(
        "can't use flash attention and triton kernel,\
        you likely don't have the right hardware or didn't \
        make the right installation"
    )
    MHA = None
    Block = None
    Hashformer = None

from . import encoders
from . import decoders

# from .linear_transformer import FastTransformerEncoderWrapper as FastTransformerEncoder
from .EGT import EGT
from . import loss
from .utils import simple_masker
from . import utils
from .loss import grad_reverse

FILEDIR = os.path.dirname(os.path.realpath(__file__))


def is_interactive():
    import __main__ as main

    return not hasattr(main, "__file__")


class scPrint(L.LightningModule, PyTorchModelHubMixin):
    def __init__(
        self,
        genes: list,
        organisms: list = ["NCBITaxon:9606"],
        precpt_gene_emb: Optional[str] = None,
        gene_pos_enc: Optional[list] = None,
        normalization: str = "sum",
        d_model: int = 512,
        nhead: int = 8,
        d_hid: int = 512,
        edge_dim: int = 12,
        nlayers: int = 6,
        expr_encoder_layers: int = 2,
        layers_cls: list[int] = [],
        classes: Dict[str, int] = {},
        labels_hierarchy: Dict[str, Dict[int, list[int]]] = {},
        dropout: float = 0.2,
        transformer: str = "fast",
        expr_emb_style: str = "continuous",  # "binned_pos", "cont_pos"
        domain_spec_batchnorm: str = "None",
        n_input_bins: int = 0,
        num_batch_labels: int = 0,
        mvc_decoder: str = "None",
        pred_embedding: list[str] = [],
        cell_emb_style: str = "cls",
        freeze_embeddings: bool = True,
        label_decoders: Optional[Dict[str, Dict[int, str]]] = None,
        zinb: bool = True,
        lr: float = 0.0001,
        optim="adamW",  # TODEL
        weight_decay=0.01,  # TODEL
        **flash_attention_kwargs,
    ):
        """
        scPrint transformer for single cell biology and the inference of Gene Regulatory networks

        Args:
            genes (list): the genenames with which the model will work
            precpt_gene_emb (np.array, optional): The gene embeddings. should be of size len(genes), d_model.
                it should be in the same order as the genes. Defaults to None.
            gene_pos_enc (list, optional): The gene position encoding. Should be of the same size as genes.
                for each gene in genes, gives it a location value. Defaults to None.
            d_model (int, optional): The dimension of the model. Defaults to 512.
            nhead (int, optional): The number of heads in the multiheadattention models. Defaults to 8.
            d_hid (int, optional): The dimension of the feedforward network model. Defaults to 512.
            nlayers (int, optional): The number of layers in the transformer model. Defaults to 6.
            nlayers_cls (int, optional): The number of layers in the classifier. Defaults to 3.
            classes (dict, optional): The classes to predict with number of classes for each. Defaults to {}.
            labels_hierarchy (dict, optional): The class hierarchy for classes that have hierarchical classes. Defaults to {}.
            dropout (float, optional): The dropout value. Defaults to 0.5.
            transformer: (flag, optional) the transformer type to use. one of "linear", "flash", "flashsparse", "scprint". Defaults to "flash".
            domain_spec_batchnorm (str, optional): Whether to apply domain specific batch normalization. Defaults to False.
            expr_emb_style (str, optional): The style of input embedding (one of "continuous_concat", "binned_pos", "full_pos"). Defaults to "continuous_concat".
            mvc_decoder (str, optional): The style of MVC decoder one of "None", "inner product", "concat query", "sum query". Defaults to "inner product".
            pred_embedding (list, optional): The list of classes to use for plotting embeddings. Defaults to [].
            cell_emb_style (str, optional): The style of cell embedding. one of "cls", "avg-pool", "w-pool". Defaults to "cls".
            lr (float, optional): The learning rate. Defaults to 0.001.
            label_decoders: (dict, optional) the label decoders to use for plotting the umap during validations. Defaults to None.

        Raises:
            ValueError: If the expr_emb_style is not one of "category", "continuous", "none".
        """
        super().__init__()
        # training flags
        self.do_denoise = False
        self.noise = [0.3]
        self.do_cce = False
        self.cce_sim = 0.6
        self.cce_scale = 0.01
        self.do_ecs = False
        self.ecs_threshold = 0.3
        self.ecs_scale = 0.05
        self.do_mvc = False
        self.mvc_scale = 0.05
        self.class_embd_diss_scale = 0.2
        self.do_adv_cls = False
        self.adv_class_scale = 0.1
        self.do_cls = False
        self.mean_attn_tot = None
        self.mean_attn_tot_c = 0
        self.do_adv_batch = False
        self.run_full_forward = True
        self.class_scale = 0.4
        self.do_next_tp = False
        self.do_generate = False
        self.mask_ratio = [0.3]
        self.warmup_duration = 500
        self.weight_decay = 0.01
        self.optim = "adamW"
        self.fused_adam = False
        self.lr_reduce_patience = 1
        self.lr_reduce_factor = 0.6
        self.lr_reduce_monitor = "val_loss"
        self.lr = lr
        self.lrfinder_steps = 0
        self.doplot = True
        self.get_attention_layer = []
        self.embs = None
        self.pred_log_adata = True
        self.attn = utils.Attention(len(classes) + 2 + len(genes))
        self.predict_depth_mult = 3
        self.predict_mode = "none"
        self.keep_all_cls_pred = False
        # should be stored somehow
        self.d_model = d_model
        self.normalization = normalization
        self.organisms = organisms
        self.edge_dim = edge_dim
        self.nlayers = nlayers
        self.gene_pos_enc = gene_pos_enc
        self.mvc_decoder = mvc_decoder
        self.domain_spec_batchnorm = domain_spec_batchnorm
        # need to store
        self.n_input_bins = n_input_bins
        self.transformer = transformer
        self.label_counts = classes
        self.classes = list(classes.keys())
        self.cell_emb_style = cell_emb_style
        self.label_decoders = label_decoders
        self.pred_embedding = pred_embedding
        # compute tensor for mat_labels_hierarchy
        self.mat_labels_hierarchy = {}
        self.labels_hierarchy = labels_hierarchy
        if "strict_loading" in flash_attention_kwargs:
            flash_attention_kwargs.pop("strict_loading")

        for k, v in labels_hierarchy.items():
            tens = torch.zeros((len(v), classes[k]))
            for k2, v2 in v.items():
                tens[k2 - classes[k], v2] = 1
            self.mat_labels_hierarchy[k] = tens.to(bool)
        self.expr_emb_style = expr_emb_style

        if self.expr_emb_style not in ["category", "continuous", "none"]:
            raise ValueError(
                f"expr_emb_style should be one of category, continuous, scaling, "
                f"got {expr_emb_style}"
            )
        if cell_emb_style not in ["cls", "avg-pool", "w-pool"]:
            raise ValueError(f"Unknown cell_emb_style: {cell_emb_style}")

        self.genes = genes
        self.vocab = {i: n for i, n in enumerate(genes)}

        # encoder
        # gene encoder
        if precpt_gene_emb is not None:
            embeddings = pd.read_parquet(precpt_gene_emb).loc[self.genes]
            if len(embeddings) == 0:
                raise ValueError(
                    f"the gene embeddings file {precpt_gene_emb} does not contain any of the genes given to the model"
                )
            elif len(embeddings) < len(self.genes):
                print(
                    "Warning: only a subset of the genes available in the embeddings file."
                )
                print("number of genes: ", len(embeddings))
            sembeddings = torch.nn.AdaptiveAvgPool1d(d_model)(
                torch.tensor(embeddings.values)
            )

            self.gene_encoder = encoders.GeneEncoder(
                len(self.vocab), d_model, weights=sembeddings, freeze=freeze_embeddings
            )
        else:
            self.gene_encoder = encoders.GeneEncoder(len(self.vocab), d_model)

        # Value Encoder, NOTE: the scaling style is also handled in _encode method
        if expr_emb_style in ["continuous", "full_pos"]:
            self.expr_encoder = encoders.ContinuousValueEncoder(
                d_model, dropout, layers=expr_encoder_layers
            )
        elif expr_emb_style == "binned_pos":
            assert n_input_bins > 0
            self.expr_encoder = encoders.CategoryValueEncoder(n_input_bins, d_model)
        else:
            self.expr_encoder = torch.nn.Identity()

        # Positional Encoding
        if self.gene_pos_enc is not None:
            max_len = max(gene_pos_enc)
            token_to_pos = {token: pos for token, pos in enumerate(self.gene_pos_enc)}
            self.pos_encoder = encoders.PositionalEncoding(
                d_model, max_len=max_len, token_to_pos=token_to_pos
            )

        self.cell_embs_count = len(self.classes) + 2
        # Class Encoder
        # always have [base_cell_emb, time_embedding, depth_embedding] + any other class info
        # base cell embedding will store other cell specific information
        self.class_encoder = encoders.CategoryValueEncoder(
            self.cell_embs_count - 1, d_model
        )
        # self.time_encoder = encoders.ContinuousValueEncoder(d_model, dropout)
        self.depth_encoder = encoders.ContinuousValueEncoder(
            d_model, dropout, layers=expr_encoder_layers
        )

        # Transformer
        # Linear
        if transformer == "linear":
            # linear transformer using the fast transformer package
            self.transformer = FastTransformerEncoder(
                d_model, nhead, d_hid, nlayers, dropout, "linear"
            )
        # flashsparse
        elif transformer == "flashsparse":
            if Hashformer is None:
                raise ValueError("Hashformer transformer requires cuda kernels")
            self.transformer = Hashformer(
                d_model,
                nlayers,
                2,
                nhead,
            )
        # flash EGT
        # We found that the results can be further improved by freezing the
        # node channel layers and training the edge channel layers for a
        # few additional epochs.
        # However, its effect on transfer learning has not yet been studied.
        # That is why we include checkpoints for both tuned and untuned models.
        # https://github.com/shamim-hussain/egt/blob/master/README.md
        # https://github.com/shamim-hussain/egt_pytorch
        elif transformer == "scprint":
            self.transformer = EGT(
                num_layers=nlayers,
                feat_size=d_model,
                edge_feat_size=edge_dim,
                num_heads=nhead,
                num_virtual_nodes=len(self.classes),
            )
        # regular or flash
        else:
            if transformer == "flash" and FlashTransformerEncoder is None:
                raise ValueError("flash transformer requires flash package")
                # NOT flash transformer using the special tritton kernel
                # or parallelMHA (add the process group thing and faster)
            self.transformer = FlashTransformerEncoder(
                d_model,
                nhead,
                nlayers,
                dropout=dropout,
                use_flash_attn=(transformer == "flash"),
                **flash_attention_kwargs,
            )

        # decoders
        # expression
        self.expr_decoder = decoders.ExprDecoder(
            d_model,
            nfirst_tokens_to_skip=self.cell_embs_count,
            dropout=dropout,
            zinb=zinb,
        )
        # cls decoder
        self.cls_decoders = torch.nn.ModuleDict()
        # should be a very simple classifier for most things
        # (maybe scale with the number of classes) should be 1 layer...
        for clss, n_cls in classes.items():
            self.cls_decoders[clss] = decoders.ClsDecoder(
                d_model, n_cls, layers=layers_cls, dropout=dropout
            )

        # Batch effect correction via adversarial training on batch classes
        if num_batch_labels > 0:
            self.grad_reverse_discriminator_loss = loss.AdversarialDiscriminatorLoss(
                d_model,
                n_cls=num_batch_labels,
            )
        else:
            self.grad_reverse_discriminator_loss = None

        # expression decoder from batch embbedding
        if mvc_decoder != "None":
            self.mvc_decoder = decoders.MVCDecoder(
                d_model,
                arch_style=mvc_decoder,
            )
        else:
            self.mvc_decoder = None

        self.apply(
            partial(
                utils._init_weights,
                n_layer=nlayers,
            )
        )
        for i, dec in self.cls_decoders.items():
            torch.nn.init.constant_(dec.out_layer.bias, -0.13)
        self.save_hyperparameters()

    def on_load_checkpoint(self, checkpoints):
        for name, clss in self.cls_decoders.items():
            size = checkpoints["state_dict"][
                "cls_decoders." + name + ".out_layer.bias"
            ].shape[0]
            if size > clss.out_layer.bias.shape[0]:
                self.cls_decoders[name].out_layer = torch.nn.Linear(
                    clss.out_layer.weight.shape[1], size
                )
        size = checkpoints["state_dict"][
            "grad_reverse_discriminator_loss.out_layer.bias"
        ].shape[0]
        # we won't use it but still need to take care of it. for now will still add it to the model
        if size > self.grad_reverse_discriminator_loss.out_layer.bias.shape[0]:
            self.grad_reverse_discriminator_loss = loss.AdversarialDiscriminatorLoss(
                self.d_model,
                n_cls=size,
            )
        classes = checkpoints["hyper_parameters"]["classes"]
        self.label_decoders = checkpoints["hyper_parameters"]["label_decoders"]
        self.labels_hierarchy = checkpoints["hyper_parameters"]["labels_hierarchy"]
        for k, v in self.labels_hierarchy.items():
            tens = torch.zeros((len(v), classes[k]))
            for k2, v2 in v.items():
                tens[k2 - classes[k], v2] = 1
            self.mat_labels_hierarchy[k] = tens.to(bool)

        mencoders = {}
        try:
            if self.trainer.datamodule.decoders != self.label_decoders:
                # if we don't have the same decoders, we need to update the one on the datamodule side
                for k, v in checkpoints["hyper_parameters"]["label_decoders"].items():
                    mencoders[k] = {va: ke for ke, va in v.items()}
                self.trainer.datamodule.dataset.mapped_dataset.encoders = mencoders
                if (
                    self.trainer.datamodule.kwargs["collate_fn"].organism_name
                    in mencoders
                ):
                    self.trainer.datamodule.kwargs["collate_fn"].setup(
                        mencoders[
                            self.trainer.datamodule.kwargs["collate_fn"].organism_name
                        ],
                        valid_genes=self.genes,
                    )
        except RuntimeError as e:
            if "scPrint is not attached to a `Trainer`." in str(e):
                print("RuntimeError caught: scPrint is not attached to a `Trainer`.")
        if not is_interactive():
            self.save_hyperparameters()

    def _encoder(
        self,
        gene_pos: Tensor,
        expression: Optional[Tensor] = None,
        mask: Optional[Tensor] = None,
        full_depth: Optional[Tensor] = None,
        timepoint: Optional[Tensor] = None,
        cell_embs: Optional[Tensor] = None,  # (minibatch, n_labels, embsize)
    ):
        """
        _encode given inputs to the model encode into embeddings.

        Args:
            @see self.forward()

        Returns:
            Tensor: the encoded data
        """
        enc = self.gene_encoder(gene_pos)  # (minibatch, seq_len, embsize)
        self.cur_gene_token_embs = enc.clone()

        if expression is not None:
            if self.normalization == "sum":
                enc += self.expr_encoder(
                    (expression / expression.sum(1).unsqueeze(1)), mask
                )  # (minibatch, seq_len, embsize)
            elif self.normalization == "log":
                enc += self.expr_encoder(
                    torch.log2(1 + expression), mask
                )  # (minibatch, seq_len, embsize)
            else:
                raise ValueError(f"Unknown normalization: {self.normalization}")

        if self.gene_pos_enc:
            enc += self.pos_encoder(gene_pos)
        cell_embs = (
            self.class_encoder(
                torch.Tensor(
                    [list(range(self.cell_embs_count - 1))] * gene_pos.shape[0]
                )
                .int()
                .to(gene_pos.device)
            )
            if cell_embs is None
            else cell_embs
        )  # (minibatch, embsize)
        if timepoint is not None:
            pass
            # cell_embs[:, 2, :] = self.time_encoder(timepoint)
        if full_depth is not None:
            # cell_embs = cell_embs.clone()
            # cell_embs[:, 1, :] += self.depth_encoder(torch.log2(1 + full_depth))
            depth_encoded = self.depth_encoder(torch.log2(1 + full_depth)).unsqueeze(1)
            cell_embs = torch.cat(
                (cell_embs[:, :1, :], depth_encoded, cell_embs[:, 1:, :]), dim=1
            )

        enc = torch.cat([cell_embs, enc], dim=1)
        return enc  # self.norm_and_dropout(enc) # we already apply prenorm & dropout  # (minibatch, seq_len, embsize)

    def _decoder(
        self,
        transformer_output,
        depth_mult,
        get_gene_emb=False,
        do_sample=False,
        do_mvc=False,
        do_class=False,
    ):
        """
        _decoder given the transformer output, decode into the final output.

        Args:
            @see self.forward()

        Returns:
            dict: the output of the model
        """
        output = self.expr_decoder(transformer_output)

        output["mean"] = depth_mult.unsqueeze(1) * output["mean"]
        if do_sample:
            pass

        output["cell_embs"] = self.get_cell_embs(transformer_output)
        output["cell_emb"] = torch.mean(output["cell_embs"].clone(), dim=1)
        if len(self.classes) > 0 and do_class:
            output.update(
                {
                    "cls_output_"
                    + clsname: self.cls_decoders[clsname](
                        output["cell_embs"][
                            :, 2 + i, :
                        ]  # the first elem is the base cell embedding
                    )
                    for i, clsname in enumerate(self.classes)
                }
            )  # (minibatch, n_cls)
        if do_mvc:
            output.update(
                self.mvc_decoder(output["cell_emb"], self.cur_gene_token_embs)
            )
            output["mvc_mean"] = (
                depth_mult.unsqueeze(1) * output["mvc_mean"]
            )  # (minibatch, seq_len)

        if get_gene_emb:
            output["gene_embedding"] = transformer_output[
                :, self.cell_embs_count :, :
            ]  # (minibatch, seq_len, embsize)
        return output

    def forward(
        self,
        gene_pos: Tensor,
        expression: Optional[Tensor] = None,
        mask: Optional[Tensor] = None,
        full_depth: Optional[Tensor] = None,
        timepoint: Optional[Tensor] = None,  # (new_minibatch_of_nxt_cells,)
        get_gene_emb: bool = False,
        depth_mult: Optional[Tensor] = None,
        do_sample: bool = False,
        do_mvc: bool = False,
        do_class: bool = False,
        get_attention_layer: list = [],
    ):
        """
        forward also called on self(), a full forward pass on the model

        Args:
            gene_pos (Tensor): A tensor of shape (minibatch, seq_len)
                representing the genes used for each cell in the minibatch.
            expression (Tensor, optional): A tensor of shape (minibatch, seq_len)
                representing the expression levels of genes in the minibatch. Defaults to None.
            mask (Tensor, optional): A tensor of shape (minibatch, seq_len)
                used to mask certain elements in the sequence during the forward pass. Defaults to None.
            full_depth (Tensor, optional): A tensor of shape (minibatch,)
                representing the full depth of each sequence in the minibatch. Defaults to None.
            timepoint (Tensor, optional): A tensor of shape (minibatch,)
                representing the timepoint associated with each sequence in the minibatch. Defaults to None.
            get_gene_emb (bool, optional): A flag indicating whether to return the gene embeddings.
                If True, the gene embeddings are included in the output. Defaults to False.
            do_sample (bool, optional): A flag indicating whether to sample the expression levels.
                If True, the expression levels are sampled during the forward pass. Defaults to False.
            get_attention_layer (list, optional): A list indicating which attention layers to return.
                If not empty, the specified attention layers are included in the output. Defaults to [].

        Returns:
            dict of output Tensors: A dictionary containing the output tensors from the forward pass.
                The keys of the dictionary depend on the input flags (get_gene_emb, do_sample, get_attention_layer).
                at minima, the dictionary contains the following:
                - "mean": the mean expression levels
                - "zero_logits": the logits for zero-inflated expression levels
                - "disp": the dispersion parameter
                - "cell_embs": the cell embeddings per class
                - "cell_emb": the main cell embedding
                - "cls_output": the output of the classifier
        """
        encoding = self._encoder(gene_pos, expression, mask, full_depth, timepoint)
        transformer_output = self.transformer(encoding, return_qkv=get_attention_layer)
        depth_mult = expression.sum(1) if depth_mult is None else depth_mult

        if len(get_attention_layer) > 0:
            transformer_output, qkvs = transformer_output
            return (
                self._decoder(
                    transformer_output,
                    depth_mult,
                    get_gene_emb,
                    do_sample,
                    do_mvc,
                    do_class,
                ),
                qkvs,
            )
        else:
            return self._decoder(
                transformer_output,
                depth_mult,
                get_gene_emb,
                do_sample,
                do_mvc,
                do_class,
            )

    def configure_optimizers(self):
        """@see pl.LightningModule"""
        # https://pytorch.org/docs/stable/generated/torch.optim.Adam.html#torch.optim.Adam
        # not working because of poor weight decay implem
        if self.optim == "adam":
            optimizer = optim.Adam(
                self.parameters(),
                lr=self.hparams.lr,
                betas=(0.9, 0.999),
                eps=1e-08,
                weight_decay=self.weight_decay,
                amsgrad=False,
                fused=self.fused_adam,
            )
        elif self.optim == "adamW":
            optimizer = optim.AdamW(
                self.parameters(),
                lr=self.hparams.lr,
                betas=(0.9, 0.999),
                eps=1e-08,
                weight_decay=self.weight_decay,
                amsgrad=False,
                fused=self.fused_adam,
            )
        elif self.optim == "galore":
            param_groups = [
                {
                    "params": [
                        v for k, v in self.named_parameters() if "transformer" not in k
                    ]
                },
                {
                    "params": [
                        v for k, v in self.named_parameters() if "transformer" in k
                    ],
                    "rank": 128,
                    "update_proj_gap": 200,
                    "scale": 0.25,
                    "proj_type": "std",
                },
            ]
            optimizer = GaLoreAdamW(param_groups, lr=self.hparams.lr)
        else:
            raise ValueError(f"Unknown optimizer: {self.optim}")
        lr_scheduler = optim.lr_scheduler.ReduceLROnPlateau(
            optimizer,
            mode="min",
            patience=self.lr_reduce_patience,
            factor=self.lr_reduce_factor,
            verbose=True,
        )
        print(bool(self.trainer.val_dataloaders))
        lr_dict = {
            "scheduler": lr_scheduler,
            # The unit of the scheduler's step size, could also be 'step'.
            # 'epoch' updates the scheduler on epoch end whereas 'step'
            # updates it after a optimizer update.
            "interval": "epoch",
            # How many epochs/steps should pass between calls to
            # `scheduler.step()`. 1 corresponds to updating the learning
            # rate after every epoch/step.
            "frequency": 1,
            # Metric to to monitor for schedulers like `ReduceLROnPlateau`
            "monitor": self.lr_reduce_monitor,
        }
        self.lrfinder_steps = 0
        for val in self.trainer.callbacks:
            if type(val) is _LRCallback:
                self.lrfinder_steps = val.num_training
            if type(val) is LearningRateFinder:
                self.lrfinder_steps = val._num_training_steps
        return [optimizer], [lr_dict]

    def on_fit_start(self):
        """@see pl.LightningModule"""
        if type(self.transformer) is FlashTransformerEncoder:
            for encoder_layers in self.transformer.blocks:
                encoder_layers.set_seq_parallel(True)
        for k, v in self.mat_labels_hierarchy.items():
            self.mat_labels_hierarchy[k] = v.to(self.device)

    def training_step(
        self,
        batch: Dict[str, Tensor],
        batch_idx,
    ):
        """
        training_step defines the train loop. It is independent of forward

        @see pl.LightningModule

        Returns:
            _type_: _description_
        """
        # TASK 1 & 2 & 3 (first pass, expression reconstruction, label prediction)
        total_loss, losses = self._full_training(
            batch=batch,
            do_denoise=self.do_denoise,
            noise=self.noise,
            do_next_tp=self.do_next_tp,
            do_cce=self.do_cce,
            cce_sim=self.cce_sim,
            do_ecs=self.do_ecs,
            do_mvc=self.do_mvc,
            do_adv_cls=self.do_adv_cls,
            do_adv_batch=self.do_adv_batch,
            do_cls=self.do_cls,
            do_generate=self.do_generate,
            run_full_forward=self.run_full_forward,
            mask_ratio=self.mask_ratio,
        )
        self.log("train_loss", total_loss, prog_bar=True, sync_dist=True)
        self.log_dict(losses, prog_bar=True, sync_dist=True)
        return total_loss

    def _full_training(
        self,
        batch: Dict[str, Tensor],
        do_denoise: bool = False,
        noise: list[float] = [],
        do_next_tp: bool = False,
        do_cce: bool = False,
        cce_sim: float = 0.5,
        do_ecs: bool = False,
        do_mvc: bool = False,
        do_adv_cls: bool = False,
        do_adv_batch: bool = False,
        do_cls: bool = False,
        do_generate: bool = False,
        run_full_forward: bool = True,
        mask_ratio: list[float] = [0.15],
    ):
        """
        _full_training implement the trainng steps: forward (multiple sometimes), loss

        Args:
            batch (dict[Tensors]): A dictionary containing tensors for the training batch:
                - "x": the expression levels of genes in the minibatch
                - "genes": the genes used for each cell in the minibatch
                - "class": the class to predict for each cell
                - "depth": the full depth of each cell in the minibatch
            do_denoise (bool, optional): A flag to indicate whether to perform denoising. Defaults to False.
            noise (list[float], optional): A list of noise levels to be used in denoising. Defaults to [].
            do_next_tp (bool, optional): A flag to indicate whether to perform next time point prediction. Defaults to False.
            do_cce (bool, optional): A flag to indicate whether to perform cross-categorical entropy. Defaults to False.
            cce_sim (float, optional): The similarity threshold for cross-categorical entropy. Defaults to 0.5.
            do_ecs (bool, optional): A flag to indicate whether to perform elastic cell similarity. Defaults to False.
            do_mvc (bool, optional): A flag to indicate whether to perform multi-view coding. Defaults to False.
            do_adv_cls (bool, optional): A flag to indicate whether to perform adversarial classification. Defaults to False.
            do_generate (bool, optional): A flag to indicate whether to perform data generation. Defaults to False.
            mask_ratio (list, optional): A list of mask ratios to be used in the training. Defaults to [0.15].

        Returns:
            loss, losses: the total loss as float and the individual losses as dict
        """
        if type(mask_ratio) is not list:
            mask_ratio = [mask_ratio]

        expression = batch["x"]
        gene_pos = batch["genes"]
        total_count = batch["depth"]
        clss = batch.get("class", None)
        batch_idx = batch.get("dataset", None)

        total_loss = 0
        losses = {}
        cell_embs = []
        if run_full_forward:
            output = self.forward(
                gene_pos,
                expression,
                mask=None,
                full_depth=total_count,
                do_mvc=do_mvc,
                do_class=do_cls,
            )
            output.pop("disp")
            output.pop("zero_logits")
            output.pop("mean")
            l, tot = self._compute_loss(
                output,
                expression,
                clss,
                batch_idx,
                do_ecs,
                do_adv_cls & do_cls,
                do_adv_batch & do_cls,
            )
            cell_embs.append(output["cell_emb"].clone())
            full_cell_embs = output["cell_embs"].clone()
            total_loss += tot
            losses.update({"full_forward_" + k: v for k, v in l.items()})
            do_mvc = False if do_mvc else do_mvc
            do_cls = False if do_cls else do_cls

        for i in mask_ratio:
            mask = simple_masker(
                shape=gene_pos.shape,
                mask_ratio=i,
            ).to(gene_pos.device)
            output = self.forward(
                gene_pos,
                expression=expression,
                mask=mask,
                full_depth=total_count,
                do_mvc=do_mvc,
                do_class=do_cls,
            )
            l, tot = self._compute_loss(
                output,
                expression,
                clss,
                batch_idx,
                do_ecs,
                do_adv_cls & do_cls,
                do_adv_batch & do_cls,
            )
            # we only want to do them once
            do_mvc = False if do_mvc else do_mvc
            do_cls = False if do_cls else do_cls

            cell_embs.append(output["cell_emb"].clone())
            total_loss += tot
            losses.update(
                {"mask_" + str(int(i * 100)) + "%_" + k: v for k, v in l.items()}
            )
        # TASK 3. denoising
        if do_denoise:
            for i in noise:
                expr = utils.downsample_profile(expression, dropout=i)
                output = self.forward(
                    gene_pos,
                    expression=expr,
                    mask=None,
                    depth_mult=expression.sum(1),
                    full_depth=total_count,
                    do_mvc=do_mvc,
                    do_class=do_cls,
                )
                l, tot = self._compute_loss(
                    output,
                    expression,
                    clss,
                    batch_idx,
                    do_ecs,
                    do_adv_cls & do_cls,
                    do_adv_batch & do_cls,
                )
                do_mvc = False if do_mvc else do_mvc
                do_cls = False if do_cls else do_cls

                cell_embs.append(output["cell_emb"].clone())
                total_loss += tot
                losses.update(
                    {"denoise_" + str(int(i * 100)) + "%_" + k: v for k, v in l.items()}
                )
                # make sure that the cell embedding stay the same even if the expression is decreased

        # TASK 6. expression generation
        if do_generate:
            output = self._generate(
                output["cell_embs"] if not run_full_forward else full_cell_embs,
                gene_pos,
                depth_mult=expression.sum(1),
                full_depth=None,
                do_mvc=do_mvc,
                do_class=do_cls,
            )
            cell_embs.append(output["cell_emb"].clone())
            l, tloss = self._compute_loss(
                output,
                expression,
                clss,
                batch_idx,
                do_ecs,
                do_adv_cls & do_cls,
                do_adv_batch & do_cls,
            )
            losses.update({"gen_" + k: v for k, v in l.items()})
            total_loss += tloss

        # TASK 7. next time point prediction
        if do_next_tp:
            pass

        # TASK 4. contrastive cell embedding
        if do_cce:
            loss_cce = 0
            for i, cell_emb1 in enumerate(cell_embs[:-1]):
                for cell_emb2 in cell_embs[(i + 1) :]:
                    loss_cce += loss.similarity(
                        cell_emb1, cell_emb2, cce_sim
                    )  # (nlabels, minibatch, minibatch)
            fact = factorial(len(cell_embs))
            total_loss += loss_cce * self.cce_scale / fact
            # TASK 3b. contrastive graph embedding
            losses.update({"cce": loss_cce / fact})

        # TASK 8. KO profile prediction
        # if we have that information
        # TASK 9. PDgrapher-drug-like perturbation prediction (L1000?)
        return total_loss, losses

    def _compute_loss(
        self,
        output,
        expression,
        clss,
        batch_idx,
        do_ecs=False,
        do_adv_cls=False,
        do_adv_batch=False,
    ):
        """
        _compute_loss compute the loss of the model given output from the forward pass

        Args:
            output (dict): A dictionary containing the output of the forward pass.
            expression (Tensor): A tensor containing the expression levels of genes.
            mask (Tensor): A tensor indicating the masked positions in the input data.
            clss (Tensor): A tensor containing the class classes for each cell.
            do_ecs (bool, optional): A flag to indicate whether to perform elastic cell similarity.
                Defaults to False.
            do_adv_cls (bool, optional): A flag to indicate whether to perform adversarial classification.
                Defaults to False.
            do_mvc (bool, optional): A flag to indicate whether to perform masked value prediction for cell embedding.
                Defaults to False.

        Raises:
            ValueError: Raised when an invalid operation or input is encountered.

        Returns:
            tuple: A tuple containing the total loss as a float and the individual losses as a dictionary.
        """
        total_loss = 0
        losses = {}
        # TASK 1. reconstruct masked expression
        if "zero_logits" in output:
            loss_expr = loss.zinb(
                theta=output["disp"],
                pi=output["zero_logits"],
                mu=output["mean"],
                target=expression,
            )
        elif "disp" in output:
            loss_expr = loss.nb(
                theta=output["disp"],
                mu=output["mean"],
                target=expression,
            )
        elif "mean" in output:
            loss_expr = loss.mse(
                input=output["mean"],
                target=expression,
            )
        else:
            loss_expr = 0
        total_loss += loss_expr
        losses.update({"expr": loss_expr})

        # TASK 2. predict classes
        if len(self.classes) > 0:
            ## Calculate pairwise cosine similarity for the embeddings
            cos_sim_matrix = (
                torch.nn.functional.cosine_similarity(
                    output["cell_embs"].unsqueeze(2),
                    output["cell_embs"].unsqueeze(1),
                    dim=3,
                )
                .abs()
                .mean(0)
            )
            ## Since we want to maximize dissimilarity, we minimize the negative of the average cosine similarity
            ## We subtract from 1 to ensure positive values, and take the mean off-diagonal (i != j)
            loss_class_emb_diss = cos_sim_matrix.fill_diagonal_(0).mean()
            ## Apply the custom dissimilarity loss to the cell embeddings
            losses.update({"class_emb_sim": loss_class_emb_diss})
            total_loss += self.class_embd_diss_scale * loss_class_emb_diss
            ## compute class loss
            loss_cls = 0
            loss_adv_cls = 0
            for j, clsname in enumerate(self.classes):
                if "cls_output_" + clsname not in output:
                    continue
                # setting the classes from index to one hot
                loss_cls += loss.classification(
                    clsname,
                    pred=output["cls_output_" + clsname],
                    cl=clss[:, j],
                    maxsize=self.label_counts[clsname],
                    labels_hierarchy=self.mat_labels_hierarchy,
                )
            total_loss += self.class_scale * loss_cls
            if loss_cls != 0:
                losses.update({"cls": loss_cls})
            # TASK 2bis. adversarial label prediction
            if do_adv_cls:
                embs = output["cell_embs"][:, 2:, :].clone()
                for j, adv_cls in enumerate(self.classes):
                    ind = torch.arange(len(self.classes))
                    mean_embs = torch.mean(embs[:, ind != j, :], dim=1)
                    mean_embs = grad_reverse(mean_embs, lambd=1.0)
                    adv_pred = self.cls_decoders[adv_cls](mean_embs)
                    loss_adv_cls += loss.classification(
                        adv_cls,
                        pred=adv_pred,
                        cl=clss[:, j],
                        maxsize=self.label_counts[adv_cls],
                        labels_hierarchy=self.mat_labels_hierarchy,
                    )

                total_loss += self.adv_class_scale * loss_adv_cls
                losses.update({"adv_cls": loss_adv_cls})

        if (
            do_adv_batch
            and self.grad_reverse_discriminator_loss is not None
            and batch_idx is not None
        ):
            mean_emb = torch.mean(output["cell_embs"][:, 2:, :].clone(), dim=1)
            loss_adv = self.grad_reverse_discriminator_loss(mean_emb, batch_idx)
            total_loss += loss_adv * self.class_scale / 16
            losses.update({"adv_batch": loss_adv})
        # TASK 2ter. cell KO effect prediction
        # (just use a novel class, cell state and predict if cell death or not from it)
        # add large timepoint and set the KO gene to a KO embedding instead of expression embedding
        # TODO: try to require the gene id to still be predictable (with weight tying)
        if "mvc_disp" in output:
            loss_expr_mvc = loss.zinb(
                theta=output["mvc_disp"],
                pi=output["mvc_zero_logits"],
                mu=output["mvc_mean"],
                target=expression,
            )
            total_loss += loss_expr_mvc * self.mvc_scale
            losses.update({"expr_mvc": loss_expr_mvc})
        # TASK 5. elastic cell similarity
        if do_ecs:
            loss_ecs = loss.ecs(output["cell_emb"], ecs_threshold=self.ecs_threshold)
            total_loss += self.ecs_scale * loss_ecs
            losses.update({"ecs": loss_ecs})
        return losses, total_loss

    def on_before_backward(self, loss: Tensor):
        pass

    def on_after_backward(self):
        pass

    def on_before_optimizer_step(self, optimizer):
        pass

    def configure_gradient_clipping(
        self, optimizer, gradient_clip_val, gradient_clip_algorithm
    ):
        pass

    def optimizer_step(self, epoch, batch_idx, optimizer, optimizer_closure):
        """@see pl.LightningModule"""
        # update params
        optimizer.step(closure=optimizer_closure)

        # manually warm up lr without a scheduler
        # making sure that we don't do this during lrfinder
        for i, pg in enumerate(optimizer.param_groups):
            if (
                self.global_step < self.warmup_duration + self.lrfinder_steps
            ) and self.lrfinder_steps < self.global_step:
                lr_scale = min(1.0, float(self.global_step + 1) / self.warmup_duration)
                pg["lr"] = lr_scale * self.hparams.lr
        for i, pg in enumerate(optimizer.param_groups):
            # if pg["lr"] < 2e-5:
            #    pg["lr"] = 2e-5
            self.log("lr_" + str(i), pg["lr"])

    def on_before_zero_grad(self, optimizer):
        pass

    def on_train_epoch_end(self):
        """@see pl.LightningModule"""
        pass

    def on_validation_start(self):
        for k, v in self.mat_labels_hierarchy.items():
            self.mat_labels_hierarchy[k] = v.to(self.device)

    def on_validation_epoch_start(self):
        self.embs = None
        self.counter = 0

    def validation_step(
        self,
        batch,
        batch_idx,
    ):
        """
        validation_step defines the validation loop. It is independent of forward
        @see pl.LightningModule

        Args:
            batch (list[Tensor]): @see training_step
        """
        val_loss, losses = self._full_training(
            batch=batch,
            do_denoise=self.do_denoise,
            noise=self.noise,
            do_next_tp=self.do_next_tp,
            do_cce=self.do_cce,
            cce_sim=self.cce_sim,
            do_ecs=self.do_ecs,
            do_mvc=self.do_mvc,
            do_adv_cls=self.do_adv_cls,
            do_adv_batch=self.do_adv_batch,
            do_cls=self.do_cls,
            do_generate=self.do_generate,
            run_full_forward=self.run_full_forward,
            mask_ratio=self.mask_ratio,
        )
        expression = batch["x"]
        gene_pos = batch["genes"]
        depth = batch["depth"]
        # TODO: make this faster by only calling val loss
        if self.embs is not None:
            if self.embs.shape[0] < 100_000:
                self.info = torch.cat([self.info, batch["class"]])
                self._predict(
                    gene_pos,
                    expression,
                    depth,
                    pred_embedding=self.pred_embedding,
                    max_size_in_mem=100_000,
                    name="validation",
                )
        else:
            self.info = batch["class"]
            self._predict(
                gene_pos,
                expression,
                depth,
                pred_embedding=self.pred_embedding,
                max_size_in_mem=100_000,
            )
        self.log("val_loss", val_loss, sync_dist=True)
        self.log_dict(losses, sync_dist=True)
        return val_loss

    def on_validation_epoch_end(self):
        """@see pl.LightningModule"""
        self.embs = self.all_gather(self.embs).view(-1, self.embs.shape[-1])
        self.info = self.all_gather(self.info).view(-1, self.info.shape[-1])
        self.pred = (
            self.all_gather(self.pred).view(-1, self.pred.shape[-1])
            if self.pred is not None
            else None
        )
        self.pos = self.all_gather(self.pos).view(-1, self.pos.shape[-1])
        if not self.trainer.is_global_zero:
            # print("you are not on the main node. cancelling logging step")
            return
        if self.trainer.state.stage != "sanity_check":
            sch = self.lr_schedulers()
            sch.step(self.trainer.callback_metrics["val_loss"])
            # run the test function on specific dataset
            self.log_adata(
                gtclass=self.info, name="validation_part_" + str(self.counter)
            )
            if (self.current_epoch + 1) % 40 == 0:
                metrics = self._test()
                self.log_dict(metrics, sync_dist=True, rank_zero_only=True)

    def test_step(self, *args, **kwargs):
        print("step")
        pass

    def on_test_epoch_end(self):
        metrics = self._test(name="")
        self.log_dict(metrics, sync_dist=True, rank_zero_only=True)

    def _test(self, name=""):
        print("start test")
        model_copy = copy.deepcopy(self)
        name = "step" + str(self.global_step) + "_" + name
        metrics = utils.test(model_copy, name, filedir=FILEDIR)
        print(metrics)
        print("done test")
        return metrics

    def on_predict_epoch_start(self):
        """@see pl.LightningModule"""
        self.embs = None
        self.attn.data = None
        self.attn.attn = None
        self.counter = 0
        if type(self.transformer) is FlashTransformerEncoder:
            for encoder_layers in self.transformer.blocks:
                encoder_layers.set_seq_parallel(False)

    def predict_step(self, batch, batch_idx):
        """
        embed given gene expression, encode the gene embedding and cell embedding.

        Args:
            batch @see training_step

        Returns:
            Tensor: _description_
        """
        return self._predict(
            batch["genes"],
            batch["x"],
            batch["depth"],
            self.predict_mode,
            self.pred_embedding,
            self.get_attention_layer,
            self.predict_depth_mult,
            name="predict",
        )

    def _predict(
        self,
        gene_pos,
        expression,
        depth,
        predict_mode="none",
        pred_embedding=[],
        get_attention_layer=[],
        depth_mult=3,
        keep_output=True,
        max_size_in_mem=100_000,
        name="",
    ):
        """
        @see predict_step will save output of predict in multiple self variables

        - embs: the cell embeddings (means from label specific embeddings given by self.pred_embedding)
        - pred: the predicted cell classes
        - pos: the genes used
        - expr_pred: the expression prediction. [mean, disp, zero_logits]
        - mean_attn: the mean attention across cells for the given layer (in self.get_attention_layer)

        these will be finalized in self.on_predict_epoch_end()

        Args:
            @see training_step
            other important arguments:
            keep_output (bool, optional): whether to keep the output in memory. Defaults to True.
            self.get_attention_layer (list, optional): the layers to get the attention from. Defaults to [].
            self.pred_embedding (list, optional): the classes to predict. Defaults to [].

        """
<<<<<<< HEAD

=======
>>>>>>> 8bd2c0dd
        if predict_mode == "none":
            output = self.forward(
                gene_pos,
                expression,
                depth_mult=expression.sum(1),
                full_depth=depth,
                get_attention_layer=get_attention_layer,
                do_class=True,
            )
            if len(get_attention_layer) > 0:
                self.attn.agg([i[:, :, :2, :] for i in output[1]], gene_pos)
                output = output[0]
            cell_embs = output["cell_embs"]
        elif predict_mode == "denoise":
            output = self.forward(
                gene_pos,
                expression,
                depth_mult=expression.sum(1) * depth_mult,
                full_depth=depth * depth_mult,
                get_attention_layer=get_attention_layer,
                do_class=True,
            )
            if len(get_attention_layer) > 0:
                self.attn.agg([i[:, :, :2, :] for i in output[1]], gene_pos)
                output = output[0]
            cell_embs = output["cell_embs"]
        elif predict_mode == "generate":
            output = self.forward(
                gene_pos,
                expression,
                full_depth=depth,
                do_mvc=False,
                do_class=False,
            )
            cell_embs = output["cell_embs"]
            output = self._generate(
                output["cell_embs"],
                gene_pos,
                full_depth=None,  # otherwise we have 2 depths passed
                depth_mult=expression.sum(1),
                do_class=self.do_cls,
                do_mvc=False,
            )
        else:
            raise ValueError(
                "predict_mode needs to be one of ['none', 'denoise', 'generate']"
            )

        if len(pred_embedding) == 0:
            pred_embedding = self.classes
        ind = [self.classes.index(i) + 2 for i in pred_embedding]
        if not keep_output:
            return {
                "embs": torch.mean(cell_embs[:, ind, :], dim=1),
                "class": (
                    torch.stack(
                        [
                            torch.argmax(output["cls_output_" + clsname], dim=1)
                            for clsname in self.classes
                        ]
                    ).transpose(0, 1)
                    if len(self.classes) > 0
                    else None
                ),
                "pos": gene_pos,
                "expr": (
                    [output["mean"], output["disp"], output["zero_logits"]]
                    if "disp" in output
                    else [output["mean"]]
                ),
            }
        if self.embs is None:
            self.embs = output[
                "cls_output_" + "cell_type_ontology_term_id"
            ]  # torch.mean(cell_embs[:, ind, :], dim=1)
            self.pred = (
                torch.stack(
                    [
                        (
                            torch.argmax(output["cls_output_" + clsname], dim=1)
                            if not self.keep_all_cls_pred
                            else output["cls_output_" + clsname]
                        )
                        for clsname in self.classes
                    ]
                ).transpose(0, 1)
                if len(self.classes) > 0
                else None
            )
            self.pos = gene_pos
            self.expr_pred = (
                [output["mean"], output["disp"], output["zero_logits"]]
                if "disp" in output
                else [output["mean"]]
            )
        else:
            self.embs = torch.cat(
                [self.embs, output["cls_output_" + "cell_type_ontology_term_id"]]
            )
            self.pred = torch.cat(
                [
                    self.pred,
                    (
                        torch.stack(
                            [
                                (
                                    torch.argmax(output["cls_output_" + clsname], dim=1)
                                    if not self.keep_all_cls_pred
                                    else output["cls_output_" + clsname]
                                )
                                for clsname in self.classes
                            ]
                        ).transpose(0, 1)
                        if len(self.classes) > 0
                        else None
                    ),
                ],
            )
            self.pos = torch.cat([self.pos, gene_pos])
            self.expr_pred = (
                [
                    torch.cat([self.expr_pred[0], output["mean"]]),
                    torch.cat([self.expr_pred[1], output["disp"]]),
                    torch.cat([self.expr_pred[2], output["zero_logits"]]),
                ]
                if "disp" in output
                else [torch.cat([self.expr_pred[0], output["mean"]])]
            )
        if self.embs is not None:
            if self.embs.shape[0] > max_size_in_mem:
                print("logging")
                self.log_adata(name=name + "_part_" + str(self.counter))
                self.counter += 1
                self.pos = None
                self.expr_pred = None
                self.pred = None
                self.embs = None

    def on_predict_epoch_end(self):
        """@see pl.LightningModule will"""
        if self.pos.shape[0] < 100:
            return
        if self.pred_log_adata:
            print("adding on disk")
            return self.log_adata(name="predict_part_" + str(self.counter))

    def get_cell_embs(self, layer_output):
        """
        get_cell_embs

        Args:
            layer_output (Tensor): The output tensor from a layer in the model.

        Raises:
            ValueError: Raised when an unknown cell embedding style is encountered.

        Returns:
            Tensor: The cell embeddings tensor.
        """
        if self.cell_emb_style == "cls" and self.classes is not None:
            # (minibatch, embsize)
            cell_emb = layer_output[:, : 2 + len(self.classes)]
        elif self.cell_emb_style == "avg-pool":
            cell_emb = torch.mean(layer_output, dim=1)
        else:
            raise ValueError(f"Unknown cell_emb_style: {self.cell_emb_style}")
        return cell_emb

    def _generate(
        self,
        cell_embs: Tensor,
        gene_pos: Tensor,
        depth_mult: Tensor,
        full_depth: Optional[Tensor] = None,
        tp: Optional[Tensor] = None,
        gen_iters: int = 1,
        **decoder_kwargs,
    ):
        """
        _generate given cell_embeddings, generate an expression profile

        the goal was to iterate multiple times,
        to create a trajectory and reach a certain state
        should call forward multiple times

        Args:
            cell_emb(:obj:`Tensor`): A tensor representing cell embeddings. It has a shape of (minibatch, embsize).
            src(:obj:`Tensor`): A tensor representing the source data. It has a shape of (minibatch, seq_len).
            values(:obj:`Tensor`): An optional tensor representing the values. It has a shape of (minibatch, seq_len).
            gen_iters(:obj:`int`): An integer representing the number of generation iterations.
            classes(:obj:`Tensor`): An optional tensor representing the classes. It has a shape of (batch,).
        """
        if tp is not None:
            tp = tp / gen_iters
        for i in range(gen_iters):
            encoding = self._encoder(
                cell_embs=cell_embs,
                gene_pos=gene_pos,
                full_depth=full_depth,
                timepoint=tp * (i + 1) if tp is not None else None,
            )  # (minibatch, seq_len, embsize)
            transformer_output = self.transformer(encoding)
            cell_embs = self.get_cell_embs(transformer_output)
        output = self._decoder(
            transformer_output, depth_mult=depth_mult, **decoder_kwargs
        )
        return output  # (minibatch, seq_len)

    def log_adata(self, gtclass=None, name=""):
        """
        log_adata will log an adata from predictions.
        It will log to tensorboard and wandb if available

        see @utils.log_adata
        """
        try:
            mdir = self.logger.save_dir if self.logger.save_dir is not None else "/tmp"
        except:
            mdir = "data/"
        if not os.path.exists(mdir):
            os.makedirs(mdir)
        adata, fig = utils.make_adata(
            self.embs,
            self.classes,
            self.pred if not self.keep_all_cls_pred else None,
            self.attn.get(),
            self.global_step,
            self.label_decoders,
            self.labels_hierarchy,
            gtclass,
            name + "_" + str(self.global_rank),
            mdir,
            self.doplot,
        )
        if self.doplot:
            try:
                self.logger.experiment.add_figure(fig)
            except:
                print("couldn't log to tensorboard")
            try:
                self.logger.log_image(key="umaps", images=[fig])
            except:
                print("couldn't log to wandb")

        return adata

    def _predict_denoised_expression(self, gene_pos, expression, depth):
        """
        Args:
            gene_pos (:obj:`Tensor`): token ids, shape [batch_size, seq_len]
            expression (:obj:`Tensor`): token values, shape [batch_size, seq_len]

        Returns:
            dict of output Tensors.
        """
        output = self.forward(gene_pos, expression, full_depth=depth)
        return output<|MERGE_RESOLUTION|>--- conflicted
+++ resolved
@@ -1226,10 +1226,6 @@
             self.pred_embedding (list, optional): the classes to predict. Defaults to [].
 
         """
-<<<<<<< HEAD
-
-=======
->>>>>>> 8bd2c0dd
         if predict_mode == "none":
             output = self.forward(
                 gene_pos,
