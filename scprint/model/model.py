# from scprint.base.base_model import BaseModel
import copy
import datetime
import os
from functools import partial

# from galore_torch import GaLoreAdamW
from math import factorial
from pathlib import Path
from typing import Dict, Optional

import lightning as L
import pandas as pd
import torch
import torch.distributed
from huggingface_hub import PyTorchModelHubMixin
from lightning.pytorch.callbacks.lr_finder import LearningRateFinder
from lightning.pytorch.tuner.lr_finder import _LRCallback
from performer_pytorch import Performer
from scipy.sparse import load_npz
from simpler_flash import FlashTransformer
from torch import Tensor, nn, optim

# from .linear_transformer import FastTransformerEncoderWrapper as FastTransformer
from . import decoders, encoders, fsq, loss, utils
from .loss import grad_reverse
from .utils import WeightedMasker, simple_masker

FILEDIR = os.path.dirname(os.path.realpath(__file__))


def is_interactive():
    import __main__ as main

    return not hasattr(main, "__file__")


class scPrint(L.LightningModule, PyTorchModelHubMixin):
    def __init__(
        self,
        genes: list,
        d_model: int = 256,
        nhead: int = 4,
        nlayers: int = 8,
        precpt_gene_emb: Optional[str] = None,
        finetune_gene_emb: bool = False,
        freeze_embeddings: bool = True,
        gene_pos_enc: Optional[list] = None,
        normalization: str = "sum",
        attn_bias: str = "none",
        expr_encoder_layers: int = 3,
        transformer: str = "flash",  # "performer", "flash", "normal", "crisscross"
        expr_emb_style: str = "continuous",  # "binned_pos", "cont_pos", "metacell", "full_pos"
        n_input_bins: int = 0,
        mvc_decoder: str = "None",
        pred_embedding: list[str] = [],
        label_counts: Dict[str, int] = {},
        layers_cls: list[int] = [],
        classes: Dict[str, int] = {},
        labels_hierarchy: Dict[str, Dict[int, list[int]]] = {},
        label_decoders: Optional[Dict[str, Dict[int, str]]] = None,
        class_compression: str = "none",  # "none", "fsq", "vae"
        compress_class_dim: Optional[Dict[str, int]] = None,
        cell_specific_blocks: bool = False,
        depth_atinput: bool = True,
        zinb: bool = True,
        do_adv_cls: bool = False,
        dropout: float = 0.1,
        use_metacell_token: bool = False,
        cell_transformer_layers: int = 6,
        lr: float = 0.0001,
        nb_features: Optional[int] = None,
        feature_redraw_interval: Optional[int] = None,
        **attention_kwargs,
    ):
        """
        scPRINT transformer for single cell biology and the inference of Gene Regulatory networks

        Args:
            genes (list): List of gene names the model will work with.
            precpt_gene_emb (np.array, optional): Gene embeddings of size (len(genes), d_model). Should be in the same order as the genes. Defaults to None.
            gene_pos_enc (list, optional): Gene position encoding of the same size as genes. Provides a location value for each gene in genes. Defaults to None.
            d_model (int, optional): Dimension of the model. Defaults to 512.
            nhead (int, optional): Number of heads in the multihead attention models. Defaults to 8.
            nlayers (int, optional): Number of layers in the transformer model. Defaults to 6.
            expr_encoder_layers (int, optional): Number of layers in the expression encoder. Defaults to 2.
            layers_cls (list[int], optional): List specifying the number of layers in the classifier. Defaults to [].
            classes (Dict[str, int], optional): Classes to predict with the number of classes for each. Defaults to {}.
            labels_hierarchy (Dict[str, Dict[int, list[int]]], optional): Class hierarchy for classes with hierarchical classes. Defaults to {}.
            dropout (float, optional): Dropout value. Defaults to 0.2.
            transformer (str, optional): Transformer type to use. One of "linear", "flash", "flashsparse", "scprint". Defaults to "fast".
            expr_emb_style (str, optional): Style of input embedding. One of "continuous", "binned_pos", "cont_pos", "metacell", "full_pos". Defaults to "continuous".
                "metacell" uses a DeepSet multi gene encoder across the KNN cells
                "full_pos" uses a positional encoding for each gene
                "binned_pos" uses a binned expr embedding for each gene
                "continuous" uses a continuous embedding for each gene with an MLP
            mvc_decoder (str, optional): Style of MVC decoder. One of "None", "inner product", "concat query", "sum query". Defaults to "None".
            pred_embedding (list[str], optional): List of classes to use for plotting embeddings. Defaults to [].
            freeze_embeddings (bool, optional): Whether to freeze the embeddings during training. Defaults to True.
            label_decoders (Optional[Dict[str, Dict[int, str]]], optional): Label decoders to use for plotting the UMAP during validations. Defaults to None.
            zinb (bool, optional): Whether to use Zero-Inflated Negative Binomial distribution. Defaults to True.
            cell_transformer_layers (int, optional): Number of layers in the cell transformer. Defaults to 6.
            use_metacell_token (bool, optional): Whether to use a metacell token. Defaults to False.
            **attention_kwargs (dict): Additional keyword arguments for the model. see @flashformer.py

        Notes:
            for other parameters of the model that are not part of its class definition, see @trainer.trainer.py

        Raises:
            ValueError: If the expr_emb_style is not one of "continuous", "binned_pos", "metacell", "full_pos".
        """
        super().__init__()
        self.save_hyperparameters()
        # training flags
        self.do_denoise = True
        self.noise = [0.6]
        self.do_cce = False
        self.cce_temp = 0.3
        self.lr = 0.0001
        self.cce_scale = 0.2
        self.do_ecs = False
        self.ecs_threshold = 0.4
        self.ecs_scale = 0.2
        self.do_mvc = False
        self.mvc_scale = 1.0
        self.vae_kl_scale = 0.3
        self.class_embd_diss_scale = 0.3
        self.do_adv_cls = do_adv_cls
        self.adv_class_scale = 1.0
        self.do_cls = False
        self.run_full_forward = True
        self.class_scale = 1
        self.zinb_and_mse = False
        self.do_next_tp = False
        self.do_generate = False
        self.var_context_length = False
        self.mask_ratio = []
        self.warmup_duration = 500
        self.weight_decay = 0.01
        self.optim = "adamW"
        self.fused_adam = False
        self.lr_reduce_patience = 2
        self.lr_reduce_factor = 0.6
        self.test_every = 20
        self.randsamp = True
        self.lr_reduce_monitor = "val_loss"
        self.name = ""
        self.set_step = None
        self.lrfinder_steps = 0
        self.doplot = True
        self.get_attention_layer = []
        self.embs = None
        self.pred_log_adata = True
        self.predict_depth_mult = 3
        self.predict_mode = "none"
        self.keep_all_labels_pred = False
        self.mask_zeros = False

        self.depth_atinput = depth_atinput
        self.tf_masker = WeightedMasker(genes, inv_weight=0.05)
        # should be stored somehow
        self.d_model = d_model
        self.normalization = normalization
        self.attn_bias = attn_bias
        self.nlayers = nlayers
        self.gene_pos_enc = gene_pos_enc
        self.use_metacell_token = use_metacell_token
        self.mvc_decoder = mvc_decoder
        # need to store
        self.n_input_bins = n_input_bins
        self.transformer = transformer
        self.label_counts = classes
        self.classes = list(classes.keys())

        self.label_decoders = label_decoders
        self.pred_embedding = pred_embedding
        self.genes = genes
        self.vocab = {i: n for i, n in enumerate(genes)}
        self.expr_emb_style = expr_emb_style
        if self.expr_emb_style not in [
            "category",
            "continuous",
            "metacell",
            "full_pos",
        ]:
            raise ValueError(
                f"expr_emb_style should be one of category, continuous, scaling, "
                f"got {expr_emb_style}"
            )
        self.labels_hierarchy = labels_hierarchy
        self.hparams["labels_hierarchy"] = labels_hierarchy
        self.hparams["classes"] = classes
        self.hparams["label_decoders"] = label_decoders
        self.hparams["gene_pos_enc"] = gene_pos_enc
        self.hparams["genes"] = genes
        self.attn = utils.Attention(
            len(genes),
            additional_tokens=(
                len(classes)
                + (2 if self.depth_atinput else 1)
                + (1 if self.use_metacell_token else 0)
                if not cell_specific_blocks
                else 0
            ),
        )

        self.mat_labels_hierarchy = {}
        for k, v in labels_hierarchy.items():
            tens = torch.zeros((len(v), classes[k]))
            for k2, v2 in v.items():
                tens[k2 - classes[k], v2] = 1
            self.mat_labels_hierarchy[k] = tens.to(bool)

        # encoder
        # gene encoder
        if precpt_gene_emb is not None:
            embeddings = pd.read_parquet(precpt_gene_emb).loc[self.genes]
            if len(embeddings) == 0:
                raise ValueError(
                    f"the gene embeddings file {precpt_gene_emb} does not contain any of the genes given to the model"
                )
            elif len(embeddings) < len(self.genes):
                print(
                    "Warning: only a subset of the genes available in the embeddings file."
                )
            print("number of genes: ", len(embeddings))
            sembeddings = torch.nn.AdaptiveAvgPool1d(d_model)(
                torch.tensor(embeddings.values, dtype=torch.float32)
            )

            gene_encoder = encoders.GeneEncoder(
                len(self.vocab),
                d_model,
                # weights_file=precpt_gene_emb,
                weights=sembeddings,
                freeze=freeze_embeddings,
            )
<<<<<<< HEAD
=======

>>>>>>> 25f72617
        else:
            gene_encoder = encoders.GeneEncoder(
                len(self.vocab), d_model, freeze=freeze_embeddings
            )
        if finetune_gene_emb:
            if not freeze_embeddings:
                raise ValueError(
                    "finetune_gene_emb is True but freeze_embeddings is False"
                )
            # Create adapter layers after the frozen base encoder
            self.gene_encoder = torch.nn.Sequential(
                gene_encoder,
                torch.nn.Linear(d_model, d_model),
                torch.nn.ReLU(),
                torch.nn.Linear(d_model, d_model),
            )
        else:
            self.gene_encoder = gene_encoder
<<<<<<< HEAD

=======
>>>>>>> 25f72617
        # Value Encoder, NOTE: the scaling style is also handled in _encode method
        if expr_emb_style in ["continuous", "full_pos"]:
            self.expr_encoder = encoders.ContinuousValueEncoder(
                d_model, dropout, layers=expr_encoder_layers
            )
        elif expr_emb_style == "binned_pos":
            assert n_input_bins > 0
            self.expr_encoder = encoders.CategoryValueEncoder(n_input_bins, d_model)
        elif expr_emb_style == "metacell":
            self.expr_encoder = encoders.GNN(
                1, d_model // 2, d_model, expr_encoder_layers, dropout, "deepset"
            )

        # Positional Encoding
        if self.gene_pos_enc is not None:
            max_len = max(gene_pos_enc)
            token_to_pos = {token: pos for token, pos in enumerate(self.gene_pos_enc)}
            self.pos_encoder = encoders.PositionalEncoding(
                d_model, max_len=max_len, token_to_pos=token_to_pos
            )

        self.cell_embs_count = (
            len(self.classes)
            + (2 if self.depth_atinput else 1)
            + (1 if self.use_metacell_token else 0)
        )
        # Class Encoder
        # always have [base_cell_emb, time_embedding, depth_embedding] + any other class info
        # base cell embedding will store other cell specific information
        self.class_encoder = encoders.CategoryValueEncoder(
            self.cell_embs_count
            - (1 if self.depth_atinput else 0)
            - (1 if self.use_metacell_token else 0),
            d_model,
        )
        # self.time_encoder = encoders.ContinuousValueEncoder(d_model, dropout)
        if self.depth_atinput:
            self.depth_encoder = encoders.ContinuousValueEncoder(
                d_model, dropout, layers=expr_encoder_layers
            )

        if self.use_metacell_token:
            self.metacell_encoder = encoders.CategoryValueEncoder(2, d_model)
        # compute tensor for mat_labels_hierarchy
        for i in [
            "strict_loading",
            "optim",
            "weight_decay",
            "d_hid",
            "edge_dim",
            "organisms",
            "domain_spec_batchnorm",
            "cell_emb_style",
            "num_batch_labels",
        ]:
            if i in attention_kwargs:
                attention_kwargs.pop(i)
        # Transformer
        # Linear
        if transformer == "linear":
            # linear transformer using the fast transformer package
            # self.transformer = FastTransformerEncoder(
            #    d_model, nhead, d_hid, nlayers, dropout, "linear"
            # )
            raise NotImplementedError("Linear transformer is not implemented")
        elif transformer == "performer":
            self.transformer = Performer(
                dim=d_model,
                depth=nlayers,
                heads=nhead,
                dim_head=d_model // nhead,
                causal=False,
                attn_dropout=dropout,
                ff_dropout=dropout,
                qkv_bias=True,
                nb_features=nb_features,
                feature_redraw_interval=feature_redraw_interval,
                **attention_kwargs,
            )
        else:
            self.transformer = FlashTransformer(
                d_model=d_model,
                nhead=nhead,
                dropout=dropout,
                nlayers=nlayers,
                cross_attn=cell_specific_blocks,
                attn_type=transformer,
                **attention_kwargs,
            )
        if cell_specific_blocks:
            self.cell_transformer = FlashTransformer(
                d_model=d_model,
                nhead=nhead,
                nlayers=cell_transformer_layers,
                dropout=dropout,
                cross_attn=True,
                attn_type=transformer,
                **attention_kwargs,
            )
        else:
            self.cell_transformer = None

        # decoders
        # expression
        self.expr_decoder = decoders.ExprDecoder(
            d_model,
            nfirst_tokens_to_skip=self.cell_embs_count,
            dropout=dropout,
            zinb=zinb,
            use_depth=not self.depth_atinput,
        )
        # cls decoder
        self.cls_decoders = torch.nn.ModuleDict()
        # should be a very simple classifier for most things
        # (maybe scale with the number of classes) should be 1 layer...
        for clss, n_cls in classes.items():
            self.cls_decoders[clss] = decoders.ClsDecoder(
                d_model, n_cls, layers=layers_cls, dropout=dropout
            )
            if clss == "assay_ontology_term_id" and do_adv_cls:
                self.adv_cls_decoder = decoders.ClsDecoder(
                    d_model, n_cls, layers=layers_cls, dropout=dropout
                )
        # expression decoder from batch embbedding
        if mvc_decoder != "None":
            self.mvc_decoder = decoders.MVCDecoder(
                d_model,
                arch_style=mvc_decoder,
                zinb=zinb,
                # use_depth=not self.depth_atinput,
            )
        else:
            self.mvc_decoder = None

        self.apply(
            partial(
                utils._init_weights,
                n_layer=nlayers,
            )
        )
        for i, dec in self.cls_decoders.items():
            torch.nn.init.constant_(dec.out_layer.bias, -0.13)

        self.bottleneck_mlps = None
        self.vae_decoder = None
        if class_compression == "fsq":
            self.bottleneck_mlps = torch.nn.ModuleDict()
            for k, v in compress_class_dim.items():
                self.bottleneck_mlps[k] = fsq.FSQ(levels=[2] * v, dim=self.d_model)
        elif class_compression == "vae":
            self.vae_decoder = decoders.VAEDecoder(
                d_model, layers=[128, 64], dropout=dropout
            )

    def on_load_checkpoint(self, checkpoints):
        for name, clss in self.cls_decoders.items():
            size = checkpoints["state_dict"][
                "cls_decoders." + name + ".out_layer.bias"
            ].shape[0]
            if size != clss.out_layer.bias.shape[0]:
                self.cls_decoders[name].out_layer = torch.nn.Linear(
                    clss.out_layer.weight.shape[1], size
                )
        size = checkpoints["state_dict"]["class_encoder.embedding.weight"].shape[0]
        if size != self.class_encoder.embedding.weight.shape[0]:
            self.class_encoder = encoders.CategoryValueEncoder(size, self.d_model)
            self.cell_embs_count = size
            print("changing size, could lead to issues")
        if (
            "grad_reverse_discriminator_loss.out_layer.bias"
            in checkpoints["state_dict"]
        ):
            for k in list(checkpoints["state_dict"].keys()):
                if "grad_reverse_discriminator_loss" in k:
                    del checkpoints["state_dict"][k]
            print(
                "the discriminator for batch effect correction has been removed. "
                "dropping the legacy key."
            )

        # if len(checkpoints["state_dict"]["pos_encoder.pe"].shape) == 3:
        #    self.pos_encoder.pe = checkpoints["state_dict"]["pos_encoder.pe"].squeeze(1)
        self.normalization = checkpoints["hyper_parameters"].get("normalization", "sum")
        if (
            checkpoints["state_dict"].get("gene_encoder.0.embedding.weight", None)
            is not None
        ):
            # replace it with the new one gene_encoder.0.embeddings.weight in the state_dict
            checkpoints["state_dict"]["gene_encoder.0.embeddings.weight"] = checkpoints[
                "state_dict"
            ]["gene_encoder.0.embedding.weight"]
            del checkpoints["state_dict"]["gene_encoder.0.embedding.weight"]
        if (
            checkpoints["state_dict"].get("gene_encoder.embedding.weight", None)
            is not None
        ):
            # replace it with the new one gene_encoder.embeddings.weight in the state_dict
            checkpoints["state_dict"]["gene_encoder.embeddings.weight"] = checkpoints[
                "state_dict"
            ]["gene_encoder.embedding.weight"]
            del checkpoints["state_dict"]["gene_encoder.embedding.weight"]
        if "classes" in checkpoints["hyper_parameters"]:
            if self.label_counts != checkpoints["hyper_parameters"]["classes"]:
                print("changing the number of classes, could lead to issues")
                if "label_counts" in checkpoints["hyper_parameters"] and set(
                    checkpoints["hyper_parameters"]["label_counts"].keys()
                ) == set(checkpoints["hyper_parameters"]["classes"]):
                    self.classes = checkpoints["hyper_parameters"]["classes"]
                    self.label_counts = checkpoints["hyper_parameters"]["label_counts"]
                    if self.classes == self.label_counts:
                        raise ValueError(
                            "classes and label_counts are the same, this is not allowed, please use another checkpoint"
                        )
                else:
                    self.label_counts = checkpoints["hyper_parameters"]["classes"]
                    self.classes = list(
                        checkpoints["hyper_parameters"]["classes"].keys()
                    )
            self.label_decoders = checkpoints["hyper_parameters"]["label_decoders"]
            self.labels_hierarchy = checkpoints["hyper_parameters"]["labels_hierarchy"]
            for k, v in self.labels_hierarchy.items():
                tens = torch.zeros((len(v), self.label_counts[k]))
                for k2, v2 in v.items():
                    tens[k2 - self.label_counts[k], v2] = 1
                self.mat_labels_hierarchy[k] = tens.to(bool)
        if "gene_pos_enc" in checkpoints["hyper_parameters"]:
            if self.genes != checkpoints["hyper_parameters"]["genes"]:
                raise ValueError(
                    "Genes or their ordering have changed in the dataloader compared to last time, the model will likely misbehave!"
                )
            if self.gene_pos_enc != checkpoints["hyper_parameters"]["gene_pos_enc"]:
                print(
                    "Gene position encoding has changed in the dataloader compared to last time, be careful!"
                )
        mencoders = {}
        try:
            if self.trainer.datamodule.decoders != self.label_decoders:
                # if we don't have the same decoders, we need to update the one on the datamodule side
                for k, v in checkpoints["hyper_parameters"]["label_decoders"].items():
                    mencoders[k] = {va: ke for ke, va in v.items()}
                self.trainer.datamodule.dataset.mapped_dataset.encoders = mencoders
                if (
                    self.trainer.datamodule.kwargs["collate_fn"].organism_name
                    in mencoders
                ):
                    self.trainer.datamodule.kwargs["collate_fn"]._setup(
                        org_to_id=mencoders[
                            self.trainer.datamodule.kwargs["collate_fn"].organism_name
                        ],
                        valid_genes=self.genes,
                    )
        except RuntimeError as e:
            if "scPrint is not attached to a `Trainer`." in str(e):
                print("FYI: scPrint is not attached to a `Trainer`.")
        if not is_interactive():
            self.save_hyperparameters()

    def _encoder(
        self,
        gene_pos: Tensor,
        expression: Optional[Tensor] = None,
        neighbors: Optional[Tensor] = None,
        mask: Optional[Tensor] = None,
        req_depth: Optional[Tensor] = None,
        timepoint: Optional[Tensor] = None,
        cell_embs: Optional[Tensor] = None,  # (minibatch, n_labels, embsize)
        metacell_token: Optional[Tensor] = None,  # (minibatch, 1)
    ):
        """
        _encode given inputs to the model encode into embeddings.

        Args:
            @see self.forward()

        Returns:
            Tensor: the encoded data
        """
        enc = self.gene_encoder(gene_pos)  # (minibatch, seq_len, embsize)
        self.cur_gene_token_embs = enc.clone()
        if expression is not None:
            if self.normalization == "sum":
                expression = expression / expression.sum(1).unsqueeze(1)
                if neighbors is not None:
                    neighbors = neighbors / neighbors.sum(2).unsqueeze(1)
            elif self.normalization == "log":
                expression = torch.log2(1 + expression)
                if neighbors is not None:
                    neighbors = torch.log2(1 + neighbors)
            else:
                raise ValueError(f"Unknown normalization: {self.normalization}")
            if neighbors is not None:
                expr_emb = self.expr_encoder(expression, mask=mask, neighbors=neighbors)
            else:
                expr_emb = self.expr_encoder(expression, mask=mask)
            enc.add_(expr_emb)
        if self.gene_pos_enc:
            enc.add_(self.pos_encoder(gene_pos))
        if cell_embs is None:
            cell_embs = self.class_encoder(
                torch.arange(
                    self.cell_embs_count
                    - (1 if self.depth_atinput else 0)
                    - (1 if self.use_metacell_token else 0),
                    device=expression.device,
                ).repeat(expression.shape[0], 1)
            )
            if timepoint is not None:
                pass
                # cell_embs[:, 2, :] = self.time_encoder(timepoint)
            if self.use_metacell_token:
                metacell_token = (
                    metacell_token
                    if metacell_token is not None
                    else torch.zeros(expression.shape[0], device=expression.device)
                )
                cell_embs = torch.cat(
                    (self.metacell_encoder(metacell_token).unsqueeze(1), cell_embs),
                    dim=1,
                )
            if req_depth is not None:
                depth_encoded = self.depth_encoder(torch.log2(1 + req_depth)).unsqueeze(
                    1
                )
                cell_embs = torch.cat((depth_encoded, cell_embs), dim=1)
        return torch.cat([cell_embs, enc], dim=1)  # self.norm_and_dropout(enc)
        # we already apply prenorm & dropout  # (minibatch, seq_len, embsize)

    def _decoder(
        self,
        transformer_output,
        depth_mult,
        get_gene_emb=False,
        do_sample=False,
        do_mvc=False,
        do_class=False,
        req_depth: Optional[Tensor] = None,
    ):
        """
        _decoder given the transformer output, decode into the final output.

        Args:
            @see self.forward()

        Returns:
            dict: the output of the model
        """
        if req_depth is not None:
            req_depth = torch.log2(1 + req_depth)
        output = self.expr_decoder(transformer_output, req_depth)

        output["mean"] = depth_mult.unsqueeze(1) * output["mean"]
        if do_sample:
            pass

        output["cell_emb"] = torch.mean(
            transformer_output[
                :,
                0
                + (1 if self.use_metacell_token else 0)
                + (1 if self.depth_atinput else 0) : self.cell_embs_count,
            ],
            dim=1,
        )
        output["cell_embs"] = transformer_output[:, : self.cell_embs_count]

        if self.vae_decoder is not None:
            # Apply VAE to cell embeddings
            decoded, _, _, kl_loss = self.vae_decoder(
                output["cell_emb"], return_latent=True
            )
            output["cell_emb"] = decoded
            output["vae_kl_loss"] = kl_loss

        elif self.bottleneck_mlps is not None:
            for i, clsname in enumerate(self.classes):
                loc = (
                    i
                    + (2 if self.depth_atinput else 1)
                    + (1 if self.use_metacell_token else 0)
                )
                output["cell_embs"][:, loc, :] = self.bottleneck_mlps[clsname](
                    output["cell_embs"][:, loc, :]
                )[0]
        if len(self.classes) > 0 and do_class:
            for i, clsname in enumerate(self.classes):
                loc = (
                    i
                    + (2 if self.depth_atinput else 1)
                    + (1 if self.use_metacell_token else 0)
                )
                output.update(
                    {
                        "cls_output_" + clsname: self.cls_decoders[clsname](
                            output["cell_embs"][:, loc, :]
                        )
                    }
                )
                if clsname == "cell_type_ontology_term_id" and do_adv_cls:
                    output.update(
                        {
                            "adv_cls_output": self.adv_cls_decoder(
                                output["cell_embs"][:, loc, :]
                            )
                        }
                    )
        if do_mvc:
            output.update(
                self.mvc_decoder(
                    torch.mean(output["cell_embs"], dim=1),
                    self.cur_gene_token_embs,
                    req_depth=req_depth if not self.depth_atinput else None,
                )
            )
            output["mvc_mean"] = (
                depth_mult.unsqueeze(1) * output["mvc_mean"]
            )  # (minibatch, seq_len)

        if get_gene_emb:
            output["gene_embedding"] = transformer_output[
                :, self.cell_embs_count :, :
            ]  # (minibatch, seq_len, embsize)
        return output

    def forward(
        self,
        gene_pos: Tensor,
        expression: Optional[Tensor] = None,
        neighbors: Optional[Tensor] = None,
        mask: Optional[Tensor] = None,
        req_depth: Optional[Tensor] = None,
        timepoint: Optional[Tensor] = None,  # (new_minibatch_of_nxt_cells,)
        get_gene_emb: bool = False,
        metacell_token: Optional[Tensor] = None,  # (minibatch, 1)
        depth_mult: Optional[Tensor] = None,
        do_sample: bool = False,
        do_mvc: bool = False,
        do_class: bool = False,
        get_attention_layer: list = [],
    ):
        """
        forward also called on self(), a full forward pass on the model

        Args:
            gene_pos (Tensor): A tensor of shape (minibatch, seq_len)
                representing the genes used for each cell in the minibatch.
            expression (Tensor, optional): A tensor of shape (minibatch, seq_len)
                representing the expression levels of genes in the minibatch. Defaults to None.
            neighbors (Tensor, optional): A tensor of shape (minibatch, seq_len, n_neighbors)
                representing the neighbors of each gene in the minibatch. Defaults to None.
            mask (Tensor, optional): A tensor of shape (minibatch, seq_len)
                used to mask certain elements in the sequence during the forward pass. Defaults to None.
            req_depth (Tensor, optional): A tensor of shape (minibatch,)
                representing the full depth of each sequence in the minibatch. Defaults to None.
            depth_mult (Tensor, optional): A tensor of shape (minibatch,)
                representing the depth multiplier for each sequence in the minibatch. Defaults to None.
            timepoint (Tensor, optional): A tensor of shape (minibatch,)
                representing the timepoint associated with each sequence in the minibatch. Defaults to None.
            get_gene_emb (bool, optional): A flag indicating whether to return the gene embeddings.
                If True, the gene embeddings are included in the output. Defaults to False.
            do_sample (bool, optional): A flag indicating whether to sample the expression levels.
                If True, the expression levels are sampled during the forward pass. Defaults to False.
            do_mvc (bool, optional): A flag indicating whether to perform multi-view coding.
                If True, the multi-view coding is performed during the forward pass. Defaults to False.
            do_class (bool, optional): A flag indicating whether to perform classification.
                If True, the classification is performed during the forward pass. Defaults to False.
            get_attention_layer (list, optional): A list indicating which attention layers to return.
                If not empty, the specified attention layers are included in the output. Defaults to [].

        Returns:
            dict of output Tensors: A dictionary containing the output tensors from the forward pass.
                The keys of the dictionary depend on the input flags (get_gene_emb, do_sample, get_attention_layer).
                at minima, the dictionary codntains the following:
                - "mean": the mean expression levels
                - "zero_logits": the logits for zero-inflated expression levels
                - "disp": the dispersion parameter
                - "cell_embs": the cell embeddings per class
                - "cell_emb": the main cell embedding
                - "cls_output": the output of the classifier
        """
        encoding = self._encoder(
            gene_pos,
            expression,
            neighbors,
            mask,
            req_depth=req_depth if self.depth_atinput else None,
            timepoint=timepoint,
            metacell_token=metacell_token,
        )
        if self.attn_bias != "none":
            if not hasattr(self, "nbias"):
                bias_path = os.path.join(
                    Path(FILEDIR).parent.parent, "data", "bias_sparse.npz"
                )
                self.nbias = torch.Tensor(load_npz(bias_path).todense()).to(
                    device=gene_pos.device, dtype=torch.float16
                )
            num = self.cell_embs_count if not self.cell_transformer else 0
            bias = torch.zeros(
                (
                    gene_pos.shape[0],
                    gene_pos.shape[1] + num,
                    gene_pos.shape[1] + num,
                ),
                device=gene_pos.device,
                dtype=torch.float16,
            )
            # fade slowly through the iterations
            fade_factor = 400 / (400 + self.trainer.global_step)
            # bias[:, num:, :num] = -10_000  # do not pay attention to the cls embeddings
            bias[:, num:, num:] = (
                self.nbias[gene_pos[:, :, None], gene_pos[:, None, :]] * fade_factor
            )
        if self.cell_transformer:
            cell_encoding = encoding[:, : self.cell_embs_count, :]
            encoding = encoding[:, self.cell_embs_count :, :]
        if type(self.transformer) is FlashTransformer:
            if self.mask_zeros:
                mask_zeros = torch.cat(
                    [
                        torch.ones(
                            expression.shape[0],
                            self.cell_embs_count,
                            dtype=torch.bool,
                            device=expression.device,
                        ),
                        expression != 0,
                    ],
                    dim=1,
                )

            transformer_output = self.transformer(
                encoding,
                return_qkv=get_attention_layer,
                bias=bias if self.attn_bias != "none" else None,
                bias_layer=list(range(self.nlayers - 1)),
                mask_zeros=mask_zeros if self.mask_zeros else None,
            )
        elif type(self.transformer) is Performer:
            transformer_output = self.transformer(encoding)
        else:
            raise ValueError(f"Unknown transformer: {type(self.transformer)}")
        if len(get_attention_layer) > 0:
            transformer_output, qkvs = transformer_output
        if self.cell_transformer:
            cell_output = self.cell_transformer(cell_encoding, x_kv=transformer_output)
            transformer_output = torch.cat([cell_output, transformer_output], dim=1)
        # if not provided we will mult by the current expression sum
        depth_mult = expression.sum(1) if depth_mult is None else depth_mult
        res = self._decoder(
            transformer_output,
            depth_mult,
            get_gene_emb,
            do_sample,
            do_mvc,
            do_class,
            req_depth=req_depth if not self.depth_atinput else None,
        )
        return (res, qkvs) if len(get_attention_layer) > 0 else res

    def configure_optimizers(self):
        """@see pl.LightningModule"""
        # https://pytorch.org/docs/stable/generated/torch.optim.Adam.html#torch.optim.Adam
        # not working because of poor weight decay implem
        if self.optim == "adam":
            optimizer = optim.Adam(
                self.parameters(),
                lr=self.hparams.lr,
                betas=(0.9, 0.999),
                eps=1e-08,
                weight_decay=self.weight_decay,
                amsgrad=False,
                fused=self.fused_adam,
            )
        elif self.optim == "adamW":
            optimizer = optim.AdamW(
                self.parameters(),
                lr=self.hparams.lr,
                betas=(0.9, 0.999),
                eps=1e-08,
                weight_decay=self.weight_decay,
                amsgrad=False,
                fused=self.fused_adam,
            )
        elif self.optim == "galore":
            raise NotImplementedError("Galore optimizer not implemented")
            # param_groups = [
            #    {
            #        "params": [
            #            v for k, v in self.named_parameters() if "transformer" not in k
            #        ]
            #    },
            #    {
            #        "params": [
            #            v for k, v in self.named_parameters() if "transformer" in k
            #        ],
            #        "rank": 128,
            #        "update_proj_gap": 200,
            #        "scale": 0.25,
            #        "proj_type": "std",
            #    },
            # ]
            # optimizer = GaLoreAdamW(param_groups, lr=self.hparams.lr)
        else:
            raise ValueError(f"Unknown optimizer: {self.optim}")
        if self.lr_reduce_monitor is None:
            print("no lr reduce factor")
            return [optimizer]
        lr_scheduler = optim.lr_scheduler.ReduceLROnPlateau(
            optimizer,
            mode="min",
            patience=self.lr_reduce_patience,
            factor=self.lr_reduce_factor,
            verbose=True,
        )
        lr_dict = {
            "scheduler": lr_scheduler,
            # The unit of the scheduler's step size, could also be 'step'.
            # 'epoch' updates the scheduler on epoch end whereas 'step'
            # updates it after a optimizer update.
            "interval": "epoch",
            # How many epochs/steps should pass between calls to
            # `scheduler.step()`. 1 corresponds to updating the learning
            # rate after every epoch/step.
            "frequency": 1,
            # Metric to to monitor for schedulers like `ReduceLROnPlateau`
            "monitor": self.lr_reduce_monitor,
        }
        self.lrfinder_steps = 0
        for val in self.trainer.callbacks:
            if type(val) is _LRCallback:
                self.lrfinder_steps = val.num_training
            if type(val) is LearningRateFinder:
                self.lrfinder_steps = val._num_training_steps
        return [optimizer], [lr_dict]

    def on_fit_start(self):
        """@see pl.LightningModule"""
        if type(self.transformer) is FlashTransformer:
            for encoder_layers in self.transformer.blocks:
                encoder_layers.set_seq_parallel(True)
        for k, v in self.mat_labels_hierarchy.items():
            self.mat_labels_hierarchy[k] = v.to(self.device)

    def training_step(
        self,
        batch: Dict[str, Tensor],
        batch_idx,
    ):
        """
        training_step defines the train loop. It is independent of forward

        @see pl.LightningModule

        Returns:
            _type_: _description_
        """
        total_loss, losses = self._full_training(
            batch=batch,
            do_denoise=self.do_denoise,
            noise=self.noise,
            do_next_tp=self.do_next_tp,
            do_cce=self.do_cce,
            cce_temp=self.cce_temp,
            do_ecs=self.do_ecs,
            do_mvc=self.do_mvc,
            do_adv_cls=self.do_adv_cls,
            do_cls=self.do_cls,
            do_generate=self.do_generate,
            run_full_forward=self.run_full_forward,
            mask_ratio=self.mask_ratio,
        )
        try:
            self.log("train_loss", total_loss, prog_bar=True, sync_dist=True)
            self.log_dict(losses, prog_bar=True, sync_dist=True)
        except Exception as e:
            print(e)
            print(losses)
        return total_loss

    def _full_training(
        self,
        batch: Dict[str, Tensor],
        do_denoise: bool = False,
        noise: list[float] = [],
        do_next_tp: bool = False,
        do_cce: bool = False,
        cce_temp: float = 0.5,
        do_ecs: bool = False,
        do_mvc: bool = False,
        do_adv_cls: bool = False,
        do_cls: bool = False,
        do_generate: bool = False,
        run_full_forward: bool = True,
        mask_ratio: list[float] = [0.15],
    ):
        """
        _full_training implement the trainng steps: forward (multiple sometimes), loss

        Args:
            batch (dict[Tensors]): A dictionary containing tensors for the training batch:
                - "x": the expression levels of genes in the minibatch
                - "genes": the genes used for each cell in the minibatch
                - "class": the class to predict for each cell
                - "depth": the full depth of each cell in the minibatch
            do_denoise (bool, optional): A flag to indicate whether to perform denoising. Defaults to False.
            noise (list[float], optional): A list of noise levels to be used in denoising. Defaults to [].
            do_next_tp (bool, optional): A flag to indicate whether to perform next time point prediction. Defaults to False.
            do_cce (bool, optional): A flag to indicate whether to perform cross-categorical entropy. Defaults to False.
            cce_temp (float, optional): The similarity threshold for cross-categorical entropy. Defaults to 0.5.
            do_ecs (bool, optional): A flag to indicate whether to perform elastic cell similarity. Defaults to False.
            do_mvc (bool, optional): A flag to indicate whether to perform multi-view coding. Defaults to False.
            do_adv_cls (bool, optional): A flag to indicate whether to perform adversarial classification. Defaults to False.
            do_generate (bool, optional): A flag to indicate whether to perform data generation. Defaults to False.
            run_full_forward (bool, optional): A flag to indicate whether to perform a full forward pass. Defaults to True.
            mask_ratio (list, optional): A list of mask ratios to be used in the training. Defaults to [0.15].

        Returns:
            loss, losses: the total loss as float and the individual losses as dict
        """
        if type(mask_ratio) is not list:
            mask_ratio = [mask_ratio]
        # dynamically change the context length every 5 steps
        if self.var_context_length and self.trainer.global_step % 5 == 0:
            context_length = torch.randint(400, batch["x"].shape[1], (1,)).item()
        else:
            context_length = batch["x"].shape[1]
        expression = batch["x"][:, :context_length]
        gene_pos = batch["genes"][:, :context_length]
        total_count = batch["depth"]
        clss = batch.get("class", None)
        batch_idx = batch.get("dataset", None)
        metacell_token = batch.get("is_meta", None)
        if metacell_token is None:
            if self.use_metacell_token:
                raise ValueError(
                    "metacell_token is not provided but use_metacell_token is True"
                )

        knn_cells = batch.get("knn_cells", None)
        if knn_cells is not None:
            knn_cells = knn_cells[:, :, :context_length]
        if self.mask_zeros and knn_cells is None:
            keep = expression.sum(0) != 0
            # we can work on smaller datasets
            if keep.sum() != keep.shape[0]:
                expression = expression[:, keep]
                gene_pos = gene_pos[:, keep]
        if self.transformer.attn_type == "hyper":
            # seq len must be a multiple of 128
            num = self.cell_embs_count if not self.cell_transformer else 0
            if (expression.shape[1] + num) % 128 != 0:
                expression = expression[:, : ((expression.shape[1]) // 128 * 128) - num]
                gene_pos = gene_pos[:, : ((gene_pos.shape[1]) // 128 * 128) - num]
                if knn_cells is not None:
                    knn_cells = knn_cells[
                        :, :, : ((knn_cells.shape[2]) // 128 * 128) - num
                    ]
        total_loss = 0
        losses = {}
        cell_embs = []
        if run_full_forward:
            output = self.forward(
                gene_pos,
                expression,
                neighbors=knn_cells,
                mask=None,
                req_depth=total_count,
                do_mvc=do_mvc,
                do_class=do_cls,
                metacell_token=metacell_token,
            )
            if "disp" in output:
                output.pop("disp")
            if "zero_logits" in output:
                output.pop("zero_logits")
            if "mean" in output:
                output.pop("mean")
            l, tot = self._compute_loss(
                output,
                expression,
                clss,
                batch_idx,
                do_ecs,
                do_adv_cls & do_cls,
            )
            cell_embs.append(output["cell_emb"].clone())
            full_cell_embs = output["cell_embs"].clone()
            total_loss += tot
            losses.update({"full_forward_" + k: v for k, v in l.items()})
            do_mvc = False
            do_cls = False

        for i in mask_ratio:
            # do noise and mask
            if do_denoise:
                if knn_cells is not None:
                    knn_cells = utils.downsample_profile(
                        knn_cells, dropout=0.5, randsamp=self.randsamp
                    )
                    expr = expression
                else:
                    expr = utils.downsample_profile(
                        expression, dropout=0.5, randsamp=self.randsamp
                    )
            else:
                expr = expression
            if i == "TF":
                mask = self.tf_masker(
                    ids=gene_pos,
                    mask_ratio=0.3,
                ).to(gene_pos.device)
            else:
                mask = simple_masker(
                    shape=gene_pos.shape,
                    mask_ratio=i,
                ).to(gene_pos.device)
            output = self.forward(
                gene_pos,
                expression=expr,
                neighbors=knn_cells,
                mask=mask,
                req_depth=expr.sum(1),
                do_mvc=do_mvc,
                do_class=do_cls,
                metacell_token=metacell_token,
            )
            l, tot = self._compute_loss(
                output,
                expr,
                clss,
                batch_idx,
                do_ecs,
                do_adv_cls & do_cls,
                do_mse=self.zinb_and_mse,
            )
            # we only want to do them once
            do_mvc = False
            do_cls = False

            cell_embs.append(output["cell_emb"].clone())
            total_loss += tot
            pct = str(int(i * 100)) + "%_" if i != "TF" else "TF_"
            losses.update({"mask_" + pct + k: v for k, v in l.items()})
        # TASK 3. denoising
        if do_denoise:
            for i in noise:
                if i == 1.0:
                    expr = torch.zeros_like(expression)
                else:
                    expr = utils.downsample_profile(
                        expression, dropout=i, randsamp=self.randsamp
                    )
                if knn_cells is not None:
                    # knn_cells = utils.downsample_profile(
                    #    knn_cells, dropout=i, randsamp=self.randsamp
                    # )
                    pass
                output = self.forward(
                    gene_pos,
                    expression=expr,
                    neighbors=knn_cells,
                    mask=None,
                    depth_mult=expression.sum(1),
                    req_depth=total_count,
                    do_mvc=do_mvc,
                    do_class=do_cls,
                    metacell_token=metacell_token,
                )
                l, tot = self._compute_loss(
                    output,
                    expression,
                    clss,
                    batch_idx,
                    do_ecs,
                    do_adv_cls & do_cls,
                    do_mse=self.zinb_and_mse,
                )
                do_mvc = False
                do_cls = False

                cell_embs.append(output["cell_emb"].clone())
                total_loss += tot
                losses.update(
                    {"denoise_" + str(int(i * 100)) + "%_" + k: v for k, v in l.items()}
                )
                # make sure that the cell embedding stay the same even if the expression is decreased

        # TASK 6. expression generation
        if do_generate:
            output = self._generate(
                cell_embs=output["cell_embs"]
                if not run_full_forward
                else full_cell_embs,
                gene_pos=gene_pos,
                depth_mult=expression.sum(1),
                req_depth=total_count,
                do_mvc=do_mvc,
                do_class=do_cls,
            )
            if "cell_emb" in output:
                cell_embs.append(output["cell_emb"].clone())
            l, tloss = self._compute_loss(
                output,
                expression,
                clss,
                batch_idx,
                ("cell_emb" in output) and do_ecs,
                do_adv_cls & do_cls,
                do_mse=self.zinb_and_mse,
            )
            losses.update({"gen_" + k: v for k, v in l.items()})
            total_loss += tloss

        # TASK 7. next time point prediction
        if do_next_tp:
            pass
        # TASK 4. contrastive cell embedding
        if do_cce:
            loss_cce = 0
            n_pairs = 0
            for i, cell_emb1 in enumerate(cell_embs[:-1]):
                for cell_emb2 in cell_embs[(i + 1) :]:
                    loss_cce += loss.contrastive_loss(
                        cell_emb1, cell_emb2, cce_temp
                    )  # (nlabels, minibatch, minibatch)
                    n_pairs += 1
            avg_loss_cce = loss_cce / max(n_pairs, 1)
            total_loss += avg_loss_cce * self.cce_scale
            # TASK 3b. contrastive graph embedding
            losses.update({"cce": avg_loss_cce})

        # TASK 8. KO profile prediction
        # if we have that information
        # TASK 9. PDgrapher-drug-like perturbation prediction (L1000?)
        return total_loss, losses

    def _compute_loss(
        self,
        output,
        expression,
        clss,
        batch_idx,
        do_ecs=False,
        do_adv_cls=False,
        do_mse=0,
    ):
        """
        _compute_loss compute the loss of the model given output from the forward pass

        Args:
            output (dict): A dictionary containing the output of the forward pass.
            expression (Tensor): A tensor containing the expression levels of genes.
            mask (Tensor): A tensor indicating the masked positions in the input data.
            clss (Tensor): A tensor containing the class classes for each cell.
            do_ecs (bool, optional): A flag to indicate whether to perform elastic cell similarity.
                Defaults to False.
            do_adv_cls (bool, optional): A flag to indicate whether to perform adversarial classification.
                Defaults to False.
            do_mse (float, optional): A scaling factor to indicate whether and how much to weight mean
            squared error loss in addition to zinb loss.
                Defaults to 0.

        Raises:
            ValueError: Raised when an invalid operation or input is encountered.

        Returns:
            tuple: A tuple containing the total loss as a float and the individual losses as a dictionary.
        """
        total_loss = 0
        losses = {}
        # TASK 1. reconstruct masked expression
        if "zero_logits" in output:
            loss_expr = loss.zinb(
                theta=output["disp"],
                pi=output["zero_logits"],
                mu=output["mean"],
                target=expression,
            )
            if do_mse:
                loss_expr += (
                    loss.mse(
                        input=torch.log(output["mean"] + 1)
                        * (1 - torch.sigmoid(output["zero_logits"])),
                        target=torch.log(expression + 1),
                    )
                    / 10  # scale to make it more similar to the zinb
                )
        elif "disp" in output:
            loss_expr = loss.nb(
                theta=output["disp"],
                mu=output["mean"],
                target=expression,
            )
        elif "mean" in output:
            loss_expr = loss.mse(
                input=output["mean"],
                target=expression,
            )
        else:
            loss_expr = 0
        total_loss += loss_expr
        losses.update({"expr": loss_expr})

        # TASK 2. predict classes
        if len(self.classes) > 0 and "cell_embs" in output:
            ## Calculate pairwise cosine similarity for the embeddings
            # Calculate pairwise cosine similarity more efficiently
            loss_emb_indep = loss.within_sample(output["cell_embs"])
            losses.update({"emb_independence": loss_emb_indep})
            total_loss += self.class_embd_diss_scale * loss_emb_indep
            ## compute class loss
            loss_cls = 0
            loss_adv_cls = 0
            for j, clsname in enumerate(self.classes):
                if "cls_output_" + clsname not in output:
                    continue
                # setting the classes from index to one hot
                loss_cls += loss.hierarchical_classification(
                    pred=output["cls_output_" + clsname],
                    cl=clss[:, j],
                    labels_hierarchy=self.mat_labels_hierarchy[clsname]
                    if clsname in self.mat_labels_hierarchy.keys()
                    else None,
                )

                loss_cls += loss.hierarchical_classification(
                    pred=output["cls_output_" + clsname],
                    cl=clss[:, j],
                    labels_hierarchy=self.mat_labels_hierarchy[clsname]
                    if clsname in self.mat_labels_hierarchy.keys()
                    else None,
                )
                if do_adv_cls and clsname == "assay_ontology_term_id":
                    loss_adv_cls = loss.hierarchical_classification(
                        pred=output["adv_cls_output"],
                        cl=clss[:, j],
                        labels_hierarchy=self.mat_labels_hierarchy[clsname]
                        if clsname in self.mat_labels_hierarchy.keys()
                        else None,
                    )
                    total_loss -= self.adv_class_scale * loss_adv_cls
                    losses.update({"adv_cls": loss_adv_cls})
            total_loss += self.class_scale * loss_cls
            if loss_cls != 0:
                losses.update({"cls": loss_cls})
            # TASK 2bis. adversarial label prediction
            # if do_adv_cls:
            #    embs = output["cell_embs"][
            #        :,
            #        (2 if self.depth_atinput else 1)
            #        + (1 if self.use_metacell_token else 0) :,
            #        :,
            #    ].clone()
            #    for j, adv_cls in enumerate(self.classes):
            #        ind = torch.arange(len(self.classes))
            #        mean_embs = torch.mean(embs[:, ind != j, :], dim=1)
            #        mean_embs = grad_reverse(mean_embs, lambd=1.0)
            #        adv_pred = self.cls_decoders[adv_cls](mean_embs)
            #        loss_adv_cls += loss.hierarchical_classification(
            #            pred=adv_pred,
            #            cl=clss[:, j],
            #            labels_hierarchy=self.mat_labels_hierarchy[adv_cls]
            #            if adv_cls in self.mat_labels_hierarchy.keys()
            #            else None,
            #        )
            #
            #    total_loss -= self.adv_class_scale * loss_adv_cls
            #    losses.update({"adv_cls": loss_adv_cls})
        # TASK 2ter. cell KO effect prediction
        # (just use a novel class, cell state and predict if cell death or not from it)
        # add large timepoint and set the KO gene to a KO embedding instead of expression embedding
        # TODO: try to require the gene id to still be predictable (with weight tying)
        if "mvc_zero_logits" in output:
            loss_expr_mvc = loss.zinb(
                theta=output["mvc_disp"],
                pi=output["mvc_zero_logits"],
                mu=output["mvc_mean"],
                target=expression,
            )
            total_loss += loss_expr_mvc * self.mvc_scale
            losses.update({"expr_mvc": loss_expr_mvc})
        elif "mvc_mean" in output:
            loss_expr_mvc = loss.mse(
                input=output["mvc_mean"],
                target=expression,
            )
            total_loss += loss_expr_mvc * self.mvc_scale
            losses.update({"expr_mvc": loss_expr_mvc})
        # TASK 5. elastic cell similarity
        if do_ecs and "cell_emb" in output:
            loss_ecs = loss.ecs(output["cell_emb"], ecs_threshold=self.ecs_threshold)
            total_loss += self.ecs_scale * loss_ecs
            losses.update({"ecs": loss_ecs})

        # Add VAE KL loss if present
        if "vae_kl_loss" in output:
            vae_kl_loss = output["vae_kl_loss"]
            total_loss += (
                self.vae_kl_scale * vae_kl_loss
            )  # Scale factor of 0.1 for KL loss
            losses.update({"vae_kl": vae_kl_loss})

        return losses, total_loss

    def optimizer_step(self, epoch, batch_idx, optimizer, optimizer_closure):
        """@see pl.LightningModule"""
        # update params
        # manually warm up lr without a scheduler
        # making sure that we don't do this during lrfinder
        lr_scale = None
        prev_lr = None
        if (
            self.trainer.global_step < self.warmup_duration + self.lrfinder_steps
        ) and self.lrfinder_steps <= self.trainer.global_step:
            for i, pg in enumerate(optimizer.param_groups):
                lr_scale = min(
                    1.0, float(self.trainer.global_step + 1) / self.warmup_duration
                )
                prev_lr = pg["lr"]
                pg["lr"] = lr_scale * self.hparams.lr
        for i, pg in enumerate(optimizer.param_groups):
            # if pg["lr"] < 2e-5:
            #    pg["lr"] = 2e-5
            self.log("lr_" + str(i), pg["lr"])
        if optimizer.param_groups[0]["lr"] > self.hparams.lr:
            if prev_lr is not None:
                pg["lr"] = prev_lr
            else:
                raise ValueError("OPTIMIZER HAS INCREASED LR. WHYY?")

        optimizer.step(closure=optimizer_closure)

    def on_validation_start(self):
        for k, v in self.mat_labels_hierarchy.items():
            self.mat_labels_hierarchy[k] = v.to(self.device)

    def on_validation_epoch_start(self):
        self.embs = None
        self.counter = 0

    def validation_step(
        self,
        batch,
        batch_idx,
    ):
        """
        validation_step defines the validation loop. It is independent of forward
        @see pl.LightningModule

        Args:
            batch (list[Tensor]): @see training_step
        """
        val_loss, losses = self._full_training(
            batch=batch,
            do_denoise=self.do_denoise,
            noise=self.noise,
            do_next_tp=self.do_next_tp,
            do_cce=self.do_cce,
            cce_temp=self.cce_temp,
            do_ecs=self.do_ecs,
            do_mvc=self.do_mvc,
            do_adv_cls=self.do_adv_cls,
            do_cls=self.do_cls,
            do_generate=self.do_generate,
            run_full_forward=self.run_full_forward,
            mask_ratio=self.mask_ratio,
        )
        expression = batch["x"]
        gene_pos = batch["genes"]
        depth = batch["depth"]
        metacell_token = batch.get("is_meta", None)
        knn_cells = batch.get("knn_cells", None)

        # TODO: make this faster by only calling val loss
        if self.embs is not None:
            if self.embs.shape[0] < 100_000:
                self.info = torch.cat([self.info, batch["class"]])
                self._predict(
                    gene_pos,
                    expression,
                    depth,
                    knn_cells=knn_cells,
                    pred_embedding=self.pred_embedding,
                    max_size_in_mem=120_000,
                    metacell_token=metacell_token,
                )
        else:
            self.info = batch["class"]
            self._predict(
                gene_pos,
                expression,
                depth,
                knn_cells=knn_cells,
                pred_embedding=self.pred_embedding,
                max_size_in_mem=120_000,
                metacell_token=metacell_token,
            )
        self.log("val_loss", val_loss, sync_dist=True)
        self.log_dict(losses, sync_dist=True)
        return val_loss

    def on_validation_epoch_end(self):
        """@see pl.LightningModule"""
        self.embs = self.all_gather(self.embs).view(-1, self.embs.shape[-1])
        self.info = self.all_gather(self.info).view(-1, self.info.shape[-1])
        self.pred = (
            self.all_gather(self.pred).view(-1, self.pred.shape[-1])
            if self.pred is not None
            else None
        )
        self.pos = None
        self.expr_pred = None
        # self.pos = self.all_gather(self.pos).view(-1, self.pos.shape[-1])
        # self.expr_pred[0] = self.all_gather(self.expr_pred[0]).view(
        #     -1, self.expr_pred[0].shape[-1]
        # )
        # if len(self.expr_pred) > 1:
        #     self.expr_pred[1] = self.all_gather(self.expr_pred[1]).view(
        #         -1, self.expr_pred[1].shape[-1]
        #     )
        # self.expr_pred[2] = self.all_gather(self.expr_pred[2]).view(
        #     -1, self.expr_pred[2].shape[-1]
        # )

        if self.trainer.state.stage != "sanity_check":
            if self.trainer.is_global_zero:
                print("logging anndata")
                sch = self.lr_schedulers()
                if sch is not None:
                    sch.step(self.trainer.callback_metrics["val_loss"])
                # run the test function on specific dataset
                if self.embs is not None:
                    self.log_adata(
                        gtclass=self.info, name="validation_part_" + str(self.counter)
                    )
                if (self.current_epoch + 1) % self.test_every == 0:
                    self.on_test_epoch_end()
                # Synchronize all processes with a timeout
            if torch.distributed.is_initialized():
                # Set a timeout that's longer than your test typically takes
                # Write rank to file for debugging
                self.trainer.strategy.barrier()

    def test_step(self, *args, **kwargs):
        pass

    def on_test_epoch_end(self):
        # Run the test only on global rank 0
        name = self.name + "_step" + str(self.global_step)
        try:
            metrics = utils.test(
                self,
                name,
                filedir=str(FILEDIR),
                do_class=self.do_cls,
            )
            print(metrics)
            print("done test")
            if self.set_step is not None:
                print("this part only works in some cases and for wandb")
                self.trainer._loggers[0].log_metrics(metrics, self.set_step)
            else:
                self.log_dict(metrics, sync_dist=False, rank_zero_only=True)
        except Exception as e:
            import traceback

            print(f"Error during test: {e}")
            print("Full traceback:")
            print(traceback.format_exc())
            print("Skipping test metrics logging")

    def on_predict_epoch_start(self):
        """@see pl.LightningModule"""
        self.embs = None
        self.attn.data = None
        self.attn.attn = None
        self.counter = 0
        if type(self.transformer) is FlashTransformer:
            for encoder_layers in self.transformer.blocks:
                encoder_layers.set_seq_parallel(False)

    def predict_step(self, batch, batch_idx):
        """
        embed given gene expression, encode the gene embedding and cell embedding.

        Args:
            batch @see training_step

        Returns:
            Tensor: _description_
        """
        return self._predict(
            batch["genes"],
            batch["x"],
            batch["depth"],
            batch.get("knn_cells", None),
            self.predict_mode,
            self.pred_embedding,
            self.get_attention_layer,
            self.predict_depth_mult,
        )

    def _predict(
        self,
        gene_pos,
        expression,
        depth,
        knn_cells=None,
        predict_mode="none",
        pred_embedding=[],
        get_attention_layer=[],
        depth_mult=6,
        keep_output=True,
        max_size_in_mem=100_000,
        get_gene_emb=False,
        metacell_token=None,
    ):
        """
        @see predict_step will save output of predict in multiple self variables

        - embs: the cell embeddings (means from label specific embeddings given by self.pred_embedding)
        - pred: the predicted cell classes
        - pos: the genes used
        - expr_pred: the expression prediction. [mean, disp, zero_logits]
        - mean_attn: the mean attention across cells for the given layer (in self.get_attention_layer)

        these will be finalized in self.on_predict_epoch_end()

        Args:
            @see training_step
            other important arguments:
            keep_output (bool, optional): whether to keep the output in memory. Defaults to True.
            self.get_attention_layer (list, optional): the layers to get the attention from. Defaults to [].
            self.pred_embedding (list, optional): the classes to predict. Defaults to [].

        """
        if self.mask_zeros and knn_cells is None:
            keep = expression.sum(0) != 0
            if keep.sum() != keep.shape[0]:
                expression = expression[:, keep]
                gene_pos = gene_pos[:, keep]
        if self.transformer.attn_type == "hyper":
            # seq len must be a multiple of 128
            num = self.cell_embs_count if not self.cell_transformer else 0
            if (expression.shape[1] + num) % 128 != 0:
                expression = expression[:, : ((expression.shape[1]) // 128 * 128) - num]
                gene_pos = gene_pos[:, : ((gene_pos.shape[1]) // 128 * 128) - num]
                if knn_cells is not None:
                    knn_cells = knn_cells[
                        :, :, : ((knn_cells.shape[2]) // 128 * 128) - num
                    ]
        if predict_mode == "none":
            output = self.forward(
                gene_pos,
                expression,
                depth_mult=expression.sum(1),
                neighbors=knn_cells,
                req_depth=depth,
                get_attention_layer=get_attention_layer,
                do_class=True,
                get_gene_emb=get_gene_emb,
                metacell_token=metacell_token,
            )
            if len(get_attention_layer) > 0:
                # only first 2 (QK)
                self.attn.add([i[:, :, :2, :] for i in output[1]], gene_pos)
                output = output[0]
            cell_embs = output["cell_embs"]
        elif predict_mode == "denoise":
            output = self.forward(
                gene_pos,
                expression,
                depth_mult=expression.sum(1) * depth_mult,
                neighbors=knn_cells,
                req_depth=depth * depth_mult,
                get_attention_layer=get_attention_layer,
                do_class=True,
                get_gene_emb=get_gene_emb,
                metacell_token=metacell_token,
            )
            if len(get_attention_layer) > 0:
                # only first 2 (QK)
                self.attn.add([i[:, :, :2, :] for i in output[1]], gene_pos)
                output = output[0]
            cell_embs = output["cell_embs"]
        elif predict_mode == "generate":
            output = self.forward(
                gene_pos,
                expression,
                neighbors=knn_cells,
                req_depth=depth,
                do_mvc=False,
                do_class=False,
                get_gene_emb=get_gene_emb,
                metacell_token=metacell_token,
            )
            cell_embs = output["cell_embs"]
            output = self._generate(
                output["cell_embs"],
                gene_pos,
                req_depth=None,  # otherwise we have 2 depths passed
                depth_mult=expression.sum(1),
                do_class=self.do_cls,
                do_mvc=False,
            )
        else:
            raise ValueError(
                "predict_mode needs to be one of ['none', 'denoise', 'generate']"
            )

        if len(pred_embedding) == 0:
            pred_embedding = self.classes
        ind = [
            self.classes.index(i)
            + (2 if self.depth_atinput else 1)
            + (1 if self.use_metacell_token else 0)
            for i in pred_embedding
        ]
        if not keep_output:
            return {
                "embs": torch.mean(cell_embs[:, ind, :], dim=1),
                "class": (
                    torch.stack(
                        [
                            torch.argmax(output["cls_output_" + clsname], dim=1)
                            for clsname in self.classes
                        ]
                    ).transpose(0, 1)
                    if len(self.classes) > 0
                    else None
                ),
                "pos": gene_pos,
                "expr": (
                    [output["mean"], output["disp"], output["zero_logits"]]
                    if "disp" in output
                    else [output["mean"]]
                ),
            }
        if self.embs is None:
            self.embs = torch.mean(cell_embs[:, ind, :], dim=1)
            # self.embs = output["cls_output_" + "cell_type_ontology_term_id"]
            self.pred = (
                torch.stack(
                    [
                        (
                            torch.argmax(output["cls_output_" + clsname], dim=1)
                            if not self.keep_all_labels_pred
                            else output["cls_output_" + clsname]
                        )
                        for clsname in self.classes
                    ]
                ).transpose(0, 1)
                if len(self.classes) > 0
                else None
            )
            self.pos = gene_pos
            self.expr_pred = (
                [output["mean"], output["disp"], output["zero_logits"]]
                if "disp" in output
                else [output["mean"]]
            )
        else:
            self.embs = torch.cat(
                # [self.embs, output["cls_output_" + "cell_type_ontology_term_id"]]
                [self.embs, torch.mean(cell_embs[:, ind, :], dim=1)]
            )
            self.pred = torch.cat(
                [
                    self.pred,
                    (
                        torch.stack(
                            [
                                (
                                    torch.argmax(output["cls_output_" + clsname], dim=1)
                                    if not self.keep_all_labels_pred
                                    else output["cls_output_" + clsname]
                                )
                                for clsname in self.classes
                            ]
                        ).transpose(0, 1)
                        if len(self.classes) > 0
                        else None
                    ),
                ],
            )
            self.pos = torch.cat([self.pos, gene_pos])
            self.expr_pred = (
                [
                    torch.cat([self.expr_pred[0], output["mean"]]),
                    torch.cat([self.expr_pred[1], output["disp"]]),
                    torch.cat([self.expr_pred[2], output["zero_logits"]]),
                ]
                if "disp" in output
                else [torch.cat([self.expr_pred[0], output["mean"]])]
            )
        if self.embs is not None:
            if self.embs.shape[0] > max_size_in_mem:
                if self.pred_log_adata:
                    print("logging")
                    self.log_adata(name="predict_part_" + str(self.counter))
                    self.counter += 1
                else:
                    print(
                        "WARNING, reached max size in memory, deleting the adata, \
                        need to set pred_log_adata to True to log the adata"
                    )
                self.pos = None
                self.expr_pred = None
                self.pred = None
                self.embs = None

    def on_predict_epoch_end(self):
        """@see pl.LightningModule will"""
        if self.pos.shape[0] < 100:
            return
        if self.pred_log_adata:
            print("adding on disk")
            return self.log_adata(name="predict_part_" + str(self.counter))

    def _generate(
        self,
        cell_embs: Tensor,
        gene_pos: Tensor,
        depth_mult: Tensor,
        req_depth: Optional[Tensor] = None,
        **decoder_kwargs,
    ):
        """
        _generate given cell_embeddings, generate an expression profile

        the goal was to iterate multiple times,
        to create a trajectory and reach a certain state
        should call forward multiple times

        Args:
            cell_emb(:obj:`Tensor`): A tensor representing cell embeddings. It has a shape of (minibatch, embsize).
            src(:obj:`Tensor`): A tensor representing the source data. It has a shape of (minibatch, seq_len).
            values(:obj:`Tensor`): An optional tensor representing the values. It has a shape of (minibatch, seq_len).
            gen_iters(:obj:`int`): An integer representing the number of generation iterations.
            classes(:obj:`Tensor`): An optional tensor representing the classes. It has a shape of (batch,).
        """
        encoding = self._encoder(
            cell_embs=cell_embs,
            gene_pos=gene_pos,
        )
        if self.cell_transformer:
            gene_encoding = encoding[:, self.cell_embs_count :, :]
            cell_embs = encoding[:, : self.cell_embs_count, :]
            transformer_output = self.transformer(gene_encoding, x_kv=cell_embs)
            transformer_output = torch.cat([cell_embs, transformer_output], dim=1)
        else:
            transformer_output = self.transformer(encoding)
        output = self._decoder(
            transformer_output,
            depth_mult=depth_mult,
            req_depth=req_depth if not self.depth_atinput else None,
            **decoder_kwargs,
        )
        if self.cell_transformer:
            output.pop("cell_embs")
            output.pop("cell_emb")
        return output  # (minibatch, seq_len)

    def log_adata(self, gtclass=None, name=""):
        """
        log_adata will log an adata from predictions.
        It will log to tensorboard and wandb if available

        see @utils.log_adata
        """
        try:
            mdir = self.logger.save_dir if self.logger.save_dir is not None else "/tmp"
        except:
            mdir = "data/"
        if not os.path.exists(mdir):
            os.makedirs(mdir)
        adata, fig = utils.make_adata(
            genes=self.genes,
            embs=self.embs,
            pos=self.pos,
            expr_pred=self.expr_pred,
            classes=self.classes,
            pred=self.pred,
            attention=self.attn.get(),
            label_decoders=self.label_decoders,
            labels_hierarchy=self.labels_hierarchy,
            gtclass=gtclass,
            doplot=self.doplot,
        )
        adata.write(
            mdir
            + "/step_"
            + str(self.global_step)
            + "_"
            + self.name
            + "_"
            + name
            + "_"
            + str(self.global_rank)
            + ".h5ad"
        )
        if self.doplot:
            try:
                self.logger.experiment.add_figure(fig)
            except:
                print("couldn't log to tensorboard")
            try:
                self.logger.log_image(key="umaps", images=[fig])
            except:
                print("couldn't log to wandb")

        return adata<|MERGE_RESOLUTION|>--- conflicted
+++ resolved
@@ -235,10 +235,6 @@
                 weights=sembeddings,
                 freeze=freeze_embeddings,
             )
-<<<<<<< HEAD
-=======
-
->>>>>>> 25f72617
         else:
             gene_encoder = encoders.GeneEncoder(
                 len(self.vocab), d_model, freeze=freeze_embeddings
@@ -257,10 +253,6 @@
             )
         else:
             self.gene_encoder = gene_encoder
-<<<<<<< HEAD
-
-=======
->>>>>>> 25f72617
         # Value Encoder, NOTE: the scaling style is also handled in _encode method
         if expr_emb_style in ["continuous", "full_pos"]:
             self.expr_encoder = encoders.ContinuousValueEncoder(
