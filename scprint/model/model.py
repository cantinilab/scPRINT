--- conflicted
+++ resolved
@@ -131,11 +131,8 @@
         self.doplot = True
         self.get_attention_layer = []
         self.embs = None
-<<<<<<< HEAD
         self.pred_log_adata = True
-=======
         self.attn = utils.Attention(len(labels) + 2 + len(genes))
->>>>>>> cf6130b1
         self.predict_depth_mult = 3
         self.predict_mode = "none"
         # should be stored somehow
@@ -997,8 +994,6 @@
         if self.trainer.state.stage != "sanity_check":
             sch = self.lr_schedulers()
             sch.step(self.trainer.callback_metrics["val_loss"])
-<<<<<<< HEAD
-=======
         self.embs = self.all_gather(self.embs).view(-1, *self.embs.shape[2:])
         self.info = self.all_gather(self.info).view(-1, *self.info.shape[2:])
         self.pred = self.all_gather(self.pred).view(-1, *self.pred.shape[2:])
@@ -1071,8 +1066,6 @@
                     grn = compute_genie3(subadata, nthreads=32)
                     m = BenGRN(grn).scprint_benchmark()
                     metrics.update({celltype + "_genie3": m})
-
->>>>>>> cf6130b1
             self.log_adata(gtclass=self.info)
 
     def test_step(self, batch, batch_idx):
@@ -1143,12 +1136,6 @@
             self.pred_embedding (list, optional): the classes to predict. Defaults to [].
 
         """
-<<<<<<< HEAD
-        if not self.trainer.is_global_zero:
-            print("you are not on the main node. cancelling predict step")
-            return
-=======
->>>>>>> cf6130b1
         if self.predict_mode == "none":
             output = self.forward(
                 gene_pos,
@@ -1158,13 +1145,10 @@
                 get_attention_layer=self.get_attention_layer,
                 do_class=True,
             )
-<<<<<<< HEAD
-=======
             if len(self.get_attention_layer) > 0:
                 self.attn.agg([i[:, :, :2, :] for i in output[1]], gene_pos)
                 output = output[0]
             cell_embs = output["cell_embs"]
->>>>>>> cf6130b1
         elif self.predict_mode == "denoise":
             output = self.forward(
                 gene_pos,
@@ -1174,13 +1158,10 @@
                 get_attention_layer=self.get_attention_layer,
                 do_class=True,
             )
-<<<<<<< HEAD
-=======
             if len(self.get_attention_layer) > 0:
                 self.attn.agg([i[:, :, :2, :] for i in output[1]], gene_pos)
                 output = output[0]
             cell_embs = output["cell_embs"]
->>>>>>> cf6130b1
         elif self.predict_mode == "generate":
             output = self.forward(
                 gene_pos,
@@ -1189,13 +1170,6 @@
                 do_mvc=False,
                 do_class=False,
             )
-<<<<<<< HEAD
-=======
-            if len(self.get_attention_layer) > 0:
-                self.attn.agg([i[:, :, :2, :] for i in output[1]], gene_pos)
-                output = output[0]
-            cell_embs = output["cell_embs"]
->>>>>>> cf6130b1
             output = self._generate(
                 output["cell_embs"],
                 gene_pos,
@@ -1208,12 +1182,6 @@
             raise ValueError(
                 "predict_mode needs to be one of ['none', 'denoise', 'generate']"
             )
-<<<<<<< HEAD
-        if len(self.get_attention_layer) > 0:
-            qkv = [i[:, :, :2, :] for i in output[1]]
-            output = output[0]
-=======
->>>>>>> cf6130b1
 
         # output = self._generate(
         #    cell_embs, gene_pos, depth_mult=expression.sum(1), full_depth=depth
@@ -1262,13 +1230,6 @@
                 torch.cat([self.expr_pred[1], output["disp"]]),
                 torch.cat([self.expr_pred[2], output["zero_logits"]]),
             ]
-<<<<<<< HEAD
-            if len(self.get_attention_layer) > 0:
-                self.mean_attn = [
-                    torch.cat((self.mean_attn[i], j), 0) for i, j in enumerate(qkv)
-                ]
-=======
->>>>>>> cf6130b1
         self.n_c_batch += 1
         if self.n_c_batch % log_freq == 0:
             self.log_adata()
@@ -1282,22 +1243,10 @@
         if not self.trainer.is_global_zero:
             print("you are not on the main node. cancelling logging step")
             return
-<<<<<<< HEAD
-        self.expr_pred = [
-            i.to(device="cpu", dtype=torch.float32) for i in self.expr_pred
-        ]
-        self.pred = self.pred.to(device="cpu", dtype=torch.float32)
-        self.embs = self.embs.to(device="cpu", dtype=torch.float32)
-        self.pos = self.pos.to(device="cpu", dtype=torch.int32)
-        if len(self.get_attention_layer) > 0:
-            self.mean_attn = [i / self.n_c_batch for i in self.mean_attn]
+        if self.pos.shape[0] < 100:
+            return
         if self.pred_log_adata:
             return self.log_adata()
-=======
-        if self.pos.shape[0] < 100:
-            return
-        return self.log_adata()
->>>>>>> cf6130b1
 
     def get_cell_embs(self, layer_output):
         """
@@ -1376,12 +1325,8 @@
         adata, fig = utils.make_adata(
             self.pred,
             self.embs,
-<<<<<<< HEAD
             self.classes,
-=======
-            self.labels,
             self.attn.get(),
->>>>>>> cf6130b1
             self.trainer.global_step,
             self.label_decoders,
             self.labels_hierarchy,
