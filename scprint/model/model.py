# from scprint.base.base_model import BaseModel
import copy
import datetime
import os
from functools import partial

# from galore_torch import GaLoreAdamW
from math import factorial
from pathlib import Path
from typing import Dict, Optional

import lightning as L
import pandas as pd
import torch
import torch.distributed
from huggingface_hub import PyTorchModelHubMixin
from lightning.pytorch.callbacks.lr_finder import LearningRateFinder
from lightning.pytorch.tuner.lr_finder import _LRCallback
from performer_pytorch import Performer
from scipy.sparse import load_npz
from simpler_flash import FlashTransformer
from torch import Tensor, nn, optim

# from .linear_transformer import FastTransformerEncoderWrapper as FastTransformer
from . import decoders, encoders, fsq, loss, utils
from .loss import grad_reverse
from .utils import WeightedMasker, simple_masker

FILEDIR = os.path.dirname(os.path.realpath(__file__))


def is_interactive():
    import __main__ as main

    return not hasattr(main, "__file__")


class scPrint(L.LightningModule, PyTorchModelHubMixin):
    def __init__(
        self,
        genes: list,
        d_model: int = 256,
        nhead: int = 4,
        nlayers: int = 8,
        precpt_gene_emb: Optional[str] = None,
        finetune_gene_emb: bool = False,
        freeze_embeddings: bool = True,
        gene_pos_enc: Optional[list] = None,
        normalization: str = "sum",
        attn_bias: str = "none",
        expr_encoder_layers: int = 3,
        transformer: str = "flash",  # "performer", "flash", "normal", "crisscross"
        expr_emb_style: str = "continuous",  # "binned_pos", "cont_pos", "metacell", "full_pos"
        n_input_bins: int = 0,
        mvc_decoder: str = "None",
        pred_embedding: list[str] = [],
<<<<<<< HEAD
=======
        label_counts: Dict[str, int] = {},
        organisms: list[str] = [],
>>>>>>> c5ef46cb
        layers_cls: list[int] = [],
        classes: Dict[str, int] = {},
        labels_hierarchy: Dict[str, Dict[int, list[int]]] = {},
        label_decoders: Optional[Dict[str, Dict[int, str]]] = None,
        class_compression: str = "none",  # "none", "fsq", "vae"
        compress_class_dim: Optional[Dict[str, int]] = None,
        cell_specific_blocks: bool = False,
        depth_atinput: bool = True,
        zinb: bool = True,
        splicing_head: bool = False,
        do_adv_cls: bool = False,
        dropout: float = 0.1,
        use_metacell_token: bool = False,
        cell_transformer_layers: int = 6,
        # don't touch
        lr: float = 0.0001,
        nb_features: Optional[int] = None,
        feature_redraw_interval: Optional[int] = None,
<<<<<<< HEAD
        label_counts: Dict[str, int] = {},
        prenorm: bool = False,
=======
        num_heads_kv: int = 4,
        d_model_cell: int = 256,
        nhead_cell: int = 4,
        nlayers_cell: int = 6,
        num_heads_kv_cell: int = 4,
>>>>>>> c5ef46cb
        **attention_kwargs,
    ):
        """
        scPRINT transformer for single cell biology and the inference of Gene Regulatory networks

        Args:
            genes (list): List of gene names the model will work with.
            precpt_gene_emb (np.array, optional): Gene embeddings of size (len(genes), d_model). Should be in the same order as the genes. Defaults to None.
            gene_pos_enc (list, optional): Gene position encoding of the same size as genes. Provides a location value for each gene in genes. Defaults to None.
            d_model (int, optional): Dimension of the model. Defaults to 512.
            nhead (int, optional): Number of heads in the multihead attention models. Defaults to 8.
            nlayers (int, optional): Number of layers in the transformer model. Defaults to 6.
            expr_encoder_layers (int, optional): Number of layers in the expression encoder. Defaults to 2.
            layers_cls (list[int], optional): List specifying the number of layers in the classifier. Defaults to [].
            classes (Dict[str, int], optional): Classes to predict with the number of classes for each. Defaults to {}.
            organisms (list[str], optional): List of organisms to use for plotting embeddings. Defaults to [].
            labels_hierarchy (Dict[str, Dict[int, list[int]]], optional): Class hierarchy for classes with hierarchical classes. Defaults to {}.
            dropout (float, optional): Dropout value. Defaults to 0.2.
            transformer (str, optional): Transformer type to use. One of "linear", "flash", "flashsparse", "scprint". Defaults to "fast".
            expr_emb_style (str, optional): Style of input embedding. One of "continuous", "binned_pos", "cont_pos", "metacell", "full_pos". Defaults to "continuous".
                "metacell" uses a DeepSet multi gene encoder across the KNN cells
                "full_pos" uses a positional encoding for each gene
                "binned_pos" uses a binned expr embedding for each gene
                "continuous" uses a continuous embedding for each gene with an MLP
            mvc_decoder (str, optional): Style of MVC decoder. One of "None", "inner product", "concat query", "sum query". Defaults to "None".
            pred_embedding (list[str], optional): List of classes to use for plotting embeddings. Defaults to [].
            freeze_embeddings (bool, optional): Whether to freeze the embeddings during training. Defaults to True.
            label_decoders (Optional[Dict[str, Dict[int, str]]], optional): Label decoders to use for plotting the UMAP during validations. Defaults to None.
            zinb (bool, optional): Whet her to use Zero-Inflated Negative Binomial distribution. Defaults to True.
            cell_transformer_layers (int, optional): Number of layers in the cell transformer. Defaults to 6.
            use_metacell_token (bool, optional): Whether to use a metacell token. Defaults to False.
            **attention_kwargs (dict): Additional keyword arguments for the model. see @flashformer.py

        Notes:
            for other parameters of the model that are not part of its class definition, see @trainer.trainer.py

        Raises:
            ValueError: If the expr_emb_style is not one of "continuous", "binned_pos", "metacell", "full_pos".
        """
        super().__init__()
        self.save_hyperparameters()
        # training flags
        self.do_denoise = True
        self.noise = [0.6]
        self.do_cce = False
        self.cce_temp = 0.3
        self.lr = 0.0001
        self.cce_scale = 0.2
        self.do_ecs = False
        self.ecs_threshold = 0.4
        self.ecs_scale = 0.2
        self.do_mvc = False
        self.mvc_scale = 1.0
        self.vae_kl_scale = 0.3
        self.class_embd_diss_scale = 0.3
        self.do_adv_cls = do_adv_cls
        self.adv_class_scale = 1.0
        self.do_cls = False
        self.run_full_forward = True
        self.class_scale = 1
        self.zinb_and_mse = False
        self.do_next_tp = False
        self.do_generate = False
        self.var_context_length = False
        self.mask_ratio = []
        self.warmup_duration = 500
        self.weight_decay = 0.01
        self.optim = "adamW"
        self.fused_adam = False
        self.lr_reduce_patience = 2
        self.lr_reduce_factor = 0.6
        self.test_every = 20
        self.randsamp = True
        self.lr_reduce_monitor = "val_loss"
        self.name = ""
        self.set_step = None
        self.lrfinder_steps = 0
        self.doplot = True
        self.get_attention_layer = []
        self.embs = None
        self.pred_log_adata = True
        self.predict_depth_mult = 3
        self.predict_mode = "none"
        self.keep_all_labels_pred = False
        self.mask_zeros = False

        self.depth_atinput = depth_atinput
        self.tf_masker = WeightedMasker(genes, inv_weight=0.05)
        # should be stored somehow
        self.d_model = d_model
        self.normalization = normalization
        self.attn_bias = attn_bias
        self.organisms = organisms
        self.nlayers = nlayers
        self.gene_pos_enc = gene_pos_enc
        self.use_metacell_token = use_metacell_token
        self.mvc_decoder = mvc_decoder
        # need to store
        self.n_input_bins = n_input_bins
        self.transformer = transformer
        self.label_counts = classes
        self.classes = list(classes.keys())

        self.label_decoders = label_decoders
        self.pred_embedding = pred_embedding
        self.genes = genes
        self.vocab = {i: n for i, n in enumerate(genes)}
        self.expr_emb_style = expr_emb_style
        if self.expr_emb_style not in [
            "category",
            "continuous",
            "metacell",
            "full_pos",
        ]:
            raise ValueError(
                f"expr_emb_style should be one of category, continuous, scaling, "
                f"got {expr_emb_style}"
            )
        self.labels_hierarchy = labels_hierarchy
        self.hparams["labels_hierarchy"] = labels_hierarchy
        self.hparams["classes"] = classes
        self.hparams["label_decoders"] = label_decoders
        self.hparams["gene_pos_enc"] = gene_pos_enc
        self.hparams["genes"] = genes
        self.attn = utils.Attention(
            len(genes),
            additional_tokens=(
                len(classes)
                + (2 if self.depth_atinput else 1)
                + (1 if self.use_metacell_token else 0)
                if not cell_specific_blocks
                else 0
            ),
        )

        self.mat_labels_hierarchy = {}
        for k, v in labels_hierarchy.items():
            tens = torch.zeros((len(v), classes[k]))
            for k2, v2 in v.items():
                tens[k2 - classes[k], v2] = 1
            self.mat_labels_hierarchy[k] = tens.to(bool)

        # encoder
        # gene encoder
        if precpt_gene_emb is not None:
            embeddings = pd.read_parquet(precpt_gene_emb).loc[self.genes]
            if len(embeddings) == 0:
                raise ValueError(
                    f"the gene embeddings file {precpt_gene_emb} does not contain any of the genes given to the model"
                )
            elif len(embeddings) < len(self.genes):
                print(
                    "Warning: only a subset of the genes available in the embeddings file."
                )
            print("number of genes: ", len(embeddings))
            sembeddings = torch.nn.AdaptiveAvgPool1d(d_model)(
                torch.tensor(embeddings.values, dtype=torch.float32)
            )

            gene_encoder = encoders.GeneEncoder(
                len(self.vocab),
                d_model,
                # weights_file=precpt_gene_emb,
                weights=sembeddings,
                freeze=freeze_embeddings,
            )
        else:
            gene_encoder = encoders.GeneEncoder(
                len(self.vocab), d_model, freeze=freeze_embeddings
            )
        if finetune_gene_emb:
            if not freeze_embeddings:
                raise ValueError(
                    "finetune_gene_emb is True but freeze_embeddings is False"
                )
            # Create adapter layers after the frozen base encoder
            self.gene_encoder = torch.nn.Sequential(
                gene_encoder,
                torch.nn.Linear(d_model, d_model),
                torch.nn.ReLU(),
                torch.nn.Linear(d_model, d_model),
            )
        else:
            self.gene_encoder = gene_encoder
        # Value Encoder, NOTE: the scaling style is also handled in _encode method
        if expr_emb_style in ["continuous", "full_pos"]:
            self.expr_encoder = encoders.ContinuousValueEncoder(
                d_model, dropout, layers=expr_encoder_layers
            )
        elif expr_emb_style == "binned_pos":
            assert n_input_bins > 0
            self.expr_encoder = encoders.CategoryValueEncoder(n_input_bins, d_model)
        elif expr_emb_style == "metacell":
            self.expr_encoder = encoders.GNN(
                1, d_model // 2, d_model, expr_encoder_layers, dropout, "deepset"
            )

        # Positional Encoding
        if self.gene_pos_enc is not None:
            max_len = max(gene_pos_enc)
            token_to_pos = {token: pos for token, pos in enumerate(self.gene_pos_enc)}
            self.pos_encoder = encoders.PositionalEncoding(
                d_model, max_len=max_len, token_to_pos=token_to_pos
            )
        # Class Encoder
        # always have [base_cell_emb, time_embedding, depth_embedding] + any other class info
        # base cell embedding will store other cell specific information
        self.class_encoder = encoders.CategoryValueEncoder(
            len(self.classes) + 1,
            d_model if not cell_specific_blocks else d_model_cell,
        )
        # self.time_encoder = encoders.ContinuousValueEncoder(d_model, dropout)
        if self.depth_atinput:
            self.depth_encoder = encoders.ContinuousValueEncoder(
                d_model, dropout, layers=expr_encoder_layers
            )

        if self.use_metacell_token:
            self.metacell_encoder = encoders.CategoryValueEncoder(2, d_model)
        # compute tensor for mat_labels_hierarchy
        for i in [
            "strict_loading",
            "optim",
            "weight_decay",
            "d_hid",
            "edge_dim",
<<<<<<< HEAD
            "prenorm",
=======
            "organisms",
            "domain_spec_batchnorm",
            "cell_emb_style",
            "num_batch_labels",
            "num_heads_kv",
>>>>>>> c5ef46cb
        ]:
            if i in attention_kwargs:
                attention_kwargs.pop(i)
        # Transformer
        # Linear
        if transformer == "linear":
            # linear transformer using the fast transformer package
            # self.transformer = FastTransformerEncoder(
            #    d_model, nhead, d_hid, nlayers, dropout, "linear"
            # )
            raise NotImplementedError("Linear transformer is not implemented")
        elif transformer == "performer":
            self.transformer = Performer(
                dim=d_model,
                depth=nlayers,
                heads=nhead,
                dim_head=d_model // nhead,
                causal=False,
                attn_dropout=dropout,
                ff_dropout=dropout,
                qkv_bias=True,
                nb_features=nb_features,
                feature_redraw_interval=feature_redraw_interval,
                **attention_kwargs,
            )
        else:
            self.transformer = FlashTransformer(
                d_model=d_model,
                nhead=nhead,
                dropout=dropout,
                nlayers=nlayers,
                cross_attn=cell_specific_blocks,
                cross_dim=d_model_cell,
                attn_type=transformer,
                num_heads_kv=num_heads_kv,
                **attention_kwargs,
            )
        if cell_specific_blocks:
            attention_kwargs.pop("num_heads_kv", None)
            self.cell_transformer = FlashTransformer(
                d_model=d_model_cell,
                nhead=nhead_cell,
                num_heads_kv=num_heads_kv_cell,
                nlayers=nlayers_cell,
                dropout=dropout,
                cross_attn=True,
                cross_dim=d_model,
                attn_type=transformer,
                **attention_kwargs,
            )
        else:
            self.cell_transformer = None

        # decoders
        # expression
        self.expr_decoder = decoders.ExprDecoder(
            d_model,
            dropout=dropout,
            zinb=zinb,
            use_depth=not self.depth_atinput,
        )
        if splicing_head:
            self.splicing_head = decoders.ExprDecoder(
                d_model,
                dropout=dropout,
                zinb=zinb,
                use_depth=not self.depth_atinput,
            )
        else:
            self.splicing_head = None
        # cls decoder
        self.cls_decoders = torch.nn.ModuleDict()
        # should be a very simple classifier for most things
        # (maybe scale with the number of classes) should be 1 layer...
        for clss, n_cls in classes.items():
            self.cls_decoders[clss] = decoders.ClsDecoder(
                d_model if not cell_specific_blocks else d_model_cell,
                n_cls,
                layers=layers_cls,
                dropout=dropout,
            )
            if clss == "assay_ontology_term_id" and self.do_adv_cls:
                self.adv_cls_decoder = decoders.ClsDecoder(
                    d_model if not cell_specific_blocks else d_model_cell,
                    n_cls,
                    layers=layers_cls,
                    dropout=dropout,
                )
        # expression decoder from batch embbedding
        if mvc_decoder != "None":
            if cell_specific_blocks:
                raise ValueError(
                    "MVC decoder is not supported for cell specific blocks"
                )
            self.mvc_decoder = decoders.MVCDecoder(
                d_model,
                arch_style=mvc_decoder,
                zinb=zinb,
                # use_depth=not self.depth_atinput,
            )
        else:
            self.mvc_decoder = None

        self.apply(
            partial(
                utils._init_weights,
                n_layer=nlayers,
            )
        )
        for i, dec in self.cls_decoders.items():
            torch.nn.init.constant_(dec.out_layer.bias, -0.13)

        self.bottleneck_mlps = None
        self.vae_decoder = None
        if class_compression == "fsq":
            self.bottleneck_mlps = torch.nn.ModuleDict()
            for k, v in compress_class_dim.items():
                self.bottleneck_mlps[k] = fsq.FSQ(levels=[2] * v, dim=self.d_model)
        elif class_compression == "vae":
            self.vae_decoder = decoders.VAEDecoder(
                d_model, layers=[128, 64], dropout=dropout
            )

    def on_load_checkpoint(self, checkpoints):
        # if not the same number of labels (due to diff datasets)
        for name, clss in self.cls_decoders.items():
            size = checkpoints["state_dict"][
                "cls_decoders." + name + ".out_layer.bias"
            ].shape[0]
            if size != clss.out_layer.bias.shape[0]:
                self.cls_decoders[name].out_layer = torch.nn.Linear(
                    clss.out_layer.weight.shape[1], size
                )

        # from older model versions
        self.normalization = checkpoints["hyper_parameters"].get("normalization", "sum")
        if (
            checkpoints["state_dict"].get("gene_encoder.0.embedding.weight", None)
            is not None
        ):
            # replace it with the new one gene_encoder.0.embeddings.weight in the state_dict
            checkpoints["state_dict"]["gene_encoder.0.embeddings.weight"] = checkpoints[
                "state_dict"
            ]["gene_encoder.0.embedding.weight"]
            del checkpoints["state_dict"]["gene_encoder.0.embedding.weight"]
        # same
        # when doing batch effect correction and input dataset is not the same
        if (
            "grad_reverse_discriminator_loss.out_layer.bias"
            in checkpoints["state_dict"]
        ):
            for k in list(checkpoints["state_dict"].keys()):
                if "grad_reverse_discriminator_loss" in k:
                    del checkpoints["state_dict"][k]
            print(
                "the discriminator for batch effect correction has been removed. "
                "dropping the legacy key."
            )
        # same
        if (
            checkpoints["state_dict"].get("gene_encoder.embedding.weight", None)
            is not None
        ):
            # replace it with the new one gene_encoder.embeddings.weight in the state_dict
            checkpoints["state_dict"]["gene_encoder.embeddings.weight"] = checkpoints[
                "state_dict"
            ]["gene_encoder.embedding.weight"]
            del checkpoints["state_dict"]["gene_encoder.embedding.weight"]

        if "classes" in checkpoints["hyper_parameters"]:
            if self.label_counts != checkpoints["hyper_parameters"]["classes"]:
                if "label_counts" in checkpoints["hyper_parameters"] and set(
                    checkpoints["hyper_parameters"]["label_counts"].keys()
                ) == set(checkpoints["hyper_parameters"]["classes"]):
                    if self.classes != checkpoints["hyper_parameters"]["classes"]:
                        print("classes have changed, be careful")
                    self.classes = checkpoints["hyper_parameters"]["classes"]
                    self.label_counts = checkpoints["hyper_parameters"]["label_counts"]
                    if self.classes == self.label_counts:
                        raise ValueError(
                            "classes and label_counts are the same, this is not allowed, please use another checkpoint"
                        )
                else:
                    self.label_counts = checkpoints["hyper_parameters"]["classes"]
                    if self.classes != list(
                        checkpoints["hyper_parameters"]["classes"].keys()
                    ):
                        print("classes have changed, be careful")
                        self.classes = list(
                            checkpoints["hyper_parameters"]["classes"].keys()
                        )
            # else it is all good as expected

        else:
            print("no classes in the checkpoint, be careful")

        if (
            self.label_decoders != checkpoints["hyper_parameters"]["label_decoders"]
            or self.labels_hierarchy
            != checkpoints["hyper_parameters"]["labels_hierarchy"]
        ):
            print("label decoders have changed, be careful")
            self.label_decoders = checkpoints["hyper_parameters"]["label_decoders"]
            self.labels_hierarchy = checkpoints["hyper_parameters"]["labels_hierarchy"]
            for k, v in self.labels_hierarchy.items():
                tens = torch.zeros((len(v), self.label_counts[k]))
                for k2, v2 in v.items():
                    tens[k2 - self.label_counts[k], v2] = 1
                self.mat_labels_hierarchy[k] = tens.to(bool)

        if "gene_pos_enc" in checkpoints["hyper_parameters"]:
            if self.gene_pos_enc != checkpoints["hyper_parameters"]["gene_pos_enc"]:
                print(
                    "Gene position encoding has changed in the dataloader compared to last time, trying to revert"
                )
                self.gene_pos_enc = checkpoints["hyper_parameters"]["gene_pos_enc"]
                max_len = max(self.gene_pos_enc)
                token_to_pos = {
                    token: pos for token, pos in enumerate(self.gene_pos_enc)
                }
                self.pos_encoder = encoders.PositionalEncoding(
                    self.d_model, max_len=max_len, token_to_pos=token_to_pos
                )
        mencoders = {}
        if self.label_decoders != checkpoints["hyper_parameters"]["label_decoders"]:
            raise ValueError("label decoders have changed")
        try:
            if self.trainer.datamodule.decoders != self.label_decoders:
                print("label decoders have changed, be careful")
                # if we don't have the same decoders, we need to update the one on the datamodule side
                for k, v in checkpoints["hyper_parameters"]["label_decoders"].items():
                    mencoders[k] = {va: ke for ke, va in v.items()}
                self.trainer.datamodule.encoders = mencoders
        except RuntimeError as e:
            if "scPrint is not attached to a `Trainer`." in str(e):
                print("FYI: scPrint is not attached to a `Trainer`.")
            else:
                raise e
            if self.genes != checkpoints["hyper_parameters"]["genes"]:
                self.genes = checkpoints["hyper_parameters"]["genes"]
                try:
                    self.trainer.datamodule.genes = self.genes
                except RuntimeError as e:
                    if "scPrint is not attached to a `Trainer`." not in str(e):
                        raise e
            if self.organisms != checkpoints["hyper_parameters"]["organisms"]:
                self.organisms = checkpoints["hyper_parameters"]["organisms"]
                try:
                    self.trainer.datamodule.organisms = self.organisms
                except RuntimeError as e:
                    if "scPrint is not attached to a `Trainer`." not in str(e):
                        raise e

        if not is_interactive():
            self.save_hyperparameters()

    def _encoder(
        self,
        gene_pos: Tensor,
        expression: Optional[Tensor] = None,
        neighbors: Optional[Tensor] = None,
        mask: Optional[Tensor] = None,
        req_depth: Optional[Tensor] = None,
        timepoint: Optional[Tensor] = None,
        cell_embs: Optional[Tensor] = None,  # (minibatch, n_labels, embsize)
        metacell_token: Optional[Tensor] = None,  # (minibatch, 1)
    ):
        """
        _encode given inputs to the model encode into embeddings.

        Args:
            @see self.forward()

        Returns:
            Tensor: the encoded data
        """
        enc = self.gene_encoder(gene_pos)  # (minibatch, seq_len, embsize)
        self.cur_gene_token_embs = enc.clone()
        if expression is not None:
            if self.normalization == "sum":
                expression = expression / expression.sum(1).unsqueeze(1)
                if neighbors is not None:
                    neighbors = neighbors / neighbors.sum(2).unsqueeze(1)
            elif self.normalization == "log":
                expression = torch.log2(1 + expression)
                if neighbors is not None:
                    neighbors = torch.log2(1 + neighbors)
            else:
                raise ValueError(f"Unknown normalization: {self.normalization}")
            if neighbors is not None:
                expr_emb = self.expr_encoder(expression, mask=mask, neighbors=neighbors)
            else:
                expr_emb = self.expr_encoder(expression, mask=mask)
            enc.add_(expr_emb)
        if self.gene_pos_enc:
            enc.add_(self.pos_encoder(gene_pos))
        if cell_embs is None:
            cell_embs = self.class_encoder(
                torch.arange(
                    len(self.classes) + 1,
                    device=gene_pos.device,
                ).repeat(gene_pos.shape[0], 1)
            )
            if timepoint is not None:
                pass
                # cell_embs[:, 2, :] = self.time_encoder(timepoint)
        if self.use_metacell_token:
            metacell_token = (
                metacell_token
                if metacell_token is not None
                else torch.zeros(gene_pos.shape[0], device=gene_pos.device)
            )
            enc = torch.cat(
                (self.metacell_encoder(metacell_token).unsqueeze(1), enc),
                dim=1,
            )
        if req_depth is not None:
            depth_encoded = self.depth_encoder(torch.log2(1 + req_depth)).unsqueeze(1)
            enc = torch.cat((depth_encoded, enc), dim=1)
        return cell_embs, enc  # self.norm_and_dropout(enc)
        # we already apply prenorm & dropout  # (minibatch, seq_len, embsize)

    def _decoder(
        self,
        transformer_output,
        cell_embs,
        depth_mult,
        get_gene_emb=False,
        do_sample=False,
        do_mvc=False,
        do_class=False,
        req_depth: Optional[Tensor] = None,
        splicing_mult: Optional[Tensor] = None,
    ):
        """
        _decoder given the transformer output, decode into the final output.

        Args:
            @see self.forward()

        Returns:
            dict: the output of the model
        """
        to_skip = (1 if self.use_metacell_token else 0) + (
            1 if self.depth_atinput else 0
        )
        if req_depth is not None:
            req_depth = torch.log2(1 + req_depth)
        output = self.expr_decoder(transformer_output[:, to_skip:, :], req_depth)

        output["mean"] = depth_mult.unsqueeze(1) * output["mean"]
        if do_sample:
            pass
        if self.splicing_head is not None:
            splicing_output = self.splicing_head(
                transformer_output[:, to_skip:, :], req_depth
            )
            output.update({"spl_" + k: v for k, v in splicing_output.items()})
            output["spl_mean"] = splicing_mult.unsqueeze(1) * output["spl_mean"]

        output["cell_emb"] = torch.mean(cell_embs, dim=1)
        output["cell_embs"] = cell_embs

        if self.vae_decoder is not None:
            # Apply VAE to cell embeddings
            decoded, _, _, kl_loss = self.vae_decoder(
                output["cell_emb"], return_latent=True
            )
            output["cell_emb"] = decoded
            output["vae_kl_loss"] = kl_loss

        elif self.bottleneck_mlps is not None:
            for i, clsname in enumerate(self.classes):
                output["cell_embs"][:, i + 1, :] = self.bottleneck_mlps[clsname](
                    output["cell_embs"][:, i + 1, :]
                )[0]
        if len(self.classes) > 0 and do_class:
            for i, clsname in enumerate(self.classes):
                output.update(
                    {
                        "cls_output_" + clsname: self.cls_decoders[clsname](
                            output["cell_embs"][:, i + 1, :]
                        )
                    }
                )
        if do_mvc:
            output.update(
                self.mvc_decoder(
                    output["cell_emb"],
                    self.cur_gene_token_embs,
                    req_depth=req_depth if not self.depth_atinput else None,
                )
            )
            output["mvc_mean"] = (
                depth_mult.unsqueeze(1) * output["mvc_mean"]
            )  # (minibatch, seq_len)

        if get_gene_emb:
            output["gene_embedding"] = transformer_output[
                :, to_skip:, :
            ]  # (minibatch, seq_len, embsize)
        return output

    def forward(
        self,
        gene_pos: Tensor,
        expression: Optional[Tensor] = None,
        neighbors: Optional[Tensor] = None,
        mask: Optional[Tensor] = None,
        req_depth: Optional[Tensor] = None,
        timepoint: Optional[Tensor] = None,  # (new_minibatch_of_nxt_cells,)
        get_gene_emb: bool = False,
        metacell_token: Optional[Tensor] = None,  # (minibatch, 1)
        depth_mult: Optional[Tensor] = None,
        do_sample: bool = False,
        do_mvc: bool = False,
        do_class: bool = False,
        get_attention_layer: list = [],
    ):
        """
        forward also called on self(), a full forward pass on the model

        Args:
            gene_pos (Tensor): A tensor of shape (minibatch, seq_len)
                representing the genes used for each cell in the minibatch.
            expression (Tensor, optional): A tensor of shape (minibatch, seq_len)
                representing the expression levels of genes in the minibatch. Defaults to None.
            neighbors (Tensor, optional): A tensor of shape (minibatch, seq_len, n_neighbors)
                representing the neighbors of each gene in the minibatch. Defaults to None.
            mask (Tensor, optional): A tensor of shape (minibatch, seq_len)
                used to mask certain elements in the sequence during the forward pass. Defaults to None.
            req_depth (Tensor, optional): A tensor of shape (minibatch,)
                representing the full depth of each sequence in the minibatch. Defaults to None.
            depth_mult (Tensor, optional): A tensor of shape (minibatch,)
                representing the depth multiplier for each sequence in the minibatch. Defaults to None.
            timepoint (Tensor, optional): A tensor of shape (minibatch,)
                representing the timepoint associated with each sequence in the minibatch. Defaults to None.
            get_gene_emb (bool, optional): A flag indicating whether to return the gene embeddings.
                If True, the gene embeddings are included in the output. Defaults to False.
            do_sample (bool, optional): A flag indicating whether to sample the expression levels.
                If True, the expression levels are sampled during the forward pass. Defaults to False.
            do_mvc (bool, optional): A flag indicating whether to perform multi-view coding.
                If True, the multi-view coding is performed during the forward pass. Defaults to False.
            do_class (bool, optional): A flag indicating whether to perform classification.
                If True, the classification is performed during the forward pass. Defaults to False.
            get_attention_layer (list, optional): A list indicating which attention layers to return.
                If not empty, the specified attention layers are included in the output. Defaults to [].

        Returns:
            dict of output Tensors: A dictionary containing the output tensors from the forward pass.
                The keys of the dictionary depend on the input flags (get_gene_emb, do_sample, get_attention_layer).
                at minima, the dictionary codntains the following:
                - "mean": the mean expression levels
                - "zero_logits": the logits for zero-inflated expression levels
                - "disp": the dispersion parameter
                - "cell_embs": the cell embeddings per class
                - "cell_emb": the main cell embedding
                - "cls_output": the output of the classifier
        """
        cell_embs, encoding = self._encoder(
            gene_pos,
            expression,
            neighbors,
            mask,
            req_depth=req_depth if self.depth_atinput else None,
            timepoint=timepoint,
            metacell_token=metacell_token,
        )
        num = (
            (1 if self.use_metacell_token else 0)
            + (1 if self.depth_atinput else 0)
            + (len(self.classes) + 1 if not self.cell_transformer else 0)
        )
        if self.attn_bias != "none":
            if not hasattr(self, "nbias"):
                bias_path = os.path.join(
                    Path(FILEDIR).parent.parent, "data", "bias_sparse.npz"
                )
                self.nbias = torch.Tensor(load_npz(bias_path).todense()).to(
                    device=gene_pos.device, dtype=torch.float16
                )
            bias = torch.zeros(
                (
                    gene_pos.shape[0],
                    gene_pos.shape[1] + num,
                    gene_pos.shape[1] + num,
                ),
                device=gene_pos.device,
                dtype=torch.float16,
            )
            # fade slowly through the iterations
            fade_factor = 40000 / (400 + self.trainer.global_step * 2)
            # bias[:, num:, :num] = -10_000  # do not pay attention to the cls embeddings
            bias[:, num:, num:] = (
                self.nbias[gene_pos[:, :, None], gene_pos[:, None, :]] * fade_factor
            )
        if not self.cell_transformer:
            encoding = torch.cat([cell_embs, encoding], dim=1)
        if type(self.transformer) is FlashTransformer:
            if self.mask_zeros:
                mask_zeros = torch.cat(
                    [
                        torch.ones(
                            expression.shape[0],
                            num,
                            dtype=torch.bool,
                            device=expression.device,
                        ),
                        expression != 0,
                    ],
                    dim=1,
                )

            transformer_output = self.transformer(
                encoding,
                return_qkv=get_attention_layer,
                bias=bias if self.attn_bias != "none" else None,
                bias_layer=list(range(self.nlayers - 1)),
                mask_zeros=mask_zeros if self.mask_zeros else None,
            )
        elif type(self.transformer) is Performer:
            transformer_output = self.transformer(encoding)
        else:
            raise ValueError(f"Unknown transformer: {type(self.transformer)}")
        if len(get_attention_layer) > 0:
            transformer_output, qkvs = transformer_output
        if self.cell_transformer:
            cell_embs = self.cell_transformer(cell_embs, x_kv=transformer_output)
        else:
            cell_embs, transformer_output = transformer_output.split(
                [
                    len(self.classes) + 1,
                    transformer_output.shape[1] - (len(self.classes) + 1),
                ],
                dim=1,
            )
        # if not provided we will mult by the current expression sum
        depth_mult = expression.sum(1) if depth_mult is None else depth_mult
        res = self._decoder(
            transformer_output,
            cell_embs,
            depth_mult,
            get_gene_emb,
            do_sample,
            do_mvc,
            do_class,
            req_depth=req_depth if not self.depth_atinput else None,
        )
        return (res, qkvs) if len(get_attention_layer) > 0 else res

    def _generate(
        self,
        cell_embs: Tensor,
        gene_pos: Tensor,
        depth_mult: Tensor,
        req_depth: Optional[Tensor] = None,
        **decoder_kwargs,
    ):
        """
        _generate given cell_embeddings, generate an expression profile

        the goal was to iterate multiple times,
        to create a trajectory and reach a certain state
        should call forward multiple times

        Args:
            cell_emb(:obj:`Tensor`): A tensor representing cell embeddings. It has a shape of (minibatch, embsize).
            src(:obj:`Tensor`): A tensor representing the source data. It has a shape of (minibatch, seq_len).
            values(:obj:`Tensor`): An optional tensor representing the values. It has a shape of (minibatch, seq_len).
            gen_iters(:obj:`int`): An integer representing the number of generation iterations.
            classes(:obj:`Tensor`): An optional tensor representing the classes. It has a shape of (batch,).
        """
        _, encoding = self._encoder(
            cell_embs=cell_embs,
            gene_pos=gene_pos,
        )
        if self.cell_transformer:
            transformer_output = self.transformer(encoding, x_kv=cell_embs)
        else:
            encoding = torch.cat([cell_embs, encoding], dim=1)
            transformer_output = self.transformer(encoding)
            cell_embs, transformer_output = transformer_output.split(
                [
                    len(self.classes) + 1,
                    transformer_output.shape[1] - (len(self.classes) + 1),
                ],
                dim=1,
            )
        output = self._decoder(
            transformer_output,
            cell_embs=cell_embs,
            depth_mult=depth_mult,
            req_depth=req_depth if not self.depth_atinput else None,
            **decoder_kwargs,
        )
        output.pop("cell_embs")
        output.pop("cell_emb")
        return output  # (minibatch, seq_len)

    def configure_optimizers(self):
        """@see pl.LightningModule"""
        # https://pytorch.org/docs/stable/generated/torch.optim.Adam.html#torch.optim.Adam
        # not working because of poor weight decay implem
        if self.optim == "adam":
            optimizer = optim.Adam(
                self.parameters(),
                lr=self.hparams.lr,
                betas=(0.9, 0.999),
                eps=1e-08,
                weight_decay=self.weight_decay,
                amsgrad=False,
                fused=self.fused_adam,
            )
        elif self.optim == "adamW":
            optimizer = optim.AdamW(
                self.parameters(),
                lr=self.hparams.lr,
                betas=(0.9, 0.999),
                eps=1e-08,
                weight_decay=self.weight_decay,
                amsgrad=False,
                fused=self.fused_adam,
            )
        elif self.optim == "galore":
            raise NotImplementedError("Galore optimizer not implemented")
            # param_groups = [
            #    {
            #        "params": [
            #            v for k, v in self.named_parameters() if "transformer" not in k
            #        ]
            #    },
            #    {
            #        "params": [
            #            v for k, v in self.named_parameters() if "transformer" in k
            #        ],
            #        "rank": 128,
            #        "update_proj_gap": 200,
            #        "scale": 0.25,
            #        "proj_type": "std",
            #    },
            # ]
            # optimizer = GaLoreAdamW(param_groups, lr=self.hparams.lr)
        else:
            raise ValueError(f"Unknown optimizer: {self.optim}")
        if self.lr_reduce_monitor is None:
            print("no lr reduce factor")
            return [optimizer]
        lr_scheduler = optim.lr_scheduler.ReduceLROnPlateau(
            optimizer,
            mode="min",
            patience=self.lr_reduce_patience,
            factor=self.lr_reduce_factor,
            verbose=True,
        )
        lr_dict = {
            "scheduler": lr_scheduler,
            # The unit of the scheduler's step size, could also be 'step'.
            # 'epoch' updates the scheduler on epoch end whereas 'step'
            # updates it after a optimizer update.
            "interval": "epoch",
            # How many epochs/steps should pass between calls to
            # `scheduler.step()`. 1 corresponds to updating the learning
            # rate after every epoch/step.
            "frequency": 1,
            # Metric to to monitor for schedulers like `ReduceLROnPlateau`
            "monitor": self.lr_reduce_monitor,
        }
        self.lrfinder_steps = 0
        for val in self.trainer.callbacks:
            if type(val) is _LRCallback:
                self.lrfinder_steps = val.num_training
            if type(val) is LearningRateFinder:
                self.lrfinder_steps = val._num_training_steps
        return [optimizer], [lr_dict]

    def on_fit_start(self):
        """@see pl.LightningModule"""
        if type(self.transformer) is FlashTransformer:
            for encoder_layers in self.transformer.blocks:
                encoder_layers.set_seq_parallel(True)
        for k, v in self.mat_labels_hierarchy.items():
            self.mat_labels_hierarchy[k] = v.to(self.device)

    def training_step(
        self,
        batch: Dict[str, Tensor],
        batch_idx,
    ):
        """
        training_step defines the train loop. It is independent of forward

        @see pl.LightningModule

        Returns:
            _type_: _description_
        """
        total_loss, losses = self._full_training(
            batch=batch,
            do_denoise=self.do_denoise,
            noise=self.noise,
            do_next_tp=self.do_next_tp,
            do_cce=self.do_cce,
            cce_temp=self.cce_temp,
            do_ecs=self.do_ecs,
            do_mvc=self.do_mvc,
            do_adv_cls=self.do_adv_cls,
            do_cls=self.do_cls,
            do_generate=self.do_generate,
            run_full_forward=self.run_full_forward,
            mask_ratio=self.mask_ratio,
        )
        try:
            self.log("train_loss", total_loss, prog_bar=True, sync_dist=True)
            self.log_dict(losses, prog_bar=True, sync_dist=True)
        except Exception as e:
            print(e)
            print(losses)
        return total_loss

    def _full_training(
        self,
        batch: Dict[str, Tensor],
        do_denoise: bool = False,
        noise: list[float] = [],
        do_next_tp: bool = False,
        do_cce: bool = False,
        cce_temp: float = 0.5,
        do_ecs: bool = False,
        do_mvc: bool = False,
        do_adv_cls: bool = False,
        do_cls: bool = False,
        do_generate: bool = False,
        run_full_forward: bool = True,
        mask_ratio: list[float] = [0.15],
        do_vae_kl: bool = True,
    ):
        """
        _full_training implement the trainng steps: forward (multiple sometimes), loss

        Args:
            batch (dict[Tensors]): A dictionary containing tensors for the training batch:
                - "x": the expression levels of genes in the minibatch
                - "genes": the genes used for each cell in the minibatch
                - "class": the class to predict for each cell
                - "depth": the full depth of each cell in the minibatch
            do_denoise (bool, optional): A flag to indicate whether to perform denoising. Defaults to False.
            noise (list[float], optional): A list of noise levels to be used in denoising. Defaults to [].
            do_next_tp (bool, optional): A flag to indicate whether to perform next time point prediction. Defaults to False.
            do_cce (bool, optional): A flag to indicate whether to perform cross-categorical entropy. Defaults to False.
            cce_temp (float, optional): The similarity threshold for cross-categorical entropy. Defaults to 0.5.
            do_ecs (bool, optional): A flag to indicate whether to perform elastic cell similarity. Defaults to False.
            do_mvc (bool, optional): A flag to indicate whether to perform multi-view coding. Defaults to False.
            do_adv_cls (bool, optional): A flag to indicate whether to perform adversarial classification. Defaults to False.
            do_generate (bool, optional): A flag to indicate whether to perform data generation. Defaults to False.
            run_full_forward (bool, optional): A flag to indicate whether to perform a full forward pass. Defaults to True.
            mask_ratio (list, optional): A list of mask ratios to be used in the training. Defaults to [0.15].
            do_vae_kl (bool, optional): A flag to indicate whether to perform VAE KL loss. Defaults to True.

        Returns:
            loss, losses: the total loss as float and the individual losses as dict
        """
        if type(mask_ratio) is not list:
            mask_ratio = [mask_ratio]
        # dynamically change the context length every 5 steps
        if self.var_context_length and self.trainer.global_step % 5 == 0:
            context_length = torch.randint(400, batch["x"].shape[1], (1,)).item()
        else:
            context_length = batch["x"].shape[1]
        expression = batch["x"][:, :context_length]
        gene_pos = batch["genes"][:, :context_length]
        total_count = batch["depth"]
        clss = batch.get("class", None)
        batch_idx = batch.get("dataset", None)
        metacell_token = batch.get("is_meta", None)
        if metacell_token is None:
            if self.use_metacell_token:
                raise ValueError(
                    "metacell_token is not provided but use_metacell_token is True"
                )

        knn_cells = batch.get("knn_cells", None)
        if knn_cells is not None:
            knn_cells = knn_cells[:, :, :context_length]
        if self.transformer.attn_type == "hyper":
            # seq len must be a multiple of 128
            num = (
                (1 if self.use_metacell_token else 0)
                + (1 if self.depth_atinput else 0)
                + (len(self.classes) + 1 if not self.cell_transformer else 0)
            )
            if (expression.shape[1] + num) % 128 != 0:
                expression = expression[:, : ((expression.shape[1]) // 128 * 128) - num]
                gene_pos = gene_pos[:, : ((gene_pos.shape[1]) // 128 * 128) - num]
                if knn_cells is not None:
                    knn_cells = knn_cells[
                        :, :, : ((knn_cells.shape[2]) // 128 * 128) - num
                    ]
        total_loss = 0
        losses = {}
        cell_embs = []
        if run_full_forward:
            output = self.forward(
                gene_pos,
                expression,
                neighbors=knn_cells,
                mask=None,
                req_depth=total_count,
                do_mvc=do_mvc,
                do_class=do_cls,
                metacell_token=metacell_token,
            )
            if "disp" in output:
                output.pop("disp")
            if "zero_logits" in output:
                output.pop("zero_logits")
            if "mean" in output:
                output.pop("mean")
            l, tot = self._compute_loss(
                output,
                expression,
                clss,
                batch_idx,
                do_ecs,
                do_adv_cls & do_cls,
<<<<<<< HEAD
                do_adv_batch & do_cls,
                do_vae_kl=do_vae_kl,
=======
>>>>>>> c5ef46cb
            )
            cell_embs.append(output["cell_emb"].clone())
            full_cell_embs = output["cell_embs"].clone()
            total_loss += tot
            losses.update({"full_forward_" + k: v for k, v in l.items()})
            do_mvc = False
            do_cls = False

        for i in mask_ratio:
            # do noise and mask
            if do_denoise and False:
                if knn_cells is not None:
                    knn_cells = utils.downsample_profile(
                        knn_cells, dropout=0.5, randsamp=self.randsamp
                    )
                    expr = expression
                else:
                    expr = utils.downsample_profile(
                        expression, dropout=0.5, randsamp=self.randsamp
                    )
            else:
                expr = expression
            if i == "TF":
                mask = self.tf_masker(
                    ids=gene_pos,
                    mask_ratio=0.4,
                ).to(gene_pos.device)
            else:
                mask = simple_masker(
                    shape=gene_pos.shape,
                    mask_ratio=i,
                ).to(gene_pos.device)
            output = self.forward(
                gene_pos,
                expression=expr,
                neighbors=knn_cells,
                mask=mask,
                req_depth=expr.sum(1),
                do_mvc=do_mvc,
                do_class=do_cls,
                metacell_token=metacell_token,
            )
            l, tot = self._compute_loss(
                output,
                expr,
                clss,
                batch_idx,
                do_ecs,
                do_adv_cls & do_cls,
                do_mse=self.zinb_and_mse,
                do_vae_kl=do_vae_kl,
            )
            # we only want to do them once
            do_mvc = False
            do_cls = False

            cell_embs.append(output["cell_emb"].clone())
            total_loss += tot
            pct = str(int(i * 100)) + "%_" if i != "TF" else "TF_"
            losses.update({"mask_" + pct + k: v for k, v in l.items()})
        # TASK 3. denoising
        if do_denoise:
            for i in noise:
                if i == 1.0:
                    expr = torch.zeros_like(expression)
                else:
                    expr = utils.downsample_profile(
                        expression, dropout=i, randsamp=self.randsamp
                    )
                if knn_cells is not None:
                    # knn_cells = utils.downsample_profile(
                    #    knn_cells, dropout=i, randsamp=self.randsamp
                    # )
                    pass
                output = self.forward(
                    gene_pos,
                    expression=expr,
                    neighbors=knn_cells,
                    mask=None,
                    depth_mult=expression.sum(1),
                    req_depth=total_count,
                    do_mvc=do_mvc,
                    do_class=do_cls,
                    metacell_token=metacell_token,
                )
                l, tot = self._compute_loss(
                    output,
                    expression,
                    clss,
                    batch_idx,
                    do_ecs,
                    do_adv_cls & do_cls,
                    do_mse=self.zinb_and_mse,
                    do_vae_kl=do_vae_kl,
                )
                do_mvc = False
                do_cls = False

                cell_embs.append(output["cell_emb"].clone())
                total_loss += tot
                losses.update(
                    {"denoise_" + str(int(i * 100)) + "%_" + k: v for k, v in l.items()}
                )
                # make sure that the cell embedding stay the same even if the expression is decreased

        # TASK 6. expression generation
        if do_generate:
            output = self._generate(
                cell_embs=output["cell_embs"]
                if not run_full_forward
                else full_cell_embs,
                gene_pos=gene_pos,
                depth_mult=expression.sum(1),
                req_depth=total_count,
                do_mvc=do_mvc,
                do_class=do_cls,
            )
            if "cell_emb" in output:
                cell_embs.append(output["cell_emb"].clone())
            l, tloss = self._compute_loss(
                output,
                expression,
                clss,
                batch_idx,
                ("cell_emb" in output) and do_ecs,
                do_adv_cls & do_cls,
                do_mse=self.zinb_and_mse,
                do_vae_kl=do_vae_kl,
            )
            losses.update({"gen_" + k: v for k, v in l.items()})
            total_loss += tloss

        # TASK 7. next time point prediction
        if do_next_tp:
            pass
        # TASK 4. contrastive cell embedding
        if do_cce:
            loss_cce = 0
            n_pairs = 0
            for i, cell_emb1 in enumerate(cell_embs[:-1]):
                for cell_emb2 in cell_embs[(i + 1) :]:
                    loss_cce += loss.contrastive_loss(
                        cell_emb1, cell_emb2, cce_temp
                    )  # (nlabels, minibatch, minibatch)
                    n_pairs += 1
            avg_loss_cce = loss_cce / max(n_pairs, 1)
            total_loss += avg_loss_cce * self.cce_scale
            # TASK 3b. contrastive graph embedding
            losses.update({"cce": avg_loss_cce})

        # TASK 8. KO profile prediction
        # if we have that information
        # TASK 9. PDgrapher-drug-like perturbation prediction (L1000?)
        return total_loss, losses

    def _compute_loss(
        self,
        output,
        expression,
        clss,
        batch_idx,
        do_ecs=False,
        do_adv_cls=False,
        do_mse=0,
<<<<<<< HEAD
        do_vae_kl=False,
=======
        spl_expression=None,
>>>>>>> c5ef46cb
    ):
        """
        _compute_loss compute the loss of the model given output from the forward pass

        Args:
            output (dict): A dictionary containing the output of the forward pass.
            expression (Tensor): A tensor containing the expression levels of genes.
            mask (Tensor): A tensor indicating the masked positions in the input data.
            clss (Tensor): A tensor containing the class classes for each cell.
            do_ecs (bool, optional): A flag to indicate whether to perform elastic cell similarity.
                Defaults to False.
            do_adv_cls (bool, optional): A flag to indicate whether to perform adversarial classification.
                Defaults to False.
            do_mse (float, optional): A scaling factor to indicate whether and how much to weight mean
            squared error loss in addition to zinb loss.
                Defaults to 0.
            do_vae_kl (bool, optional): A flag to indicate whether to perform VAE KL loss.
                Defaults to False.

        Raises:
            ValueError: Raised when an invalid operation or input is encountered.

        Returns:
            tuple: A tuple containing the total loss as a float and the individual losses as a dictionary.
        """
        total_loss = 0
        losses = {}
        # TASK 1. reconstruct masked expression
        if "zero_logits" in output:
            loss_expr = loss.zinb(
                theta=output["disp"],
                pi=output["zero_logits"],
                mu=output["mean"],
                target=expression,
            )
            if do_mse:
                loss_expr += (
                    loss.mse(
                        input=torch.log(output["mean"] + 1)
                        * (1 - torch.sigmoid(output["zero_logits"])),
                        target=torch.log(expression + 1),
                    )
                    / 10  # scale to make it more similar to the zinb
                )
            if self.splicing_head is not None:
                loss_nov_expr = loss.zinb(
                    theta=output["spl_disp"],
                    pi=output["spl_zero_logits"],
                    mu=output["spl_mean"],
                    target=spl_expression,
                )
        elif "disp" in output:
            loss_expr = loss.nb(
                theta=output["disp"],
                mu=output["mean"],
                target=expression,
            )
            if self.splicing_head is not None:
                loss_nov_expr = loss.nb(
                    theta=output["spl_disp"],
                    mu=output["spl_mean"],
                    target=spl_expression,
                )
        elif "mean" in output:
            loss_expr = loss.mse(
                input=output["mean"],
                target=expression,
            )
            if self.splicing_head is not None:
                loss_nov_expr = loss.mse(
                    input=output["spl_mean"],
                    target=spl_expression,
                )
        else:
            loss_expr = 0
        total_loss += loss_expr
        losses.update({"expr": loss_expr})
        if self.splicing_head is not None:
            losses.update({"spl_expr": loss_nov_expr})
            total_loss += loss_nov_expr

        # TASK 2. predict classes
        if len(self.classes) > 0 and "cell_embs" in output:
            ## Calculate pairwise cosine similarity for the embeddings
            # Calculate pairwise cosine similarity more efficiently
            if do_ecs:
                loss_emb_indep = loss.within_sample(output["cell_embs"])
                losses.update({"emb_independence": loss_emb_indep})
                total_loss += self.class_embd_diss_scale * loss_emb_indep
            ## compute class loss
            loss_cls = 0
            loss_adv_cls = 0
            for j, clsname in enumerate(self.classes):
                if "cls_output_" + clsname not in output:
                    continue
                # setting the classes from index to one hot
                loss_cls += loss.hierarchical_classification(
                    pred=output["cls_output_" + clsname],
                    cl=clss[:, j],
                    labels_hierarchy=self.mat_labels_hierarchy[clsname]
                    if clsname in self.mat_labels_hierarchy.keys()
                    else None,
                )

                # Adversarial part for 'assay_ontology_term_id'
                if do_adv_cls and clsname == "assay_ontology_term_id":
                    pos = self.classes.index("cell_type_ontology_term_id")
                    loc = (
                        pos  # Assuming 'j' correctly corresponds to 'assay_ontology_term_id' index
                        + (2 if self.depth_atinput else 1)
                        + (1 if self.use_metacell_token else 0)
                    )
                    # Apply gradient reversal to the input embedding
                    adv_input_emb = loss.grad_reverse(
                        output["cell_embs"][:, loc, :].clone(), lambd=1.0
                    )
                    # Get predictions from the adversarial decoder
                    adv_pred = self.adv_cls_decoder(adv_input_emb)

                    # Compute the adversarial loss
                    current_adv_loss = loss.hierarchical_classification(
                        pred=adv_pred,
                        cl=clss[
                            :, j
                        ],  # Use the true label for the adversarial target class
                        labels_hierarchy=self.mat_labels_hierarchy[clsname]
                        if clsname in self.mat_labels_hierarchy.keys()
                        else None,
                    )
                    # Add the adversarial loss to the total loss (gradient reversal handles the maximization objective for the generator)
                    total_loss += self.adv_class_scale * current_adv_loss
                    losses.update({"adv_cls": current_adv_loss})

                # This was the old (likely incorrect) way for reference, now handled above
                # if do_adv_cls and clsname == "assay_ontology_term_id":
                #     loss_adv_cls = loss.hierarchical_classification(
                #         pred=output["adv_cls_output"],
                #         cl=clss[:, j],
                #         labels_hierarchy=self.mat_labels_hierarchy[clsname]
                #         if clsname in self.mat_labels_hierarchy.keys()
                #         else None,
                #     )
                #     total_loss -= self.adv_class_scale * loss_adv_cls # Incorrect subtraction
                #     losses.update({"adv_cls": loss_adv_cls})
            total_loss += self.class_scale * loss_cls
            if loss_cls != 0:
                losses.update({"cls": loss_cls})
            # TASK 2bis. adversarial label prediction
            # if do_adv_cls:
            #    embs = output["cell_embs"][
            #        :,
            #        (2 if self.depth_atinput else 1)
            #        + (1 if self.use_metacell_token else 0) :,
            #        :,
            #    ].clone()
            #    for j, adv_cls in enumerate(self.classes):
            #        ind = torch.arange(len(self.classes))
            #        mean_embs = torch.mean(embs[:, ind != j, :], dim=1)
            #        mean_embs = grad_reverse(mean_embs, lambd=1.0)
            #        adv_pred = self.cls_decoders[adv_cls](mean_embs)
            #        loss_adv_cls += loss.hierarchical_classification(
            #            pred=adv_pred,
            #            cl=clss[:, j],
            #            labels_hierarchy=self.mat_labels_hierarchy[adv_cls]
            #            if adv_cls in self.mat_labels_hierarchy.keys()
            #            else None,
            #        )
            #
            #    total_loss += self.adv_class_scale * loss_adv_cls
            #    losses.update({"adv_cls": loss_adv_cls})
        # TASK 2ter. cell KO effect prediction
        # (just use a novel class, cell state and predict if cell death or not from it)
        # add large timepoint and set the KO gene to a KO embedding instead of expression embedding
        # TODO: try to require the gene id to still be predictable (with weight tying)
        if "mvc_zero_logits" in output:
            loss_expr_mvc = loss.zinb(
                theta=output["mvc_disp"],
                pi=output["mvc_zero_logits"],
                mu=output["mvc_mean"],
                target=expression,
            )
            total_loss += loss_expr_mvc * self.mvc_scale
            losses.update({"expr_mvc": loss_expr_mvc})
        elif "mvc_mean" in output:
            loss_expr_mvc = loss.mse(
                input=output["mvc_mean"],
                target=expression,
            )
            total_loss += loss_expr_mvc * self.mvc_scale
            losses.update({"expr_mvc": loss_expr_mvc})
        # TASK 5. elastic cell similarity
        if do_ecs and "cell_emb" in output:
            loss_ecs = loss.ecs(output["cell_emb"], ecs_threshold=self.ecs_threshold)
            total_loss += self.ecs_scale * loss_ecs
            losses.update({"ecs": loss_ecs})

        # Add VAE KL loss if present
        if do_vae_kl and "vae_kl_loss" in output:
            vae_kl_loss = output["vae_kl_loss"]
            total_loss += (
                self.vae_kl_scale * vae_kl_loss
            )  # Scale factor of 0.1 for KL loss
            losses.update({"vae_kl": vae_kl_loss})

        return losses, total_loss

    def optimizer_step(self, epoch, batch_idx, optimizer, optimizer_closure):
        """@see pl.LightningModule"""
        # update params
        # manually warm up lr without a scheduler
        # making sure that we don't do this during lrfinder
        lr_scale = None
        prev_lr = None
        if (
            self.trainer.global_step < self.warmup_duration + self.lrfinder_steps
        ) and self.lrfinder_steps <= self.trainer.global_step:
            for i, pg in enumerate(optimizer.param_groups):
                lr_scale = min(
                    1.0, float(self.trainer.global_step + 1) / self.warmup_duration
                )
                prev_lr = pg["lr"]
                pg["lr"] = lr_scale * self.hparams.lr
        for i, pg in enumerate(optimizer.param_groups):
            # if pg["lr"] < 2e-5:
            #    pg["lr"] = 2e-5
            self.log("lr_" + str(i), pg["lr"])
        if optimizer.param_groups[0]["lr"] > self.hparams.lr:
            if prev_lr is not None:
                pg["lr"] = prev_lr
            else:
                raise ValueError("OPTIMIZER HAS INCREASED LR. WHYY?")

        optimizer.step(closure=optimizer_closure)

    def on_validation_start(self):
        for k, v in self.mat_labels_hierarchy.items():
            self.mat_labels_hierarchy[k] = v.to(self.device)

    def on_validation_epoch_start(self):
        self.embs = None
        self.counter = 0

    def validation_step(
        self,
        batch,
        batch_idx,
    ):
        """
        validation_step defines the validation loop. It is independent of forward
        @see pl.LightningModule

        Args:
            batch (list[Tensor]): @see training_step
        """
        val_loss, losses = self._full_training(
            batch=batch,
            do_denoise=self.do_denoise,
            noise=self.noise,
            do_next_tp=self.do_next_tp,
            do_cce=False,
            cce_temp=self.cce_temp,
            do_ecs=False,
            do_mvc=self.do_mvc,
            do_adv_cls=self.do_adv_cls,
<<<<<<< HEAD
            do_vae_kl=False,
            do_adv_batch=self.do_adv_batch,
=======
>>>>>>> c5ef46cb
            do_cls=self.do_cls,
            do_generate=self.do_generate,
            run_full_forward=self.run_full_forward,
            mask_ratio=self.mask_ratio,
        )
        expression = batch["x"]
        gene_pos = batch["genes"]
        depth = batch["depth"]
        metacell_token = batch.get("is_meta", None)
        knn_cells = batch.get("knn_cells", None)

        # TODO: make this faster by only calling val loss
        if self.embs is not None:
            if self.embs.shape[0] < 100_000:
                self.info = torch.cat([self.info, batch["class"]])
                self._predict(
                    gene_pos,
                    expression,
                    depth,
                    knn_cells=knn_cells,
                    pred_embedding=self.pred_embedding,
                    max_size_in_mem=120_000,
                    metacell_token=metacell_token,
                )
        else:
            self.info = batch["class"]
            self._predict(
                gene_pos,
                expression,
                depth,
                knn_cells=knn_cells,
                pred_embedding=self.pred_embedding,
                max_size_in_mem=120_000,
                metacell_token=metacell_token,
            )
        self.log("val_loss", val_loss, sync_dist=True)
        self.log_dict(losses, sync_dist=True)
        return val_loss

    def on_validation_epoch_end(self):
        """@see pl.LightningModule"""
        self.embs = self.all_gather(self.embs).view(-1, self.embs.shape[-1])
        self.info = self.all_gather(self.info).view(-1, self.info.shape[-1])
        self.pred = (
            self.all_gather(self.pred).view(-1, self.pred.shape[-1])
            if self.pred is not None
            else None
        )
        self.pos = None
        self.expr_pred = None
        # self.pos = self.all_gather(self.pos).view(-1, self.pos.shape[-1])
        # self.expr_pred[0] = self.all_gather(self.expr_pred[0]).view(
        #     -1, self.expr_pred[0].shape[-1]
        # )
        # if len(self.expr_pred) > 1:
        #     self.expr_pred[1] = self.all_gather(self.expr_pred[1]).view(
        #         -1, self.expr_pred[1].shape[-1]
        #     )
        # self.expr_pred[2] = self.all_gather(self.expr_pred[2]).view(
        #     -1, self.expr_pred[2].shape[-1]
        # )

        if self.trainer.state.stage != "sanity_check":
            if self.trainer.is_global_zero:
                print("logging anndata")
                sch = self.lr_schedulers()
                if sch is not None:
                    sch.step(self.trainer.callback_metrics["val_loss"])
                # run the test function on specific dataset
                if self.embs is not None:
                    self.log_adata(
                        gtclass=self.info, name="validation_part_" + str(self.counter)
                    )
                if (self.current_epoch + 1) % self.test_every == 0:
                    self.on_test_epoch_end()
                # Synchronize all processes with a timeout
            if torch.distributed.is_initialized():
                # Set a timeout that's longer than your test typically takes
                # Write rank to file for debugging
                self.trainer.strategy.barrier()

    def test_step(self, *args, **kwargs):
        pass

    def on_test_epoch_end(self):
        # Run the test only on global rank 0
        name = self.name + "_step" + str(self.global_step)
        try:
            metrics = utils.test(
                self,
                name,
                filedir=str(FILEDIR),
                do_class=self.do_cls,
            )
            print(metrics)
            print("done test")
            if self.set_step is not None:
                print("this part only works in some cases and for wandb")
                self.trainer._loggers[0].log_metrics(metrics, self.set_step)
            else:
                self.log_dict(metrics, sync_dist=False, rank_zero_only=True)
        except Exception as e:
            import traceback

            print(f"Error during test: {e}")
            print("Full traceback:")
            print(traceback.format_exc())
            print("Skipping test metrics logging")

    def on_predict_epoch_start(self):
        """@see pl.LightningModule"""
        self.embs = None
        self.attn.data = None
        self.attn.attn = None
        self.counter = 0
        if type(self.transformer) is FlashTransformer:
            for encoder_layers in self.transformer.blocks:
                encoder_layers.set_seq_parallel(False)

    def predict_step(self, batch, batch_idx):
        """
        embed given gene expression, encode the gene embedding and cell embedding.

        Args:
            batch @see training_step

        Returns:
            Tensor: _description_
        """
        return self._predict(
            batch["genes"],
            batch["x"],
            batch["depth"],
            batch.get("knn_cells", None),
            self.predict_mode,
            self.pred_embedding,
            self.get_attention_layer,
            self.predict_depth_mult,
        )

    def _predict(
        self,
        gene_pos,
        expression,
        depth,
        knn_cells=None,
        predict_mode="none",
        pred_embedding=[],
        get_attention_layer=[],
        depth_mult=6,
        keep_output=True,
        max_size_in_mem=100_000,
        get_gene_emb=False,
        metacell_token=None,
    ):
        """
        @see predict_step will save output of predict in multiple self variables

        - embs: the cell embeddings (means from label specific embeddings given by self.pred_embedding)
        - pred: the predicted cell classes
        - pos: the genes used
        - expr_pred: the expression prediction. [mean, disp, zero_logits]
        - mean_attn: the mean attention across cells for the given layer (in self.get_attention_layer)

        these will be finalized in self.on_predict_epoch_end()

        Args:
            @see training_step
            other important arguments:
            keep_output (bool, optional): whether to keep the output in memory. Defaults to True.
            self.get_attention_layer (list, optional): the layers to get the attention from. Defaults to [].
            self.pred_embedding (list, optional): the classes to predict. Defaults to [].

        """
        if self.transformer.attn_type == "hyper":
            # seq len must be a multiple of 128
            num = (
                (1 if self.use_metacell_token else 0)
                + (1 if self.depth_atinput else 0)
                + (len(self.classes) + 1 if not self.cell_transformer else 0)
            )
            if (expression.shape[1] + num) % 128 != 0:
                expression = expression[:, : ((expression.shape[1]) // 128 * 128) - num]
                gene_pos = gene_pos[:, : ((gene_pos.shape[1]) // 128 * 128) - num]
                if knn_cells is not None:
                    knn_cells = knn_cells[
                        :, :, : ((knn_cells.shape[2]) // 128 * 128) - num
                    ]
        if predict_mode == "none":
            output = self.forward(
                gene_pos,
                expression,
                depth_mult=expression.sum(1),
                neighbors=knn_cells,
                req_depth=depth,
                get_attention_layer=get_attention_layer,
                do_class=True,
                get_gene_emb=get_gene_emb,
                metacell_token=metacell_token,
            )
            if len(get_attention_layer) > 0:
                # only first 2 (QK)
                self.attn.add(
                    [i[:, :, :2, :] for i in output[1]],
                    gene_pos,
                    expression if self.mask_zeros else None,
                )
                output = output[0]
            cell_embs = output["cell_embs"]
        elif predict_mode == "denoise":
            output = self.forward(
                gene_pos,
                expression,
                depth_mult=expression.sum(1) * depth_mult,
                neighbors=knn_cells,
                req_depth=depth * depth_mult,
                get_attention_layer=get_attention_layer,
                do_class=True,
                get_gene_emb=get_gene_emb,
                metacell_token=metacell_token,
            )
            if len(get_attention_layer) > 0:
                # only first 2 (QK)
                self.attn.add(
                    [i[:, :, :2, :] for i in output[1]],
                    gene_pos,
                    expression if self.mask_zeros else None,
                )
                output = output[0]
            cell_embs = output["cell_embs"]
        elif predict_mode == "generate":
            output = self.forward(
                gene_pos,
                expression,
                neighbors=knn_cells,
                req_depth=depth,
                do_mvc=False,
                do_class=False,
                get_gene_emb=get_gene_emb,
                metacell_token=metacell_token,
            )
            cell_embs = output["cell_embs"]
            output = self._generate(
                output["cell_embs"],
                gene_pos,
                req_depth=None,  # otherwise we have 2 depths passed
                depth_mult=expression.sum(1),
                do_class=self.do_cls,
                do_mvc=False,
            )
        else:
            raise ValueError(
                "predict_mode needs to be one of ['none', 'denoise', 'generate']"
            )

        if len(pred_embedding) == 0:
            pred_embedding = self.classes
        ind = [self.classes.index(i) + 1 for i in pred_embedding]
        if not keep_output:
            return {
                "embs": torch.mean(cell_embs[:, ind, :], dim=1),
                "class": (
                    torch.stack(
                        [
                            torch.argmax(output["cls_output_" + clsname], dim=1)
                            for clsname in self.classes
                        ]
                    ).transpose(0, 1)
                    if len(self.classes) > 0
                    else None
                ),
                "pos": gene_pos,
                "expr": (
                    [output["mean"], output["disp"], output["zero_logits"]]
                    if "disp" in output
                    else [output["mean"]]
                ),
            }
        if self.embs is None:
            self.embs = torch.mean(cell_embs[:, ind, :], dim=1)
            # self.embs = output["cls_output_" + "cell_type_ontology_term_id"]
            self.pred = (
                torch.stack(
                    [
                        (
                            torch.argmax(output["cls_output_" + clsname], dim=1)
                            if not self.keep_all_labels_pred
                            else output["cls_output_" + clsname]
                        )
                        for clsname in self.classes
                    ]
                ).transpose(0, 1)
                if len(self.classes) > 0
                else None
            )
            self.pos = gene_pos
            self.expr_pred = (
                [output["mean"], output["disp"], output["zero_logits"]]
                if "disp" in output
                else [output["mean"]]
            )
        else:
            self.embs = torch.cat(
                # [self.embs, output["cls_output_" + "cell_type_ontology_term_id"]]
                [self.embs, torch.mean(cell_embs[:, ind, :], dim=1)]
            )
            self.pred = torch.cat(
                [
                    self.pred,
                    (
                        torch.stack(
                            [
                                (
                                    torch.argmax(output["cls_output_" + clsname], dim=1)
                                    if not self.keep_all_labels_pred
                                    else output["cls_output_" + clsname]
                                )
                                for clsname in self.classes
                            ]
                        ).transpose(0, 1)
                        if len(self.classes) > 0
                        else None
                    ),
                ],
            )
            self.pos = torch.cat([self.pos, gene_pos])
            self.expr_pred = (
                [
                    torch.cat([self.expr_pred[0], output["mean"]]),
                    torch.cat([self.expr_pred[1], output["disp"]]),
                    torch.cat([self.expr_pred[2], output["zero_logits"]]),
                ]
                if "disp" in output
                else [torch.cat([self.expr_pred[0], output["mean"]])]
            )
        if self.embs is not None:
            if self.embs.shape[0] > max_size_in_mem:
                if self.pred_log_adata:
                    print("logging")
                    self.log_adata(name="predict_part_" + str(self.counter))
                    self.counter += 1
                else:
                    print(
                        "WARNING, reached max size in memory, deleting the adata, \
                        need to set pred_log_adata to True to log the adata"
                    )
                self.pos = None
                self.expr_pred = None
                self.pred = None
                self.embs = None

    def on_predict_epoch_end(self):
        """@see pl.LightningModule will"""
        if self.pos.shape[0] < 100:
            return
        if self.pred_log_adata:
            print("adding on disk")
            return self.log_adata(name="predict_part_" + str(self.counter))

    def log_adata(self, gtclass=None, name=""):
        """
        log_adata will log an adata from predictions.
        It will log to tensorboard and wandb if available

        see @utils.log_adata
        """
        try:
            mdir = self.logger.save_dir if self.logger.save_dir is not None else "/tmp"
        except:
            mdir = "data/"
        if not os.path.exists(mdir):
            os.makedirs(mdir)
        adata, fig = utils.make_adata(
            genes=self.genes,
            embs=self.embs,
            pos=self.pos,
            expr_pred=self.expr_pred,
            classes=self.classes,
            pred=self.pred,
            attention=self.attn.get(),
            label_decoders=self.label_decoders,
            labels_hierarchy=self.labels_hierarchy,
            gtclass=gtclass,
            doplot=self.doplot,
        )
        adata.write(
            mdir
            + "/step_"
            + str(self.global_step)
            + "_"
            + self.name
            + "_"
            + name
            + "_"
            + str(self.global_rank)
            + ".h5ad"
        )
        if self.doplot:
            try:
                self.logger.experiment.add_figure(fig)
            except:
                print("couldn't log to tensorboard")
            try:
                self.logger.log_image(key="umaps", images=[fig])
            except:
                print("couldn't log to wandb")

        return adata<|MERGE_RESOLUTION|>--- conflicted
+++ resolved
@@ -54,11 +54,8 @@
         n_input_bins: int = 0,
         mvc_decoder: str = "None",
         pred_embedding: list[str] = [],
-<<<<<<< HEAD
-=======
         label_counts: Dict[str, int] = {},
         organisms: list[str] = [],
->>>>>>> c5ef46cb
         layers_cls: list[int] = [],
         classes: Dict[str, int] = {},
         labels_hierarchy: Dict[str, Dict[int, list[int]]] = {},
@@ -77,16 +74,11 @@
         lr: float = 0.0001,
         nb_features: Optional[int] = None,
         feature_redraw_interval: Optional[int] = None,
-<<<<<<< HEAD
-        label_counts: Dict[str, int] = {},
-        prenorm: bool = False,
-=======
         num_heads_kv: int = 4,
         d_model_cell: int = 256,
         nhead_cell: int = 4,
         nlayers_cell: int = 6,
         num_heads_kv_cell: int = 4,
->>>>>>> c5ef46cb
         **attention_kwargs,
     ):
         """
@@ -313,15 +305,10 @@
             "weight_decay",
             "d_hid",
             "edge_dim",
-<<<<<<< HEAD
             "prenorm",
-=======
-            "organisms",
             "domain_spec_batchnorm",
             "cell_emb_style",
             "num_batch_labels",
-            "num_heads_kv",
->>>>>>> c5ef46cb
         ]:
             if i in attention_kwargs:
                 attention_kwargs.pop(i)
@@ -1146,11 +1133,7 @@
                 batch_idx,
                 do_ecs,
                 do_adv_cls & do_cls,
-<<<<<<< HEAD
-                do_adv_batch & do_cls,
                 do_vae_kl=do_vae_kl,
-=======
->>>>>>> c5ef46cb
             )
             cell_embs.append(output["cell_emb"].clone())
             full_cell_embs = output["cell_embs"].clone()
@@ -1315,11 +1298,8 @@
         do_ecs=False,
         do_adv_cls=False,
         do_mse=0,
-<<<<<<< HEAD
         do_vae_kl=False,
-=======
         spl_expression=None,
->>>>>>> c5ef46cb
     ):
         """
         _compute_loss compute the loss of the model given output from the forward pass
@@ -1584,11 +1564,7 @@
             do_ecs=False,
             do_mvc=self.do_mvc,
             do_adv_cls=self.do_adv_cls,
-<<<<<<< HEAD
             do_vae_kl=False,
-            do_adv_batch=self.do_adv_batch,
-=======
->>>>>>> c5ef46cb
             do_cls=self.do_cls,
             do_generate=self.do_generate,
             run_full_forward=self.run_full_forward,
