--- conflicted
+++ resolved
@@ -624,10 +624,7 @@
                 output = self.forward(
                     gene_pos,
                     expr,
-<<<<<<< HEAD
                     depth_mult=expression.sum(1),
-=======
->>>>>>> 8b53d939
                     full_depth=total_count,
                     timepoint=timepoint,
                 )
