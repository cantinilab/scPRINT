# from scprint.base.base_model import BaseModel
from typing import Optional, Dict
from torch import Tensor, optim, nn
from lightning.pytorch.tuner.lr_finder import _LRCallback
from lightning.pytorch.callbacks.lr_finder import LearningRateFinder
import torch.distributed as dist
import torch
from galore_torch import GaLoreAdamW
from math import factorial
import lightning as L
import os
import numpy as np
import copy
import gc
import json

from huggingface_hub import PyTorchModelHubMixin
import pandas as pd
from functools import partial

try:
    from .flash_attn import FlashTransformerEncoder
    from .hashformer import Hashformer
except ModuleNotFoundError as e:
    print(e)
    print(
        "can't use flash attention and triton kernel,\
        you likely don't have the right hardware or didn't \
        make the right installation"
    )
    MHA = None
    Block = None
    Hashformer = None

from . import encoders
from . import decoders

# from .linear_transformer import FastTransformerEncoderWrapper as FastTransformerEncoder
from .EGT import EGT
from . import loss
from .utils import simple_masker
from . import utils
from .loss import grad_reverse

from ..tasks import cell_emb as embbed_task
from ..tasks import grn as grn_task
from ..tasks import denoise as denoise_task

FILEDIR = os.path.dirname(os.path.realpath(__file__))


class scPrint(L.LightningModule, PyTorchModelHubMixin):
    def __init__(
        self,
        genes: list,
        organisms: list = ["NCBITaxon:9606"],
        precpt_gene_emb: Optional[str] = None,
        gene_pos_enc: Optional[list] = None,
        d_model: int = 512,
        organisms=[],
        nhead: int = 8,
        d_hid: int = 512,
        edge_dim: int = 12,
        nlayers: int = 6,
        expr_encoder_layers: int = 2,
        layers_cls: list[int] = [],
        classes: Dict[str, int] = {},
        labels_hierarchy: Dict[str, Dict[int, list[int]]] = {},
        dropout: float = 0.2,
        transformer: str = "fast",
        expr_emb_style: str = "continuous",  # "binned_pos", "cont_pos"
        domain_spec_batchnorm: str = "None",
        n_input_bins: int = 0,
        num_batch_labels: int = 0,
        mvc_decoder: str = "None",
        pred_embedding: list[str] = [],
        cell_emb_style: str = "cls",
        freeze_embeddings: bool = True,
        label_decoders: Optional[Dict[str, Dict[int, str]]] = None,
        zinb: bool = True,
        lr: float = 0.0001,
        optim="adamW",  # TODEL
        weight_decay=0.01,  # TODEL
        **flash_attention_kwargs,
    ):
        """
        scPrint transformer for single cell biology and the inference of Gene Regulatory networks

        Args:
            genes (list): the genenames with which the model will work
            precpt_gene_emb (np.array, optional): The gene embeddings. should be of size len(genes), d_model.
                it should be in the same order as the genes. Defaults to None.
            gene_pos_enc (list, optional): The gene position encoding. Should be of the same size as genes.
                for each gene in genes, gives it a location value. Defaults to None.
            d_model (int, optional): The dimension of the model. Defaults to 512.
            nhead (int, optional): The number of heads in the multiheadattention models. Defaults to 8.
            d_hid (int, optional): The dimension of the feedforward network model. Defaults to 512.
            nlayers (int, optional): The number of layers in the transformer model. Defaults to 6.
            nlayers_cls (int, optional): The number of layers in the classifier. Defaults to 3.
            classes (dict, optional): The classes to predict with number of classes for each. Defaults to {}.
            labels_hierarchy (dict, optional): The class hierarchy for classes that have hierarchical classes. Defaults to {}.
            dropout (float, optional): The dropout value. Defaults to 0.5.
            transformer: (flag, optional) the transformer type to use. one of "linear", "flash", "flashsparse", "scprint". Defaults to "flash".
            domain_spec_batchnorm (str, optional): Whether to apply domain specific batch normalization. Defaults to False.
            expr_emb_style (str, optional): The style of input embedding (one of "continuous_concat", "binned_pos", "full_pos"). Defaults to "continuous_concat".
            mvc_decoder (str, optional): The style of MVC decoder one of "None", "inner product", "concat query", "sum query". Defaults to "inner product".
            pred_embedding (list, optional): The list of classes to use for plotting embeddings. Defaults to [].
            cell_emb_style (str, optional): The style of cell embedding. one of "cls", "avg-pool", "w-pool". Defaults to "cls".
            lr (float, optional): The learning rate. Defaults to 0.001.
            label_decoders: (dict, optional) the label decoders to use for plotting the umap during validations. Defaults to None.

        Raises:
            ValueError: If the expr_emb_style is not one of "category", "continuous", "none".
        """
        super().__init__()
        # training flags
        self.do_denoise = False
        self.noise = [0.3]
        self.do_cce = False
        self.cce_sim = 0.6
        self.cce_scale = 0.01
        self.do_ecs = False
        self.ecs_threshold = 0.3
        self.ecs_scale = 0.05
        self.do_mvc = False
        self.mvc_scale = 0.05
        self.class_embd_diss_scale = 0.2
        self.do_adv_cls = False
        self.adv_class_scale = 0.1
        self.do_cls = False
        self.mean_attn_tot = None
        self.mean_attn_tot_c = 0
        self.do_adv_batch = False
        self.run_full_forward = True
        self.class_scale = 0.4
        self.do_next_tp = False
        self.do_generate = False
        self.mask_ratio = [0.3]
        self.warmup_duration = 500
        self.weight_decay = 0.01
        self.optim = "adamW"
        self.fused_adam = False
        self.lr_reduce_patience = 1
        self.lr_reduce_factor = 0.6
        self.lr_reduce_monitor = "val_loss"
        self.lr = lr
        self.lrfinder_steps = 0
        self.doplot = True
        self.get_attention_layer = []
        self.embs = None
        self.pred_log_adata = True
        self.attn = utils.Attention(len(classes) + 2 + len(genes))
        self.predict_depth_mult = 3
        self.predict_mode = "none"
        self.keep_all_cls_pred = False
        # should be stored somehow
        self.d_model = d_model
        self.organisms = organisms
        self.edge_dim = edge_dim
        self.nlayers = nlayers
        self.gene_pos_enc = gene_pos_enc
        self.mvc_decoder = mvc_decoder
        self.domain_spec_batchnorm = domain_spec_batchnorm
        # need to store
        self.n_input_bins = n_input_bins
        self.transformer = transformer
        self.label_counts = classes
        self.classes = list(classes.keys())
        self.cell_emb_style = cell_emb_style
        self.label_decoders = label_decoders
        self.pred_embedding = pred_embedding
        # compute tensor for mat_labels_hierarchy
        self.mat_labels_hierarchy = {}
        self.labels_hierarchy = labels_hierarchy
        if "strict_loading" in flash_attention_kwargs:
            flash_attention_kwargs.pop("strict_loading")

        for k, v in labels_hierarchy.items():
            tens = torch.zeros((len(v), classes[k]))
            for k2, v2 in v.items():
                tens[k2 - classes[k], v2] = 1
            self.mat_labels_hierarchy[k] = tens.to(bool)
        self.expr_emb_style = expr_emb_style

        if self.expr_emb_style not in ["category", "continuous", "none"]:
            raise ValueError(
                f"expr_emb_style should be one of category, continuous, scaling, "
                f"got {expr_emb_style}"
            )
        if cell_emb_style not in ["cls", "avg-pool", "w-pool"]:
            raise ValueError(f"Unknown cell_emb_style: {cell_emb_style}")

        self.genes = genes
        self.vocab = {i: n for i, n in enumerate(genes)}

        # encoder
        # gene encoder
        if precpt_gene_emb is not None:
            embeddings = pd.read_parquet(precpt_gene_emb).loc[self.genes]
            if len(embeddings) == 0:
                raise ValueError(
                    f"the gene embeddings file {precpt_gene_emb} does not contain any of the genes given to the model"
                )
            elif len(embeddings) < len(self.genes):
                print(
                    "Warning: only a subset of the genes available in the embeddings file."
                )
                print("number of genes: ", len(embeddings))
            sembeddings = torch.nn.AdaptiveAvgPool1d(d_model)(
                torch.tensor(embeddings.values)
            )

            self.gene_encoder = encoders.GeneEncoder(
                len(self.vocab), d_model, weights=sembeddings, freeze=freeze_embeddings
            )
        else:
            self.gene_encoder = encoders.GeneEncoder(len(self.vocab), d_model)

        # Value Encoder, NOTE: the scaling style is also handled in _encode method
        if expr_emb_style in ["continuous", "full_pos"]:
            self.expr_encoder = encoders.ContinuousValueEncoder(
                d_model, dropout, layers=expr_encoder_layers
            )
        elif expr_emb_style == "binned_pos":
            assert n_input_bins > 0
            self.expr_encoder = encoders.CategoryValueEncoder(n_input_bins, d_model)
        else:
            self.expr_encoder = torch.nn.Identity()

        # Positional Encoding
        if self.gene_pos_enc is not None:
            max_len = max(gene_pos_enc)
            token_to_pos = {token: pos for token, pos in enumerate(self.gene_pos_enc)}
            self.pos_encoder = encoders.PositionalEncoding(
                d_model, max_len=max_len, token_to_pos=token_to_pos
            )

        self.cell_embs_count = len(self.classes) + 2
        # Class Encoder
        # always have [base_cell_emb, time_embedding, depth_embedding] + any other class info
        # base cell embedding will store other cell specific information
        self.class_encoder = encoders.CategoryValueEncoder(
            self.cell_embs_count - 1, d_model
        )
        # self.time_encoder = encoders.ContinuousValueEncoder(d_model, dropout)
        self.depth_encoder = encoders.ContinuousValueEncoder(
            d_model, dropout, layers=expr_encoder_layers
        )

        # Transformer
        # Linear
        if transformer == "linear":
            # linear transformer using the fast transformer package
            self.transformer = FastTransformerEncoder(
                d_model, nhead, d_hid, nlayers, dropout, "linear"
            )
        # flashsparse
        elif transformer == "flashsparse":
            if Hashformer is None:
                raise ValueError("Hashformer transformer requires cuda kernels")
            self.transformer = Hashformer(
                d_model,
                nlayers,
                2,
                nhead,
            )
        # flash EGT
        # We found that the results can be further improved by freezing the
        # node channel layers and training the edge channel layers for a
        # few additional epochs.
        # However, its effect on transfer learning has not yet been studied.
        # That is why we include checkpoints for both tuned and untuned models.
        # https://github.com/shamim-hussain/egt/blob/master/README.md
        # https://github.com/shamim-hussain/egt_pytorch
        elif transformer == "scprint":
            self.transformer = EGT(
                num_layers=nlayers,
                feat_size=d_model,
                edge_feat_size=edge_dim,
                num_heads=nhead,
                num_virtual_nodes=len(self.classes),
            )
        # regular or flash
        else:
            if transformer == "flash" and FlashTransformerEncoder is None:
                raise ValueError("flash transformer requires flash package")
                # NOT flash transformer using the special tritton kernel
                # or parallelMHA (add the process group thing and faster)
            self.transformer = FlashTransformerEncoder(
                d_model,
                nhead,
                nlayers,
                dropout=dropout,
                use_flash_attn=(transformer == "flash"),
                **flash_attention_kwargs,
            )

        # decoders
        # expression
        self.expr_decoder = decoders.ExprDecoder(
            d_model,
            nfirst_tokens_to_skip=self.cell_embs_count,
            dropout=dropout,
            zinb=zinb,
        )
        # cls decoder
        self.cls_decoders = torch.nn.ModuleDict()
        # should be a very simple classifier for most things
        # (maybe scale with the number of classes) should be 1 layer...
        for clss, n_cls in classes.items():
            self.cls_decoders[clss] = decoders.ClsDecoder(
                d_model, n_cls, layers=layers_cls, dropout=dropout
            )

        # Batch effect correction via adversarial training on batch classes
        if num_batch_labels > 0:
            self.grad_reverse_discriminator_loss = loss.AdversarialDiscriminatorLoss(
                d_model,
                n_cls=num_batch_labels,
            )
        else:
            self.grad_reverse_discriminator_loss = None

        # expression decoder from batch embbedding
        if mvc_decoder != "None":
            self.mvc_decoder = decoders.MVCDecoder(
                d_model,
                arch_style=mvc_decoder,
            )
        else:
            self.mvc_decoder = None

        self.apply(
            partial(
                utils._init_weights,
                n_layer=nlayers,
            )
        )
        for i, dec in self.cls_decoders.items():
            torch.nn.init.constant_(dec.out_layer.bias, -0.13)
        self.save_hyperparameters()

    def on_load_checkpoint(self, checkpoints):
        for name, clss in self.cls_decoders.items():
            size = checkpoints["state_dict"][
                "cls_decoders." + name + ".out_layer.bias"
            ].shape[0]
            if size > clss.out_layer.bias.shape[0]:
<<<<<<< HEAD
                self.cls_decoders[name].out_layer = torch.nn.Linear(
                    clss.out_layer.weight.shape[1], size
                )
        size = checkpoints["state_dict"][
            "grad_reverse_discriminator_loss.out_layer.bias"
        ].shape[0]
=======
                self.cls_decoders[name].out_layer = torch.nn.Linear(clss.out_layer.weight.shape[1], size)
        size = checkpoints['state_dict']['grad_reverse_discriminator_loss.out_layer.bias'].shape[0]
>>>>>>> 7d33613e
        # we won't use it but still need to take care of it. for now will still add it to the model
        if size > self.grad_reverse_discriminator_loss.out_layer.bias.shape[0]:
            self.grad_reverse_discriminator_loss = loss.AdversarialDiscriminatorLoss(
                self.d_model,
                n_cls=size,
            )
        classes = checkpoints["hyper_parameters"]["classes"]
        self.label_decoders = checkpoints["hyper_parameters"]["label_decoders"]
        self.labels_hierarchy = checkpoints["hyper_parameters"]["labels_hierarchy"]
        for k, v in self.labels_hierarchy.items():
            tens = torch.zeros((len(v), classes[k]))
            for k2, v2 in v.items():
                tens[k2 - classes[k], v2] = 1
            self.mat_labels_hierarchy[k] = tens.to(bool)

        mencoders = {}
        try:
<<<<<<< HEAD
            if (
                self.trainer.datamodule.decoders
                != checkpoints["hyper_parameters"]["label_decoders"]
            ):
=======
            if self.trainer.datamodule.decoders != self.label_decoders:
>>>>>>> 7d33613e
                # if we don't have the same decoders, we need to update the one on the datamodule side
                for k, v in checkpoints["hyper_parameters"]["label_decoders"].items():
                    mencoders[k] = {va: ke for ke, va in v.items()}
                self.trainer.datamodule.dataset.mapped_dataset.encoders = mencoders
                if (
                    self.trainer.datamodule.kwargs["collate_fn"].organism_name
                    in mencoders
                ):
                    self.trainer.datamodule.kwargs["collate_fn"].setup(
                        mencoders[
                            self.trainer.datamodule.kwargs["collate_fn"].organism_name
                        ],
                        valid_genes=self.genes,
                    )
        except RuntimeError as e:
            if "scPrint is not attached to a `Trainer`." in str(e):
                print("RuntimeError caught: scPrint is not attached to a `Trainer`.")
        self.save_hyperparameters()

    def _encoder(
        self,
        gene_pos: Tensor,
        expression: Optional[Tensor] = None,
        mask: Optional[Tensor] = None,
        full_depth: Optional[Tensor] = None,
        timepoint: Optional[Tensor] = None,
        cell_embs: Optional[Tensor] = None,  # (minibatch, n_labels, embsize)
    ):
        """
        _encode given inputs to the model encode into embeddings.

        Args:
            @see self.forward()

        Returns:
            Tensor: the encoded data
        """
        enc = self.gene_encoder(gene_pos)  # (minibatch, seq_len, embsize)
        self.cur_gene_token_embs = enc.clone()

        if expression is not None:
            enc += self.expr_encoder(
<<<<<<< HEAD
                (expression / expression.sum(1).unsqueeze(1)),
                mask
                # 10_000 * (expression / full_depth.unsqueeze(1)), mask
                # torch.log2(1 + expression)
=======
                #(expression / expression.sum(1).unsqueeze(1)), mask
                #10_000 * (expression / full_depth.unsqueeze(1)), mask
                torch.log2(1 + expression)
>>>>>>> 7d33613e
            )  # (minibatch, seq_len, embsize)

        if self.gene_pos_enc:
            enc += self.pos_encoder(gene_pos)
        cell_embs = (
            self.class_encoder(
                torch.Tensor(
                    [list(range(self.cell_embs_count - 1))] * gene_pos.shape[0]
                )
                .int()
                .to(gene_pos.device)
            )
            if cell_embs is None
            else cell_embs
        )  # (minibatch, embsize)
        if timepoint is not None:
            pass
            # cell_embs[:, 2, :] = self.time_encoder(timepoint)
        if full_depth is not None:
            # cell_embs = cell_embs.clone()
            # cell_embs[:, 1, :] += self.depth_encoder(torch.log2(1 + full_depth))
            depth_encoded = self.depth_encoder(torch.log2(1 + full_depth)).unsqueeze(1)
            cell_embs = torch.cat(
                (cell_embs[:, :1, :], depth_encoded, cell_embs[:, 1:, :]), dim=1
            )

        enc = torch.cat([cell_embs, enc], dim=1)
        return enc  # self.norm_and_dropout(enc) # we already apply prenorm & dropout  # (minibatch, seq_len, embsize)

    def _decoder(
        self,
        transformer_output,
        depth_mult,
        get_gene_emb=False,
        do_sample=False,
        do_mvc=False,
        do_class=False,
    ):
        """
        _decoder given the transformer output, decode into the final output.

        Args:
            @see self.forward()

        Returns:
            dict: the output of the model
        """
        output = self.expr_decoder(transformer_output)

        output["mean"] = depth_mult.unsqueeze(1) * output["mean"]
        if do_sample:
            pass

        output["cell_embs"] = self.get_cell_embs(transformer_output)
        output["cell_emb"] = torch.mean(output["cell_embs"].clone(), dim=1)
        if len(self.classes) > 0 and do_class:
            output.update(
                {
                    "cls_output_"
                    + clsname: self.cls_decoders[clsname](
                        output["cell_embs"][
                            :, 2 + i, :
                        ]  # the first elem is the base cell embedding
                    )
                    for i, clsname in enumerate(self.classes)
                }
            )  # (minibatch, n_cls)
        if do_mvc:
            output.update(
                self.mvc_decoder(output["cell_emb"], self.cur_gene_token_embs)
            )
            output["mvc_mean"] = (
                depth_mult.unsqueeze(1) * output["mvc_mean"]
            )  # (minibatch, seq_len)

        if get_gene_emb:
            output["gene_embedding"] = transformer_output[
                :, self.cell_embs_count :, :
            ]  # (minibatch, seq_len, embsize)
        return output

    def forward(
        self,
        gene_pos: Tensor,
        expression: Optional[Tensor] = None,
        mask: Optional[Tensor] = None,
        full_depth: Optional[Tensor] = None,
        timepoint: Optional[Tensor] = None,  # (new_minibatch_of_nxt_cells,)
        get_gene_emb: bool = False,
        depth_mult: Optional[Tensor] = None,
        do_sample: bool = False,
        do_mvc: bool = False,
        do_class: bool = False,
        get_attention_layer: list = [],
    ):
        """
        forward also called on self(), a full forward pass on the model

        Args:
            gene_pos (Tensor): A tensor of shape (minibatch, seq_len)
                representing the genes used for each cell in the minibatch.
            expression (Tensor, optional): A tensor of shape (minibatch, seq_len)
                representing the expression levels of genes in the minibatch. Defaults to None.
            mask (Tensor, optional): A tensor of shape (minibatch, seq_len)
                used to mask certain elements in the sequence during the forward pass. Defaults to None.
            full_depth (Tensor, optional): A tensor of shape (minibatch,)
                representing the full depth of each sequence in the minibatch. Defaults to None.
            timepoint (Tensor, optional): A tensor of shape (minibatch,)
                representing the timepoint associated with each sequence in the minibatch. Defaults to None.
            get_gene_emb (bool, optional): A flag indicating whether to return the gene embeddings.
                If True, the gene embeddings are included in the output. Defaults to False.
            do_sample (bool, optional): A flag indicating whether to sample the expression levels.
                If True, the expression levels are sampled during the forward pass. Defaults to False.
            get_attention_layer (list, optional): A list indicating which attention layers to return.
                If not empty, the specified attention layers are included in the output. Defaults to [].

        Returns:
            dict of output Tensors: A dictionary containing the output tensors from the forward pass.
                The keys of the dictionary depend on the input flags (get_gene_emb, do_sample, get_attention_layer).
                at minima, the dictionary contains the following:
                - "mean": the mean expression levels
                - "zero_logits": the logits for zero-inflated expression levels
                - "disp": the dispersion parameter
                - "cell_embs": the cell embeddings per class
                - "cell_emb": the main cell embedding
                - "cls_output": the output of the classifier
        """
        encoding = self._encoder(gene_pos, expression, mask, full_depth, timepoint)
        transformer_output = self.transformer(encoding, return_qkv=get_attention_layer)
        depth_mult = expression.sum(1) if depth_mult is None else depth_mult

        if len(get_attention_layer) > 0:
            transformer_output, qkvs = transformer_output
            return (
                self._decoder(
                    transformer_output,
                    depth_mult,
                    get_gene_emb,
                    do_sample,
                    do_mvc,
                    do_class,
                ),
                qkvs,
            )
        else:
            return self._decoder(
                transformer_output,
                depth_mult,
                get_gene_emb,
                do_sample,
                do_mvc,
                do_class,
            )

    def configure_optimizers(self):
        """@see pl.LightningModule"""
        # https://pytorch.org/docs/stable/generated/torch.optim.Adam.html#torch.optim.Adam
        # not working because of poor weight decay implem
        if self.optim == "adam":
            optimizer = optim.Adam(
                self.parameters(),
                lr=self.hparams.lr,
                betas=(0.9, 0.999),
                eps=1e-08,
                weight_decay=self.weight_decay,
                amsgrad=False,
                fused=self.fused_adam,
            )
        elif self.optim == "adamW":
            optimizer = optim.AdamW(
                self.parameters(),
                lr=self.hparams.lr,
                betas=(0.9, 0.999),
                eps=1e-08,
                weight_decay=self.weight_decay,
                amsgrad=False,
                fused=self.fused_adam,
            )
        elif self.optim == "galore":
            param_groups = [
                {
                    "params": [
                        v for k, v in self.named_parameters() if "transformer" not in k
                    ]
                },
                {
                    "params": [
                        v for k, v in self.named_parameters() if "transformer" in k
                    ],
                    "rank": 128,
                    "update_proj_gap": 200,
                    "scale": 0.25,
                    "proj_type": "std",
                },
            ]
            optimizer = GaLoreAdamW(param_groups, lr=self.hparams.lr)
        else:
            raise ValueError(f"Unknown optimizer: {self.optim}")
        lr_scheduler = optim.lr_scheduler.ReduceLROnPlateau(
            optimizer,
            mode="min",
            patience=self.lr_reduce_patience,
            factor=self.lr_reduce_factor,
            verbose=True,
        )
        print(bool(self.trainer.val_dataloaders))
        lr_dict = {
            "scheduler": lr_scheduler,
            # The unit of the scheduler's step size, could also be 'step'.
            # 'epoch' updates the scheduler on epoch end whereas 'step'
            # updates it after a optimizer update.
            "interval": "epoch",
            # How many epochs/steps should pass between calls to
            # `scheduler.step()`. 1 corresponds to updating the learning
            # rate after every epoch/step.
            "frequency": 1,
            # Metric to to monitor for schedulers like `ReduceLROnPlateau`
            "monitor": self.lr_reduce_monitor,
        }
        self.lrfinder_steps = 0
        for val in self.trainer.callbacks:
            if type(val) is _LRCallback:
                self.lrfinder_steps = val.num_training
            if type(val) is LearningRateFinder:
                self.lrfinder_steps = val._num_training_steps
        return [optimizer], [lr_dict]

    def on_fit_start(self):
        """@see pl.LightningModule"""
        if type(self.transformer) is FlashTransformerEncoder:
            for encoder_layers in self.transformer.blocks:
                encoder_layers.set_seq_parallel(True)
        for k, v in self.mat_labels_hierarchy.items():
            self.mat_labels_hierarchy[k] = v.to(self.device)

    def training_step(
        self,
        batch: Dict[str, Tensor],
        batch_idx,
    ):
        """
        training_step defines the train loop. It is independent of forward

        @see pl.LightningModule

        Returns:
            _type_: _description_
        """
        # TASK 1 & 2 & 3 (first pass, expression reconstruction, label prediction)
        total_loss, losses = self._full_training(
            batch=batch,
            do_denoise=self.do_denoise,
            noise=self.noise,
            do_next_tp=self.do_next_tp,
            do_cce=self.do_cce,
            cce_sim=self.cce_sim,
            do_ecs=self.do_ecs,
            do_mvc=self.do_mvc,
            do_adv_cls=self.do_adv_cls,
            do_adv_batch=self.do_adv_batch,
            do_cls=self.do_cls,
            do_generate=self.do_generate,
            run_full_forward=self.run_full_forward,
            mask_ratio=self.mask_ratio,
        )
        self.log("train_loss", total_loss, prog_bar=True, sync_dist=True)
        self.log_dict(losses, prog_bar=True, sync_dist=True)
        return total_loss

    def _full_training(
        self,
        batch: Dict[str, Tensor],
        do_denoise: bool = False,
        noise: list[float] = [],
        do_next_tp: bool = False,
        do_cce: bool = False,
        cce_sim: float = 0.5,
        do_ecs: bool = False,
        do_mvc: bool = False,
        do_adv_cls: bool = False,
        do_adv_batch: bool = False,
        do_cls: bool = False,
        do_generate: bool = False,
        run_full_forward: bool = True,
        mask_ratio: list[float] = [0.15],
    ):
        """
        _full_training implement the trainng steps: forward (multiple sometimes), loss

        Args:
            batch (dict[Tensors]): A dictionary containing tensors for the training batch:
                - "x": the expression levels of genes in the minibatch
                - "genes": the genes used for each cell in the minibatch
                - "class": the class to predict for each cell
                - "depth": the full depth of each cell in the minibatch
            do_denoise (bool, optional): A flag to indicate whether to perform denoising. Defaults to False.
            noise (list[float], optional): A list of noise levels to be used in denoising. Defaults to [].
            do_next_tp (bool, optional): A flag to indicate whether to perform next time point prediction. Defaults to False.
            do_cce (bool, optional): A flag to indicate whether to perform cross-categorical entropy. Defaults to False.
            cce_sim (float, optional): The similarity threshold for cross-categorical entropy. Defaults to 0.5.
            do_ecs (bool, optional): A flag to indicate whether to perform elastic cell similarity. Defaults to False.
            do_mvc (bool, optional): A flag to indicate whether to perform multi-view coding. Defaults to False.
            do_adv_cls (bool, optional): A flag to indicate whether to perform adversarial classification. Defaults to False.
            do_generate (bool, optional): A flag to indicate whether to perform data generation. Defaults to False.
            mask_ratio (list, optional): A list of mask ratios to be used in the training. Defaults to [0.15].

        Returns:
            loss, losses: the total loss as float and the individual losses as dict
        """
        if type(mask_ratio) is not list:
            mask_ratio = [mask_ratio]

        expression = batch["x"]
        gene_pos = batch["genes"]
        total_count = batch["depth"]
        clss = batch.get("class", None)
        batch_idx = batch.get("dataset", None)

        total_loss = 0
        losses = {}
        cell_embs = []
        if run_full_forward:
            output = self.forward(
                gene_pos,
                expression,
                mask=None,
                full_depth=total_count,
                do_mvc=do_mvc,
                do_class=do_cls,
            )
<<<<<<< HEAD
            output.pop("disp")
            output.pop("zero_logits")
            output.pop("mean")
=======
            output.pop('disp') 
            output.pop('zero_logits')
            output.pop('mean')
>>>>>>> 7d33613e
            l, tot = self._compute_loss(
                output,
                expression,
                clss,
                batch_idx,
                do_ecs,
                do_adv_cls & do_cls,
                do_adv_batch & do_cls,
            )
            cell_embs.append(output["cell_emb"].clone())
            full_cell_embs = output["cell_embs"].clone()
            total_loss += tot
<<<<<<< HEAD
            losses.update({"full_forward_" + k: v for k, v in l.items()})
=======
            losses.update(
                {"full_forward_" + k: v for k, v in l.items()}
            )
>>>>>>> 7d33613e
            do_mvc = False if do_mvc else do_mvc
            do_cls = False if do_cls else do_cls

        for i in mask_ratio:
            mask = simple_masker(
                shape=gene_pos.shape,
                mask_ratio=i,
            ).to(gene_pos.device)
            output = self.forward(
                gene_pos,
                expression=expression,
                mask=mask,
                full_depth=total_count,
                do_mvc=do_mvc,
                do_class=do_cls,
            )
            l, tot = self._compute_loss(
                output,
                expression,
                clss,
                batch_idx,
                do_ecs,
                do_adv_cls & do_cls,
                do_adv_batch & do_cls,
            )
            # we only want to do them once
            do_mvc = False if do_mvc else do_mvc
            do_cls = False if do_cls else do_cls

            cell_embs.append(output["cell_emb"].clone())
            total_loss += tot
            losses.update(
                {"mask_" + str(int(i * 100)) + "%_" + k: v for k, v in l.items()}
            )
        # TASK 3. denoising
        if do_denoise:
            for i in noise:
                expr = utils.downsample_profile(expression, dropout=i)
                output = self.forward(
                    gene_pos,
                    expression=expr,
                    mask=None,
                    depth_mult=expression.sum(1),
                    full_depth=total_count,
                    do_mvc=do_mvc,
                    do_class=do_cls,
                )
                l, tot = self._compute_loss(
                    output,
                    expression,
                    clss,
                    batch_idx,
                    do_ecs,
                    do_adv_cls & do_cls,
                    do_adv_batch & do_cls,
                )
                do_mvc = False if do_mvc else do_mvc
                do_cls = False if do_cls else do_cls

                cell_embs.append(output["cell_emb"].clone())
                total_loss += tot
                losses.update(
                    {"denoise_" + str(int(i * 100)) + "%_" + k: v for k, v in l.items()}
                )
                # make sure that the cell embedding stay the same even if the expression is decreased

        # TASK 6. expression generation
        if do_generate:
<<<<<<< HEAD
=======

>>>>>>> 7d33613e
            output = self._generate(
                output["cell_embs"] if not run_full_forward else full_cell_embs,
                gene_pos,
                depth_mult=expression.sum(1),
                full_depth=None,
                do_mvc=do_mvc,
                do_class=do_cls,
            )
            cell_embs.append(output["cell_emb"].clone())
            l, tloss = self._compute_loss(
                output,
                expression,
                clss,
                batch_idx,
                do_ecs,
                do_adv_cls & do_cls,
                do_adv_batch & do_cls,
            )
            losses.update({"gen_" + k: v for k, v in l.items()})
            total_loss += tloss

        # TASK 7. next time point prediction
        if do_next_tp:
            pass

        # TASK 4. contrastive cell embedding
        if do_cce:
            loss_cce = 0
            for i, cell_emb1 in enumerate(cell_embs[:-1]):
                for cell_emb2 in cell_embs[(i + 1) :]:
                    loss_cce += loss.similarity(
                        cell_emb1, cell_emb2, cce_sim
                    )  # (nlabels, minibatch, minibatch)
            fact = factorial(len(cell_embs))
            total_loss += loss_cce * self.cce_scale / fact
            # TASK 3b. contrastive graph embedding
            losses.update({"cce": loss_cce / fact})

        # TASK 8. KO profile prediction
        # if we have that information
        # TASK 9. PDgrapher-drug-like perturbation prediction (L1000?)
        return total_loss, losses

    def _compute_loss(
        self,
        output,
        expression,
        clss,
        batch_idx,
        do_ecs=False,
        do_adv_cls=False,
        do_adv_batch=False,
    ):
        """
        _compute_loss compute the loss of the model given output from the forward pass

        Args:
            output (dict): A dictionary containing the output of the forward pass.
            expression (Tensor): A tensor containing the expression levels of genes.
            mask (Tensor): A tensor indicating the masked positions in the input data.
            clss (Tensor): A tensor containing the class classes for each cell.
            do_ecs (bool, optional): A flag to indicate whether to perform elastic cell similarity.
                Defaults to False.
            do_adv_cls (bool, optional): A flag to indicate whether to perform adversarial classification.
                Defaults to False.
            do_mvc (bool, optional): A flag to indicate whether to perform masked value prediction for cell embedding.
                Defaults to False.

        Raises:
            ValueError: Raised when an invalid operation or input is encountered.

        Returns:
            tuple: A tuple containing the total loss as a float and the individual losses as a dictionary.
        """
        total_loss = 0
        losses = {}
        # TASK 1. reconstruct masked expression
        if "zero_logits" in output:
            loss_expr = loss.zinb(
                theta=output["disp"],
                pi=output["zero_logits"],
                mu=output["mean"],
                target=expression,
            )
        elif "disp" in output:
            loss_expr = loss.nb(
                theta=output["disp"],
                mu=output["mean"],
                target=expression,
            )
        elif "mean" in output:
            loss_expr = loss.mse(
                input=output["mean"],
                target=expression,
            )
        else:
            loss_expr = 0
        total_loss += loss_expr
        losses.update({"expr": loss_expr})

        # TASK 2. predict classes
        if len(self.classes) > 0:
            ## Calculate pairwise cosine similarity for the embeddings
<<<<<<< HEAD
            # cos_sim_matrix = torch.nn.functional.cosine_similarity(output["cell_embs"].unsqueeze(2), output["cell_embs"].unsqueeze(1), dim=3).abs().mean(0)
            ## Since we want to maximize dissimilarity, we minimize the negative of the average cosine similarity
            ## We subtract from 1 to ensure positive values, and take the mean off-diagonal (i != j)
            # loss_class_emb_diss = cos_sim_matrix.fill_diagonal_(0).mean()
            ## Apply the custom dissimilarity loss to the cell embeddings
            # losses.update({"class_emb_sim": loss_class_emb_diss})
            # total_loss += self.class_embd_diss_scale * loss_class_emb_diss
=======
            cos_sim_matrix = torch.nn.functional.cosine_similarity(output["cell_embs"].unsqueeze(2), output["cell_embs"].unsqueeze(1), dim=3).abs().mean(0)
            ## Since we want to maximize dissimilarity, we minimize the negative of the average cosine similarity
            ## We subtract from 1 to ensure positive values, and take the mean off-diagonal (i != j)
            loss_class_emb_diss = cos_sim_matrix.fill_diagonal_(0).mean()
            ## Apply the custom dissimilarity loss to the cell embeddings
            losses.update({"class_emb_sim": loss_class_emb_diss})
            total_loss += self.class_embd_diss_scale * loss_class_emb_diss
>>>>>>> 7d33613e
            ## compute class loss
            loss_cls = 0
            loss_adv_cls = 0
            for j, clsname in enumerate(self.classes):
                if "cls_output_" + clsname not in output:
                    continue
                # setting the classes from index to one hot
                loss_cls += loss.classification(
                    clsname,
                    pred=output["cls_output_" + clsname],
                    cl=clss[:, j],
                    maxsize=self.label_counts[clsname],
                    labels_hierarchy=self.mat_labels_hierarchy,
                )
            total_loss += self.class_scale * loss_cls
            if loss_cls != 0:
                losses.update({"cls": loss_cls})
            # TASK 2bis. adversarial label prediction
            if do_adv_cls:
                embs = output["cell_embs"][:, 2:, :].clone()
                for j, adv_cls in enumerate(self.classes):
                    ind = torch.arange(len(self.classes))
                    mean_embs = torch.mean(embs[:, ind != j, :], dim=1)
                    mean_embs = grad_reverse(mean_embs, lambd=1.0)
                    adv_pred = self.cls_decoders[adv_cls](mean_embs)
                    loss_adv_cls += loss.classification(
                        adv_cls,
                        pred=adv_pred,
                        cl=clss[:, j],
                        maxsize=self.label_counts[adv_cls],
                        labels_hierarchy=self.mat_labels_hierarchy,
                    )

                total_loss += self.adv_class_scale * loss_adv_cls
                losses.update({"adv_cls": loss_adv_cls})

        if (
            do_adv_batch
            and self.grad_reverse_discriminator_loss is not None
            and batch_idx is not None
        ):
            mean_emb = torch.mean(output["cell_embs"][:, 2:, :].clone(), dim=1)
            loss_adv = self.grad_reverse_discriminator_loss(mean_emb, batch_idx)
            total_loss += loss_adv * self.class_scale / 16
            losses.update({"adv_batch": loss_adv})
        # TASK 2ter. cell KO effect prediction
        # (just use a novel class, cell state and predict if cell death or not from it)
        # add large timepoint and set the KO gene to a KO embedding instead of expression embedding
        # TODO: try to require the gene id to still be predictable (with weight tying)
        if "mvc_disp" in output:
            loss_expr_mvc = loss.zinb(
                theta=output["mvc_disp"],
                pi=output["mvc_zero_logits"],
                mu=output["mvc_mean"],
                target=expression,
            )
            total_loss += loss_expr_mvc * self.mvc_scale
            losses.update({"expr_mvc": loss_expr_mvc})
        # TASK 5. elastic cell similarity
        if do_ecs:
            loss_ecs = loss.ecs(output["cell_emb"], ecs_threshold=self.ecs_threshold)
            total_loss += self.ecs_scale * loss_ecs
            losses.update({"ecs": loss_ecs})
        return losses, total_loss

    def on_before_backward(self, loss: Tensor):
        pass

    def on_after_backward(self):
        pass

    def on_before_optimizer_step(self, optimizer):
        pass

    def configure_gradient_clipping(
        self, optimizer, gradient_clip_val, gradient_clip_algorithm
    ):
        pass

    def optimizer_step(self, epoch, batch_idx, optimizer, optimizer_closure):
        """@see pl.LightningModule"""
        # update params
        optimizer.step(closure=optimizer_closure)

        # manually warm up lr without a scheduler
        # making sure that we don't do this during lrfinder
        for i, pg in enumerate(optimizer.param_groups):
            if (
                self.global_step < self.warmup_duration + self.lrfinder_steps
            ) and self.lrfinder_steps < self.global_step:
<<<<<<< HEAD
                lr_scale = min(1.0, float(self.global_step + 1) / self.warmup_duration)
=======
                lr_scale = min(
                    1.0, float(self.global_step + 1) / self.warmup_duration
                )
>>>>>>> 7d33613e
                pg["lr"] = lr_scale * self.hparams.lr
        for i, pg in enumerate(optimizer.param_groups):
            # if pg["lr"] < 2e-5:
            #    pg["lr"] = 2e-5
            self.log("lr_" + str(i), pg["lr"])

    def on_before_zero_grad(self, optimizer):
        pass

    def on_train_epoch_end(self):
        """@see pl.LightningModule"""
        pass

    def on_validation_start(self):
        for k, v in self.mat_labels_hierarchy.items():
            self.mat_labels_hierarchy[k] = v.to(self.device)

    def on_validation_epoch_start(self):
        self.embs = None
        self.counter = 0

    def validation_step(
        self,
        batch,
        batch_idx,
    ):
        """
        validation_step defines the validation loop. It is independent of forward
        @see pl.LightningModule

        Args:
            batch (list[Tensor]): @see training_step
        """
        val_loss, losses = self._full_training(
            batch=batch,
            do_denoise=self.do_denoise,
            noise=self.noise,
            do_next_tp=self.do_next_tp,
            do_cce=self.do_cce,
            cce_sim=self.cce_sim,
            do_ecs=self.do_ecs,
            do_mvc=self.do_mvc,
            do_adv_cls=self.do_adv_cls,
            do_adv_batch=self.do_adv_batch,
            do_cls=self.do_cls,
            do_generate=self.do_generate,
            run_full_forward=self.run_full_forward,
            mask_ratio=self.mask_ratio,
        )
        expression = batch["x"]
        gene_pos = batch["genes"]
        depth = batch["depth"]
        # TODO: make this faster by only calling val loss
        if self.embs is not None:
            if self.embs.shape[0] < 100_000:
                self.info = torch.cat([self.info, batch["class"]])
<<<<<<< HEAD
                self._predict(
                    gene_pos,
                    expression,
                    depth,
                    pred_embedding=self.pred_embedding,
                    max_size_in_mem=100_000,
                    name="validation",
                )
        else:
            self.info = batch["class"]
            self._predict(
                gene_pos,
                expression,
                depth,
                pred_embedding=self.pred_embedding,
                max_size_in_mem=100_000,
            )
=======
                self._predict(gene_pos, expression, depth, pred_embedding=self.pred_embedding, max_size_in_mem=100_000, name="validation")
        else:
            self.info = batch["class"]
            self._predict(gene_pos, expression, depth, pred_embedding=self.pred_embedding, max_size_in_mem=100_000)
>>>>>>> 7d33613e
        self.log("val_loss", val_loss, sync_dist=True)
        self.log_dict(losses, sync_dist=True)
        return val_loss

    def on_validation_epoch_end(self):
        """@see pl.LightningModule"""
        self.embs = self.all_gather(self.embs).view(-1, self.embs.shape[-1])
        self.info = self.all_gather(self.info).view(-1, self.info.shape[-1])
        self.pred = (
            self.all_gather(self.pred).view(-1, self.pred.shape[-1])
            if self.pred is not None
            else None
        )
        self.pos = self.all_gather(self.pos).view(-1, self.pos.shape[-1])
        if not self.trainer.is_global_zero:
            # print("you are not on the main node. cancelling logging step")
            return
        if self.trainer.state.stage != "sanity_check":
            sch = self.lr_schedulers()
            sch.step(self.trainer.callback_metrics["val_loss"])
            # run the test function on specific dataset
<<<<<<< HEAD
            self.log_adata(
                gtclass=self.info, name="validation_part_" + str(self.counter)
            )
            if (self.current_epoch + 1) % 20 == 0:
                metrics = self._test()
                self.log_dict(metrics, sync_dist=True, rank_zero_only=True)
=======
            self.log_adata(gtclass=self.info, name="validation_part_"+str(self.counter))
            if (self.current_epoch + 1)% 20 == 0:
                metrics = self._test()
                self.log_dict(metrics, sync_dist=True, rank_zero_only=True)                
>>>>>>> 7d33613e

    def test_step(self, *args, **kwargs):
        print("step")
        pass

    def on_test_epoch_end(self):
        metrics = self._test(name="")
        self.log_dict(metrics, sync_dist=True, rank_zero_only=True)

    def _test(self, name=""):
        print("start test")
        metrics = {}
<<<<<<< HEAD
        model_copy = copy.deepcopy(self)
        res = embbed_task.default_benchmark(
            model_copy, default_dataset="lung", do_class=True, coarse=False
        )
        f = open("metrics_step" + str(self.global_step) + "_" + name + ".json", "a")
        f.write(json.dumps({"embed_lung": res}, indent=4))
        f.close()
        metrics.update(
            {
                "emb_lung/scib": float(res["scib"]["Total"]),
                "emb_lung/ct_class": float(
                    res["classif"]["cell_type_ontology_term_id"]["accuracy"]
                ),
            }
        )
        print(metrics)
        res = embbed_task.default_benchmark(
            model_copy, default_dataset="pancreas", do_class=True, coarse=False
        )
        f = open("metrics_step" + str(self.global_step) + "_" + name + ".json", "a")
        f.write(json.dumps({"embed_panc": res}, indent=4))
        f.close()
        metrics.update(
            {
                "emb_panc/scib": float(res["scib"]["Total"]),
                "emb_panc/ct_class": float(
                    res["classif"]["cell_type_ontology_term_id"]["accuracy"]
                ),
            }
        )
        print(metrics)
        gc.collect()
        res = denoise_task.default_benchmark(
            model_copy, FILEDIR + "/../../data/r4iCehg3Tw5IbCLiCIbl.h5ad"
        )
        metrics.update(
            {
                "denoise/reco2full_vs_noisy2full": float(
                    res["reco2full"] - res["noisy2full"]
                ),
            }
        )
        gc.collect()
        print(metrics)
        f = open("metrics_step" + str(self.global_step) + "_" + name + ".json", "a")
        f.write(json.dumps({"denoise": res}, indent=4))
        f.close()
        print("sroy")
        res = grn_task.default_benchmark(
            model_copy, "sroy", batch_size=32 if self.d_model <= 512 else 8
        )
        f = open("metrics_step" + str(self.global_step) + "_" + name + ".json", "a")
        f.write(json.dumps({"grn_sroy": res}, default=lambda o: str(o), indent=4))
        f.close()
        metrics.update(
            {
                "grn_sroy/auprc_self": float(
                    np.mean([i["auprc"] for k, i in res.items() if "class_self" in k])
                ),
                "grn_sroy/epr_self": float(
                    np.mean([i["epr"] for k, i in res.items() if "class_self" in k])
                ),
                "grn_sroy/auprc_omni": float(
                    np.mean([i["auprc"] for k, i in res.items() if "class_omni" in k])
                ),
                "grn_sroy/epr_omni": float(
                    np.mean([i["epr"] for k, i in res.items() if "class_omni" in k])
                ),
                "grn_sroy/epr": float(
                    np.mean([i["epr"] for k, i in res.items() if "full_" in k])
                ),
                "grn_sroy/auprc": float(
                    np.mean([i["auprc"] for k, i in res.items() if "full_" in k])
                ),
            }
        )
        print(metrics)
        gc.collect()
        res = grn_task.default_benchmark(
            model_copy, "gwps", batch_size=32 if self.d_model <= 512 else 8
        )
        f = open("metrics_step" + str(self.global_step) + "_" + name + ".json", "a")
        f.write(json.dumps({"grn_gwps": res}, default=lambda o: str(o), indent=4))
        f.close()
        metrics.update(
            {
                "grn_gwps/auprc_self": float(
                    np.mean([i["auprc"] for k, i in res.items() if "class_self" in k])
                ),
                "grn_gwps/epr_self": float(
                    np.mean([i["epr"] for k, i in res.items() if "class_self" in k])
                ),
                "grn_gwps/auprc_omni": float(
                    np.mean([i["auprc"] for k, i in res.items() if "class_omni" in k])
                ),
                "grn_gwps/epr_omni": float(
                    np.mean([i["epr"] for k, i in res.items() if "class_omni" in k])
                ),
                "grn_gwps/auprc": float(
                    np.mean([i["auprc"] for k, i in res.items() if "max_all" in k])
                ),
                "grn_gwps/epr": float(
                    np.mean([i["epr"] for k, i in res.items() if "max_all" in k])
                ),
            }
        )
        print(metrics)
        gc.collect()
        res = grn_task.default_benchmark(
            model_copy,
            FILEDIR + "/../../data/yBCKp6HmXuHa0cZptMo7.h5ad",
            batch_size=32 if self.d_model <= 512 else 8,
        )
        f = open("metrics_step" + str(self.global_step) + "_" + name + ".json", "a")
        f.write(json.dumps({"grn_omni": res}, default=lambda o: str(o), indent=4))
        f.close()
        metrics.update(
            {
                "grn_omni/auprc_class": float(
                    np.mean([i["auprc"] for k, i in res.items() if "class" in k])
                ),
                "grn_omni/epr_class": float(
                    np.mean([i["epr"] for k, i in res.items() if "class" in k])
                ),
                "grn_omni/tf_enr_class": float(
                    np.sum(
                        [i.get("TF_enr", False) for k, i in res.items() if "class" in k]
                    )
                ),
                "grn_omni/tf_targ_enr_class": float(
                    np.mean(
                        [
                            i["significant_enriched_TFtargets"]
                            for k, i in res.items()
                            if "class" in k
                        ]
                    )
                ),
                "grn_omni/auprc": float(
                    np.mean([i["auprc"] for k, i in res.items() if "class" not in k])
                ),
                "grn_omni/epr": float(
                    np.mean([i["epr"] for k, i in res.items() if "class" not in k])
                ),
                "grn_omni/tf_enr": float(
                    np.sum(
                        [
                            i.get("TF_enr", False)
                            for k, i in res.items()
                            if "class" not in k
                        ]
                    )
                ),
                "grn_omni/tf_targ_enr": float(
                    np.mean(
                        [
                            i["significant_enriched_TFtargets"]
                            for k, i in res.items()
                            if "class" not in k
                        ]
                    )
                ),
                # 'grn_omni/ct': res['classif']['cell_type_ontology_term_id']['accuracy'],
            }
        )
        print(metrics)
        print("done test")
=======
        model_copy = copy.deepcopy(self) 
        res = embbed_task.default_benchmark(model_copy, default_dataset="lung", do_class=True, coarse=False)
        f = open("metrics_step"+str(self.global_step)+"_"+name+".json", 'a')
        f.write(json.dumps({"embed_lung":res}, indent=4))
        f.close()
        metrics.update({
            'emb_lung/scib': float(res['scib']['Total']),
            'emb_lung/ct_class': float(res['classif']['cell_type_ontology_term_id']['accuracy']),
        })
        print(metrics)
        res = embbed_task.default_benchmark(model_copy, default_dataset="pancreas", do_class=True, coarse=False)
        f = open("metrics_step"+str(self.global_step)+"_"+name+".json", 'a')
        f.write(json.dumps({"embed_panc":res}, indent=4))
        f.close()
        metrics.update({
            'emb_panc/scib': float(res['scib']['Total']),
            'emb_panc/ct_class': float(res['classif']['cell_type_ontology_term_id']['accuracy']),
        })
        print(metrics)
        gc.collect()
        res = denoise_task.default_benchmark(model_copy, FILEDIR+"/../../data/gNNpgpo6gATjuxTE7CCp.h5ad")
        metrics.update({
            'denoise/reco2full_vs_noisy2full': float(res['reco2full'] - res['noisy2full']),
        })
        gc.collect()
        print(metrics)
        f = open("metrics_step"+str(self.global_step)+"_"+name+".json", 'a')
        f.write(json.dumps({"denoise":res}, indent=4))
        f.close()
        res = grn_task.default_benchmark(model_copy, "gwps", batch_size=32 if self.d_model <= 512 else 8)
        f = open("metrics_step"+str(self.global_step)+"_"+name+".json", 'a')
        f.write(json.dumps({"grn_gwps":res}, default=lambda o: str(o), indent=4))
        f.close()
        metrics.update({
            'grn_gwps/auprc_self': float(np.mean([i['auprc'] for k, i in res.items() if "class_self" in k])),
            'grn_gwps/epr_self': float(np.mean([i['epr'] for k, i in res.items() if "class_self" in k])),
            'grn_gwps/auprc_omni': float(np.mean([i['auprc'] for k, i in res.items() if "class_omni" in k])),
            'grn_gwps/epr_omni': float(np.mean([i['epr'] for k, i in res.items() if "class_omni" in k])),
            'grn_gwps/auprc': float(np.mean([i['auprc'] for k, i in res.items() if "max_all" in k])),
            'grn_gwps/epr': float(np.mean([i['epr'] for k, i in res.items() if "max_all" in k])),
        })
        print(metrics)
        gc.collect()
        res = grn_task.default_benchmark(model_copy, "sroy", batch_size=32 if self.d_model <= 512 else 8)
        f = open("metrics_step"+str(self.global_step)+"_"+name+".json", 'a')
        f.write(json.dumps({"grn_sroy":res}, default=lambda o: str(o), indent=4))
        f.close()
        metrics.update({
            'grn_sroy/auprc_self': float(np.mean([i['auprc'] for k, i in res.items() if "class_self" in k])),
            'grn_sroy/epr_self': float(np.mean([i['epr'] for k, i in res.items() if "class_self" in k])),
            'grn_sroy/auprc_omni': float(np.mean([i['auprc'] for k, i in res.items() if "class_omni" in k])),
            'grn_sroy/epr_omni': float(np.mean([i['epr'] for k, i in res.items() if "class_omni" in k])),
            'grn_sroy/epr': float(np.mean([i['epr'] for k, i in res.items() if "full_" in k])),
            'grn_sroy/auprc': float(np.mean([i['auprc'] for k, i in res.items() if "full_" in k])),
        })
        print(metrics)
        gc.collect()
        res = grn_task.default_benchmark(model_copy, FILEDIR+"/../../data/gNNpgpo6gATjuxTE7CCp.h5ad", batch_size=32 if self.d_model <= 512 else 8)
        f = open("metrics_step"+str(self.global_step)+"_"+name+".json", 'a')
        f.write(json.dumps({"grn_omni":res}, default=lambda o: str(o), indent=4))
        f.close()
        metrics.update({
            'grn_omni/auprc_class': float(np.mean([i['auprc'] for k, i in res.items() if "class" in k])),
            'grn_omni/epr_class': float(np.mean([i['epr'] for k, i in res.items() if "class" in k])),
            'grn_omni/tf_enr_class': float(np.sum([i.get('TF_enr', False) for k, i in res.items() if "class" in k])),
            'grn_omni/tf_targ_enr_class': float(np.mean([i['significant_enriched_TFtargets'] for k, i in res.items() if "class" in k])),
            'grn_omni/auprc': float(np.mean([i['auprc'] for k, i in res.items() if "class" not in k])),
            'grn_omni/epr': float(np.mean([i['epr'] for k, i in res.items() if "class" not in k])),
            'grn_omni/tf_enr': float(np.sum([i.get('TF_enr', False) for k, i in res.items() if "class" not in k])),
            'grn_omni/tf_targ_enr': float(np.mean([i['significant_enriched_TFtargets'] for k, i in res.items() if "class" not in k])),
            # 'grn_omni/ct': res['classif']['cell_type_ontology_term_id']['accuracy'],
        })
        print(metrics)
        print('done test')
>>>>>>> 7d33613e
        return metrics

    def on_predict_epoch_start(self):
        """@see pl.LightningModule"""
        self.embs = None
        self.attn.data = None
        self.attn.attn = None
        self.counter = 0
        if type(self.transformer) is FlashTransformerEncoder:
            for encoder_layers in self.transformer.blocks:
                encoder_layers.set_seq_parallel(False)

    def predict_step(self, batch, batch_idx):
        """
        embed given gene expression, encode the gene embedding and cell embedding.

        Args:
            batch @see training_step

        Returns:
            Tensor: _description_
        """
<<<<<<< HEAD
        return self._predict(
            batch["genes"],
            batch["x"],
            batch["depth"],
            self.predict_mode,
            self.pred_embedding,
            self.get_attention_layer,
            self.predict_depth_mult,
            name="predict",
        )

    def _predict(
        self,
        gene_pos,
        expression,
        depth,
        predict_mode="none",
        pred_embedding=[],
        get_attention_layer=[],
        depth_mult=3,
        keep_output=True,
        max_size_in_mem=100_000,
        name="",
    ):
=======
        return self._predict(batch["genes"], batch["x"], batch["depth"], self.predict_mode, self.pred_embedding, self.get_attention_layer, self.predict_depth_mult, name="predict")

    def _predict(self, gene_pos, expression, depth, predict_mode="none", pred_embedding=[], get_attention_layer=[], depth_mult=3, keep_output=True, max_size_in_mem=100_000, name=""):
>>>>>>> 7d33613e
        """
        @see predict_step will save output of predict in multiple self variables

        - embs: the cell embeddings (means from label specific embeddings given by self.pred_embedding)
        - pred: the predicted cell classes
        - pos: the genes used
        - expr_pred: the expression prediction. [mean, disp, zero_logits]
        - mean_attn: the mean attention across cells for the given layer (in self.get_attention_layer)

        these will be finalized in self.on_predict_epoch_end()

        Args:
            @see training_step
            other important arguments:
            keep_output (bool, optional): whether to keep the output in memory. Defaults to True.
            self.get_attention_layer (list, optional): the layers to get the attention from. Defaults to [].
            self.pred_embedding (list, optional): the classes to predict. Defaults to [].

        """
        if predict_mode == "none":
            output = self.forward(
                gene_pos,
                expression,
                depth_mult=expression.sum(1),
                full_depth=depth,
                get_attention_layer=get_attention_layer,
                do_class=True,
            )
            if len(get_attention_layer) > 0:
                self.attn.agg([i[:, :, :2, :] for i in output[1]], gene_pos)
                output = output[0]
            cell_embs = output["cell_embs"]
<<<<<<< HEAD

=======
            
>>>>>>> 7d33613e
        elif predict_mode == "denoise":
            output = self.forward(
                gene_pos,
                expression,
                depth_mult=expression.sum(1) * depth_mult,
                full_depth=depth * depth_mult,
                get_attention_layer=get_attention_layer,
                do_class=True,
            )
            if len(get_attention_layer) > 0:
                self.attn.agg([i[:, :, :2, :] for i in output[1]], gene_pos)
                output = output[0]
            cell_embs = output["cell_embs"]
        elif predict_mode == "generate":
            output = self.forward(
                gene_pos,
                expression,
                full_depth=depth,
                do_mvc=False,
                do_class=False,
            )
            cell_embs = output["cell_embs"]
            output = self._generate(
                output["cell_embs"],
                gene_pos,
                full_depth=None,  # otherwise we have 2 depths passed
                depth_mult=expression.sum(1),
                do_class=self.do_cls,
                do_mvc=False,
            )
        else:
            raise ValueError(
                "predict_mode needs to be one of ['none', 'denoise', 'generate']"
            )

        if len(pred_embedding) == 0:
            pred_embedding = self.classes
        ind = [self.classes.index(i) + 2 for i in pred_embedding]
        if not keep_output:
            return {
                "embs": torch.mean(cell_embs[:, ind, :], dim=1),
                "class": torch.stack(
                    [
                        torch.argmax(output["cls_output_" + clsname], dim=1)
                        for clsname in self.classes
                    ]
                ).transpose(0, 1)
                if len(self.classes) > 0
                else None,
                "pos": gene_pos,
                "expr": [output["mean"], output["disp"], output["zero_logits"]]
                if "disp" in output
                else [output["mean"]],
            }
        if self.embs is None:
            self.embs = output[
                "cls_output_" + "cell_type_ontology_term_id"
            ]  # torch.mean(cell_embs[:, ind, :], dim=1)
            self.pred = (
                torch.stack(
                    [
                        torch.argmax(output["cls_output_" + clsname], dim=1)
                        if not self.keep_all_cls_pred
                        else output["cls_output_" + clsname]
                        for clsname in self.classes
                    ]
                ).transpose(0, 1)
                if len(self.classes) > 0
                else None
            )
            self.pos = gene_pos
            self.expr_pred = (
                [output["mean"], output["disp"], output["zero_logits"]]
                if "disp" in output
                else [output["mean"]]
            )
        else:
            self.embs = torch.cat(
                [self.embs, output["cls_output_" + "cell_type_ontology_term_id"]]
            )
            self.pred = torch.cat(
                [
                    self.pred,
                    torch.stack(
                        [
                            torch.argmax(output["cls_output_" + clsname], dim=1)
                            if not self.keep_all_cls_pred
                            else output["cls_output_" + clsname]
                            for clsname in self.classes
                        ]
                    ).transpose(0, 1)
                    if len(self.classes) > 0
                    else None,
                ],
            )
            self.pos = torch.cat([self.pos, gene_pos])
            self.expr_pred = (
                [
                    torch.cat([self.expr_pred[0], output["mean"]]),
                    torch.cat([self.expr_pred[1], output["disp"]]),
                    torch.cat([self.expr_pred[2], output["zero_logits"]]),
                ]
                if "disp" in output
                else [torch.cat([self.expr_pred[0], output["mean"]])]
            )
        if self.embs is not None:
            if self.embs.shape[0] > max_size_in_mem:
                print("logging")
                self.log_adata(name=name + "_part_" + str(self.counter))
                self.counter += 1
                self.pos = None
                self.expr_pred = None
                self.pred = None
                self.embs = None

    def on_predict_epoch_end(self):
        """@see pl.LightningModule will"""
        if self.pos.shape[0] < 100:
            return
        if self.pred_log_adata:
            print("adding on disk")
            return self.log_adata(name="predict_part_" + str(self.counter))

    def get_cell_embs(self, layer_output):
        """
        get_cell_embs

        Args:
            layer_output (Tensor): The output tensor from a layer in the model.

        Raises:
            ValueError: Raised when an unknown cell embedding style is encountered.

        Returns:
            Tensor: The cell embeddings tensor.
        """
        if self.cell_emb_style == "cls" and self.classes is not None:
            # (minibatch, embsize)
            cell_emb = layer_output[:, : 2 + len(self.classes)]
        elif self.cell_emb_style == "avg-pool":
            cell_emb = torch.mean(layer_output, dim=1)
        else:
            raise ValueError(f"Unknown cell_emb_style: {self.cell_emb_style}")
        return cell_emb

    def _generate(
        self,
        cell_embs: Tensor,
        gene_pos: Tensor,
        depth_mult: Tensor,
        full_depth: Optional[Tensor] = None,
        tp: Optional[Tensor] = None,
        gen_iters: int = 1,
        **decoder_kwargs,
    ):
        """
        _generate given cell_embeddings, generate an expression profile

        the goal was to iterate multiple times,
        to create a trajectory and reach a certain state
        should call forward multiple times

        Args:
            cell_emb(:obj:`Tensor`): A tensor representing cell embeddings. It has a shape of (minibatch, embsize).
            src(:obj:`Tensor`): A tensor representing the source data. It has a shape of (minibatch, seq_len).
            values(:obj:`Tensor`): An optional tensor representing the values. It has a shape of (minibatch, seq_len).
            gen_iters(:obj:`int`): An integer representing the number of generation iterations.
            classes(:obj:`Tensor`): An optional tensor representing the classes. It has a shape of (batch,).
        """
        if tp is not None:
            tp = tp / gen_iters
        for i in range(gen_iters):
            encoding = self._encoder(
                cell_embs=cell_embs,
                gene_pos=gene_pos,
                full_depth=full_depth,
                timepoint=tp * (i + 1) if tp is not None else None,
            )  # (minibatch, seq_len, embsize)
            transformer_output = self.transformer(encoding)
            cell_embs = self.get_cell_embs(transformer_output)
        output = self._decoder(
            transformer_output, depth_mult=depth_mult, **decoder_kwargs
        )
        return output  # (minibatch, seq_len)

    def log_adata(self, gtclass=None, name=""):
        """
        log_adata will log an adata from predictions.
        It will log to tensorboard and wandb if available

        see @utils.log_adata
        """
        try:
            mdir = self.logger.save_dir if self.logger.save_dir is not None else "/tmp"
        except:
            mdir = "data/"
        if not os.path.exists(mdir):
            os.makedirs(mdir)
        adata, fig = utils.make_adata(
            self.embs,
            self.classes,
            self.pred if not self.keep_all_cls_pred else None,
            self.attn.get(),
            self.global_step,
            self.label_decoders,
            self.labels_hierarchy,
            gtclass,
            name + "_" + str(self.global_rank),
            mdir,
            self.doplot,
        )
        if self.doplot:
            try:
                self.logger.experiment.add_figure(fig)
            except:
                print("couldn't log to tensorboard")
            try:
                self.logger.log_image(key="umaps", images=[fig])
            except:
                print("couldn't log to wandb")

        return adata

    def _predict_denoised_expression(self, gene_pos, expression, depth):
        """
        Args:
            gene_pos (:obj:`Tensor`): token ids, shape [batch_size, seq_len]
            expression (:obj:`Tensor`): token values, shape [batch_size, seq_len]

        Returns:
            dict of output Tensors.
        """
        output = self.forward(gene_pos, expression, full_depth=depth)
        return output<|MERGE_RESOLUTION|>--- conflicted
+++ resolved
@@ -56,8 +56,8 @@
         organisms: list = ["NCBITaxon:9606"],
         precpt_gene_emb: Optional[str] = None,
         gene_pos_enc: Optional[list] = None,
+        normalization: str = "sum",
         d_model: int = 512,
-        organisms=[],
         nhead: int = 8,
         d_hid: int = 512,
         edge_dim: int = 12,
@@ -155,6 +155,7 @@
         self.keep_all_cls_pred = False
         # should be stored somehow
         self.d_model = d_model
+        self.normalization = normalization
         self.organisms = organisms
         self.edge_dim = edge_dim
         self.nlayers = nlayers
@@ -346,17 +347,12 @@
                 "cls_decoders." + name + ".out_layer.bias"
             ].shape[0]
             if size > clss.out_layer.bias.shape[0]:
-<<<<<<< HEAD
                 self.cls_decoders[name].out_layer = torch.nn.Linear(
                     clss.out_layer.weight.shape[1], size
                 )
         size = checkpoints["state_dict"][
             "grad_reverse_discriminator_loss.out_layer.bias"
         ].shape[0]
-=======
-                self.cls_decoders[name].out_layer = torch.nn.Linear(clss.out_layer.weight.shape[1], size)
-        size = checkpoints['state_dict']['grad_reverse_discriminator_loss.out_layer.bias'].shape[0]
->>>>>>> 7d33613e
         # we won't use it but still need to take care of it. for now will still add it to the model
         if size > self.grad_reverse_discriminator_loss.out_layer.bias.shape[0]:
             self.grad_reverse_discriminator_loss = loss.AdversarialDiscriminatorLoss(
@@ -374,14 +370,7 @@
 
         mencoders = {}
         try:
-<<<<<<< HEAD
-            if (
-                self.trainer.datamodule.decoders
-                != checkpoints["hyper_parameters"]["label_decoders"]
-            ):
-=======
             if self.trainer.datamodule.decoders != self.label_decoders:
->>>>>>> 7d33613e
                 # if we don't have the same decoders, we need to update the one on the datamodule side
                 for k, v in checkpoints["hyper_parameters"]["label_decoders"].items():
                     mencoders[k] = {va: ke for ke, va in v.items()}
@@ -399,7 +388,7 @@
         except RuntimeError as e:
             if "scPrint is not attached to a `Trainer`." in str(e):
                 print("RuntimeError caught: scPrint is not attached to a `Trainer`.")
-        self.save_hyperparameters()
+        # self.save_hyperparameters()
 
     def _encoder(
         self,
@@ -423,18 +412,16 @@
         self.cur_gene_token_embs = enc.clone()
 
         if expression is not None:
-            enc += self.expr_encoder(
-<<<<<<< HEAD
-                (expression / expression.sum(1).unsqueeze(1)),
-                mask
-                # 10_000 * (expression / full_depth.unsqueeze(1)), mask
-                # torch.log2(1 + expression)
-=======
-                #(expression / expression.sum(1).unsqueeze(1)), mask
-                #10_000 * (expression / full_depth.unsqueeze(1)), mask
-                torch.log2(1 + expression)
->>>>>>> 7d33613e
-            )  # (minibatch, seq_len, embsize)
+            if self.normalization == "sum":
+                enc += self.expr_encoder(
+                    (expression / expression.sum(1).unsqueeze(1)), mask
+                )  # (minibatch, seq_len, embsize)
+            elif self.normalization == "log":
+                enc += self.expr_encoder(
+                    torch.log2(1 + expression), mask
+                )  # (minibatch, seq_len, embsize)
+            else:
+                raise ValueError(f"Unknown normalization: {self.normalization}")
 
         if self.gene_pos_enc:
             enc += self.pos_encoder(gene_pos)
@@ -764,15 +751,9 @@
                 do_mvc=do_mvc,
                 do_class=do_cls,
             )
-<<<<<<< HEAD
             output.pop("disp")
             output.pop("zero_logits")
             output.pop("mean")
-=======
-            output.pop('disp') 
-            output.pop('zero_logits')
-            output.pop('mean')
->>>>>>> 7d33613e
             l, tot = self._compute_loss(
                 output,
                 expression,
@@ -785,13 +766,7 @@
             cell_embs.append(output["cell_emb"].clone())
             full_cell_embs = output["cell_embs"].clone()
             total_loss += tot
-<<<<<<< HEAD
             losses.update({"full_forward_" + k: v for k, v in l.items()})
-=======
-            losses.update(
-                {"full_forward_" + k: v for k, v in l.items()}
-            )
->>>>>>> 7d33613e
             do_mvc = False if do_mvc else do_mvc
             do_cls = False if do_cls else do_cls
 
@@ -860,10 +835,6 @@
 
         # TASK 6. expression generation
         if do_generate:
-<<<<<<< HEAD
-=======
-
->>>>>>> 7d33613e
             output = self._generate(
                 output["cell_embs"] if not run_full_forward else full_cell_embs,
                 gene_pos,
@@ -967,23 +938,21 @@
         # TASK 2. predict classes
         if len(self.classes) > 0:
             ## Calculate pairwise cosine similarity for the embeddings
-<<<<<<< HEAD
-            # cos_sim_matrix = torch.nn.functional.cosine_similarity(output["cell_embs"].unsqueeze(2), output["cell_embs"].unsqueeze(1), dim=3).abs().mean(0)
-            ## Since we want to maximize dissimilarity, we minimize the negative of the average cosine similarity
-            ## We subtract from 1 to ensure positive values, and take the mean off-diagonal (i != j)
-            # loss_class_emb_diss = cos_sim_matrix.fill_diagonal_(0).mean()
-            ## Apply the custom dissimilarity loss to the cell embeddings
-            # losses.update({"class_emb_sim": loss_class_emb_diss})
-            # total_loss += self.class_embd_diss_scale * loss_class_emb_diss
-=======
-            cos_sim_matrix = torch.nn.functional.cosine_similarity(output["cell_embs"].unsqueeze(2), output["cell_embs"].unsqueeze(1), dim=3).abs().mean(0)
+            cos_sim_matrix = (
+                torch.nn.functional.cosine_similarity(
+                    output["cell_embs"].unsqueeze(2),
+                    output["cell_embs"].unsqueeze(1),
+                    dim=3,
+                )
+                .abs()
+                .mean(0)
+            )
             ## Since we want to maximize dissimilarity, we minimize the negative of the average cosine similarity
             ## We subtract from 1 to ensure positive values, and take the mean off-diagonal (i != j)
             loss_class_emb_diss = cos_sim_matrix.fill_diagonal_(0).mean()
             ## Apply the custom dissimilarity loss to the cell embeddings
             losses.update({"class_emb_sim": loss_class_emb_diss})
             total_loss += self.class_embd_diss_scale * loss_class_emb_diss
->>>>>>> 7d33613e
             ## compute class loss
             loss_cls = 0
             loss_adv_cls = 0
@@ -1074,13 +1043,7 @@
             if (
                 self.global_step < self.warmup_duration + self.lrfinder_steps
             ) and self.lrfinder_steps < self.global_step:
-<<<<<<< HEAD
                 lr_scale = min(1.0, float(self.global_step + 1) / self.warmup_duration)
-=======
-                lr_scale = min(
-                    1.0, float(self.global_step + 1) / self.warmup_duration
-                )
->>>>>>> 7d33613e
                 pg["lr"] = lr_scale * self.hparams.lr
         for i, pg in enumerate(optimizer.param_groups):
             # if pg["lr"] < 2e-5:
@@ -1137,7 +1100,6 @@
         if self.embs is not None:
             if self.embs.shape[0] < 100_000:
                 self.info = torch.cat([self.info, batch["class"]])
-<<<<<<< HEAD
                 self._predict(
                     gene_pos,
                     expression,
@@ -1155,12 +1117,6 @@
                 pred_embedding=self.pred_embedding,
                 max_size_in_mem=100_000,
             )
-=======
-                self._predict(gene_pos, expression, depth, pred_embedding=self.pred_embedding, max_size_in_mem=100_000, name="validation")
-        else:
-            self.info = batch["class"]
-            self._predict(gene_pos, expression, depth, pred_embedding=self.pred_embedding, max_size_in_mem=100_000)
->>>>>>> 7d33613e
         self.log("val_loss", val_loss, sync_dist=True)
         self.log_dict(losses, sync_dist=True)
         return val_loss
@@ -1182,19 +1138,12 @@
             sch = self.lr_schedulers()
             sch.step(self.trainer.callback_metrics["val_loss"])
             # run the test function on specific dataset
-<<<<<<< HEAD
             self.log_adata(
                 gtclass=self.info, name="validation_part_" + str(self.counter)
             )
-            if (self.current_epoch + 1) % 20 == 0:
+            if (self.current_epoch + 1) % 40 == 0:
                 metrics = self._test()
                 self.log_dict(metrics, sync_dist=True, rank_zero_only=True)
-=======
-            self.log_adata(gtclass=self.info, name="validation_part_"+str(self.counter))
-            if (self.current_epoch + 1)% 20 == 0:
-                metrics = self._test()
-                self.log_dict(metrics, sync_dist=True, rank_zero_only=True)                
->>>>>>> 7d33613e
 
     def test_step(self, *args, **kwargs):
         print("step")
@@ -1207,7 +1156,6 @@
     def _test(self, name=""):
         print("start test")
         metrics = {}
-<<<<<<< HEAD
         model_copy = copy.deepcopy(self)
         res = embbed_task.default_benchmark(
             model_copy, default_dataset="lung", do_class=True, coarse=False
@@ -1241,7 +1189,7 @@
         print(metrics)
         gc.collect()
         res = denoise_task.default_benchmark(
-            model_copy, FILEDIR + "/../../data/r4iCehg3Tw5IbCLiCIbl.h5ad"
+            model_copy, FILEDIR + "/../../data/gNNpgpo6gATjuxTE7CCp.h5ad"
         )
         metrics.update(
             {
@@ -1255,7 +1203,36 @@
         f = open("metrics_step" + str(self.global_step) + "_" + name + ".json", "a")
         f.write(json.dumps({"denoise": res}, indent=4))
         f.close()
-        print("sroy")
+        res = grn_task.default_benchmark(
+            model_copy, "gwps", batch_size=32 if self.d_model <= 512 else 8
+        )
+        f = open("metrics_step" + str(self.global_step) + "_" + name + ".json", "a")
+        f.write(json.dumps({"grn_gwps": res}, default=lambda o: str(o), indent=4))
+        f.close()
+        metrics.update(
+            {
+                "grn_gwps/auprc_self": float(
+                    np.mean([i["auprc"] for k, i in res.items() if "class_self" in k])
+                ),
+                "grn_gwps/epr_self": float(
+                    np.mean([i["epr"] for k, i in res.items() if "class_self" in k])
+                ),
+                "grn_gwps/auprc_omni": float(
+                    np.mean([i["auprc"] for k, i in res.items() if "class_omni" in k])
+                ),
+                "grn_gwps/epr_omni": float(
+                    np.mean([i["epr"] for k, i in res.items() if "class_omni" in k])
+                ),
+                "grn_gwps/auprc": float(
+                    np.mean([i["auprc"] for k, i in res.items() if "max_all" in k])
+                ),
+                "grn_gwps/epr": float(
+                    np.mean([i["epr"] for k, i in res.items() if "max_all" in k])
+                ),
+            }
+        )
+        print(metrics)
+        gc.collect()
         res = grn_task.default_benchmark(
             model_copy, "sroy", batch_size=32 if self.d_model <= 512 else 8
         )
@@ -1287,38 +1264,8 @@
         print(metrics)
         gc.collect()
         res = grn_task.default_benchmark(
-            model_copy, "gwps", batch_size=32 if self.d_model <= 512 else 8
-        )
-        f = open("metrics_step" + str(self.global_step) + "_" + name + ".json", "a")
-        f.write(json.dumps({"grn_gwps": res}, default=lambda o: str(o), indent=4))
-        f.close()
-        metrics.update(
-            {
-                "grn_gwps/auprc_self": float(
-                    np.mean([i["auprc"] for k, i in res.items() if "class_self" in k])
-                ),
-                "grn_gwps/epr_self": float(
-                    np.mean([i["epr"] for k, i in res.items() if "class_self" in k])
-                ),
-                "grn_gwps/auprc_omni": float(
-                    np.mean([i["auprc"] for k, i in res.items() if "class_omni" in k])
-                ),
-                "grn_gwps/epr_omni": float(
-                    np.mean([i["epr"] for k, i in res.items() if "class_omni" in k])
-                ),
-                "grn_gwps/auprc": float(
-                    np.mean([i["auprc"] for k, i in res.items() if "max_all" in k])
-                ),
-                "grn_gwps/epr": float(
-                    np.mean([i["epr"] for k, i in res.items() if "max_all" in k])
-                ),
-            }
-        )
-        print(metrics)
-        gc.collect()
-        res = grn_task.default_benchmark(
             model_copy,
-            FILEDIR + "/../../data/yBCKp6HmXuHa0cZptMo7.h5ad",
+            FILEDIR + "/../../data/gNNpgpo6gATjuxTE7CCp.h5ad",
             batch_size=32 if self.d_model <= 512 else 8,
         )
         f = open("metrics_step" + str(self.global_step) + "_" + name + ".json", "a")
@@ -1375,82 +1322,6 @@
         )
         print(metrics)
         print("done test")
-=======
-        model_copy = copy.deepcopy(self) 
-        res = embbed_task.default_benchmark(model_copy, default_dataset="lung", do_class=True, coarse=False)
-        f = open("metrics_step"+str(self.global_step)+"_"+name+".json", 'a')
-        f.write(json.dumps({"embed_lung":res}, indent=4))
-        f.close()
-        metrics.update({
-            'emb_lung/scib': float(res['scib']['Total']),
-            'emb_lung/ct_class': float(res['classif']['cell_type_ontology_term_id']['accuracy']),
-        })
-        print(metrics)
-        res = embbed_task.default_benchmark(model_copy, default_dataset="pancreas", do_class=True, coarse=False)
-        f = open("metrics_step"+str(self.global_step)+"_"+name+".json", 'a')
-        f.write(json.dumps({"embed_panc":res}, indent=4))
-        f.close()
-        metrics.update({
-            'emb_panc/scib': float(res['scib']['Total']),
-            'emb_panc/ct_class': float(res['classif']['cell_type_ontology_term_id']['accuracy']),
-        })
-        print(metrics)
-        gc.collect()
-        res = denoise_task.default_benchmark(model_copy, FILEDIR+"/../../data/gNNpgpo6gATjuxTE7CCp.h5ad")
-        metrics.update({
-            'denoise/reco2full_vs_noisy2full': float(res['reco2full'] - res['noisy2full']),
-        })
-        gc.collect()
-        print(metrics)
-        f = open("metrics_step"+str(self.global_step)+"_"+name+".json", 'a')
-        f.write(json.dumps({"denoise":res}, indent=4))
-        f.close()
-        res = grn_task.default_benchmark(model_copy, "gwps", batch_size=32 if self.d_model <= 512 else 8)
-        f = open("metrics_step"+str(self.global_step)+"_"+name+".json", 'a')
-        f.write(json.dumps({"grn_gwps":res}, default=lambda o: str(o), indent=4))
-        f.close()
-        metrics.update({
-            'grn_gwps/auprc_self': float(np.mean([i['auprc'] for k, i in res.items() if "class_self" in k])),
-            'grn_gwps/epr_self': float(np.mean([i['epr'] for k, i in res.items() if "class_self" in k])),
-            'grn_gwps/auprc_omni': float(np.mean([i['auprc'] for k, i in res.items() if "class_omni" in k])),
-            'grn_gwps/epr_omni': float(np.mean([i['epr'] for k, i in res.items() if "class_omni" in k])),
-            'grn_gwps/auprc': float(np.mean([i['auprc'] for k, i in res.items() if "max_all" in k])),
-            'grn_gwps/epr': float(np.mean([i['epr'] for k, i in res.items() if "max_all" in k])),
-        })
-        print(metrics)
-        gc.collect()
-        res = grn_task.default_benchmark(model_copy, "sroy", batch_size=32 if self.d_model <= 512 else 8)
-        f = open("metrics_step"+str(self.global_step)+"_"+name+".json", 'a')
-        f.write(json.dumps({"grn_sroy":res}, default=lambda o: str(o), indent=4))
-        f.close()
-        metrics.update({
-            'grn_sroy/auprc_self': float(np.mean([i['auprc'] for k, i in res.items() if "class_self" in k])),
-            'grn_sroy/epr_self': float(np.mean([i['epr'] for k, i in res.items() if "class_self" in k])),
-            'grn_sroy/auprc_omni': float(np.mean([i['auprc'] for k, i in res.items() if "class_omni" in k])),
-            'grn_sroy/epr_omni': float(np.mean([i['epr'] for k, i in res.items() if "class_omni" in k])),
-            'grn_sroy/epr': float(np.mean([i['epr'] for k, i in res.items() if "full_" in k])),
-            'grn_sroy/auprc': float(np.mean([i['auprc'] for k, i in res.items() if "full_" in k])),
-        })
-        print(metrics)
-        gc.collect()
-        res = grn_task.default_benchmark(model_copy, FILEDIR+"/../../data/gNNpgpo6gATjuxTE7CCp.h5ad", batch_size=32 if self.d_model <= 512 else 8)
-        f = open("metrics_step"+str(self.global_step)+"_"+name+".json", 'a')
-        f.write(json.dumps({"grn_omni":res}, default=lambda o: str(o), indent=4))
-        f.close()
-        metrics.update({
-            'grn_omni/auprc_class': float(np.mean([i['auprc'] for k, i in res.items() if "class" in k])),
-            'grn_omni/epr_class': float(np.mean([i['epr'] for k, i in res.items() if "class" in k])),
-            'grn_omni/tf_enr_class': float(np.sum([i.get('TF_enr', False) for k, i in res.items() if "class" in k])),
-            'grn_omni/tf_targ_enr_class': float(np.mean([i['significant_enriched_TFtargets'] for k, i in res.items() if "class" in k])),
-            'grn_omni/auprc': float(np.mean([i['auprc'] for k, i in res.items() if "class" not in k])),
-            'grn_omni/epr': float(np.mean([i['epr'] for k, i in res.items() if "class" not in k])),
-            'grn_omni/tf_enr': float(np.sum([i.get('TF_enr', False) for k, i in res.items() if "class" not in k])),
-            'grn_omni/tf_targ_enr': float(np.mean([i['significant_enriched_TFtargets'] for k, i in res.items() if "class" not in k])),
-            # 'grn_omni/ct': res['classif']['cell_type_ontology_term_id']['accuracy'],
-        })
-        print(metrics)
-        print('done test')
->>>>>>> 7d33613e
         return metrics
 
     def on_predict_epoch_start(self):
@@ -1473,7 +1344,6 @@
         Returns:
             Tensor: _description_
         """
-<<<<<<< HEAD
         return self._predict(
             batch["genes"],
             batch["x"],
@@ -1498,11 +1368,6 @@
         max_size_in_mem=100_000,
         name="",
     ):
-=======
-        return self._predict(batch["genes"], batch["x"], batch["depth"], self.predict_mode, self.pred_embedding, self.get_attention_layer, self.predict_depth_mult, name="predict")
-
-    def _predict(self, gene_pos, expression, depth, predict_mode="none", pred_embedding=[], get_attention_layer=[], depth_mult=3, keep_output=True, max_size_in_mem=100_000, name=""):
->>>>>>> 7d33613e
         """
         @see predict_step will save output of predict in multiple self variables
 
@@ -1535,11 +1400,6 @@
                 self.attn.agg([i[:, :, :2, :] for i in output[1]], gene_pos)
                 output = output[0]
             cell_embs = output["cell_embs"]
-<<<<<<< HEAD
-
-=======
-            
->>>>>>> 7d33613e
         elif predict_mode == "denoise":
             output = self.forward(
                 gene_pos,
