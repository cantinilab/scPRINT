--- conflicted
+++ resolved
@@ -1151,13 +1151,8 @@
         if type(mask_ratio) is not list:
             mask_ratio = [mask_ratio]
         # dynamically change the context length every 5 steps
-<<<<<<< HEAD
-        if self.var_context_length and self.trainer.global_step % 5 == 0:
+        if self.var_context_length and torch.rand(1).item() < 0.2:
             context_length = torch.randint(800, batch["x"].shape[1], (1,)).item()
-=======
-        if self.var_context_length and torch.rand(1).item() < 0.2:
-            context_length = torch.randint(400, batch["x"].shape[1], (1,)).item()
->>>>>>> 106bb624
         else:
             context_length = batch["x"].shape[1]
         expression = batch["x"][:, :context_length]
