import os
from typing import Any, List, Optional, Tuple

import matplotlib.pyplot as plt
import numpy as np
import scanpy as sc
import sklearn.metrics
import torch
from anndata import AnnData, concat
from scdataloader import Collator, Preprocessor
from scdataloader.data import SimpleAnnDataset
from scipy.stats import spearmanr
from simpler_flash import FlashTransformer
from torch.nn import functional as F
from torch.utils.data import DataLoader
from tqdm import tqdm

from scprint.model import utils

from . import knn_smooth

FILE_DIR = os.path.dirname(os.path.realpath(__file__))


class Denoiser:
    def __init__(
        self,
        batch_size: int = 10,
        num_workers: int = 1,
        max_len: int = 5_000,
        how: str = "most var",
        max_cells: int = 500_000,
        doplot: bool = False,
        predict_depth_mult: int = 4,
        downsample_expr: Optional[float] = None,
        genelist: Optional[List[str]] = None,
        save_every: int = 100_000,
        pred_embedding: List[str] = ["cell_type_ontology_term_id"],
    ):
        """
        Denoiser class for denoising scRNA-seq data using a scPRINT model

        Args:
            batch_size (int, optional): Batch size for processing. Defaults to 10.
            num_workers (int, optional): Number of workers for data loading. Defaults to 1.
            max_len (int, optional): Maximum number of genes to consider. Defaults to 5000.
            how (str, optional): Method to select genes. Options are "most var", "random expr", "some". Defaults to "most var".
                - "most var": select the most variable genes
                - "random expr": select random expressed genes
                - "some": select a subset of genes defined in genelist
            max_cells (int, optional): Number of cells to use for plotting correlation. Defaults to 10000.
            doplot (bool, optional): Whether to generate plots of the similarity between the denoised and true expression data. Defaults to False.
                Only works when downsample_expr is not None and max_cells < 100.
            predict_depth_mult (int, optional): Multiplier for prediction depth. Defaults to 4.
                This will artificially increase the sequencing depth (or number of counts) to 4 times the original depth.
            downsample_expr (Optional[float], optional): Fraction of expression data to downsample. Defaults to None.
                This is usefull to test the ability of the model to denoise the dataset.
                When this option is on, the class output is a tuple of (metrics, random_indices, pred_adata).
                Where the metric is the result of the denoising from the downsampled expression to true expression data.
            dtype (torch.dtype, optional): Data type for computations. Defaults to torch.float16.
            genelist (List[str], optional): The list of genes to be used for embedding. Defaults to []: In this case, "how" needs to be "most var" or "random expr".
            save_every (int, optional): The number of cells to save at a time. Defaults to 100_000.
                This is important to avoid memory issues.
        """
        self.batch_size = batch_size
        self.num_workers = num_workers
        self.max_len = max_len
        self.max_cells = max_cells
        self.doplot = doplot
        self.predict_depth_mult = predict_depth_mult
        self.how = how
        self.downsample_expr = downsample_expr
        self.genelist = genelist
        self.save_every = save_every
        self.pred_embedding = pred_embedding

    def __call__(self, model: torch.nn.Module, adata: AnnData):
        """
        __call__ calling the function

        Args:
            model (torch.nn.Module): The scPRINT model to be used for denoising.
            adata (AnnData): The annotated data matrix of shape n_obs x n_vars. Rows correspond to cells and columns to genes.

        Returns:
            AnnData: The denoised annotated data matrix.
        """
        # Select random number
        random_indices = None
        if self.max_cells < adata.shape[0]:
            random_indices = np.random.randint(
                low=0, high=adata.shape[0], size=self.max_cells
            )
            adataset = SimpleAnnDataset(
                adata[random_indices],
                obs_to_output=["organism_ontology_term_id"],
                get_knn_cells=model.expr_emb_style == "metacell",
            )
        else:
            adataset = SimpleAnnDataset(
                adata,
                obs_to_output=["organism_ontology_term_id"],
                get_knn_cells=model.expr_emb_style == "metacell",
            )
        if self.how == "most var":
            sc.pp.highly_variable_genes(
                adata, flavor="seurat_v3", n_top_genes=self.max_len, span=0.99
            )
            self.genelist = adata.var.index[adata.var.highly_variable]
        else:
            self.genelist = adata.var.index
        self.genelist = [i for i in model.genes if i in self.genelist]
        print(f"working on {len(self.genelist)} accepted genes")

        col = Collator(
            organisms=model.organisms,
            valid_genes=model.genes,
            max_len=self.max_len,
            how="some" if self.how == "most var" else self.how,
            genelist=self.genelist if self.how != "random expr" else [],
        )
        dataloader = DataLoader(
            adataset,
            collate_fn=col,
            batch_size=self.batch_size,
            num_workers=self.num_workers,
            shuffle=False,
        )

        prevplot = model.doplot
        model.doplot = self.doplot
        model.on_predict_epoch_start()
        model.eval()
        device = model.device.type
        stored_noisy = None
        dtype = (
            torch.float16
            if type(model.transformer) is FlashTransformer
            else model.dtype
        )
        torch.cuda.empty_cache()
        with torch.no_grad(), torch.autocast(device_type=device, dtype=dtype):
            for batch in tqdm(dataloader):
                gene_pos, expression, depth = (
                    batch["genes"].to(device),
                    batch["x"].to(device),
                    batch["depth"].to(device),
                )
                if self.downsample_expr is not None:
                    expression = utils.downsample_profile(
                        expression, self.downsample_expr
                    )
                if stored_noisy is None:
                    stored_noisy = expression.cpu().numpy()
                else:
                    stored_noisy = np.concatenate(
                        [stored_noisy, expression.cpu().numpy()], axis=0
                    )

                model._predict(
                    gene_pos,
                    expression,
                    depth,
                    knn_cells=batch["knn_cells"].to(device)
                    if model.expr_emb_style == "metacell"
                    else None,
                    do_generate=False,
                    depth_mult=self.predict_depth_mult,
                    pred_embedding=self.pred_embedding,
                    max_size_in_mem=self.save_every,
                )
        torch.cuda.empty_cache()
        model.log_adata(name="predict_part_" + str(model.counter))
        try:
            mdir = (
                model.logger.save_dir if model.logger.save_dir is not None else "data"
            )
        except:
            mdir = "data"
        pred_adata = []
        for i in range(model.counter + 1):
            file = (
                mdir
                + "/step_"
                + str(model.global_step)
                + "_"
                + model.name
                + "_predict_part_"
                + str(i)
                + "_"
                + str(model.global_rank)
                + ".h5ad"
            )
            pred_adata.append(sc.read_h5ad(file))
            os.remove(file)
        pred_adata = concat(pred_adata)
<<<<<<< HEAD
        pred_adata = pred_adata[
            :, pred_adata.layers["scprint_mu"].toarray().any(axis=0)
        ]
=======
>>>>>>> 23921331

        if model.transformer.attn_type == "hyper":
            # seq len must be a multiple of 128
            num = model.cell_embs_count if not model.cell_transformer else 0
            if (stored_noisy.shape[1] + num) % 128 != 0:
                stored_noisy = stored_noisy[
                    :, : ((stored_noisy.shape[1]) // 128 * 128) - num
                ]
        pred_adata.X = stored_noisy

        metrics = None
        model.doplot = prevplot
        if self.downsample_expr is not None:
<<<<<<< HEAD
            reco = pred_adata.layers["scprint_mu"].data.reshape(pred_adata.shape[0], -1)
=======
            reco = np.array(pred_adata.layers["scprint_mu"].data).reshape(
                pred_adata.shape[0], -1
            )
>>>>>>> 23921331
            adata = (
                adata[random_indices, adata.var.index.isin(pred_adata.var.index)]
                if random_indices is not None
                else adata[:, adata.var.index.isin(pred_adata.var.index)]
            )
            true = adata.X[
                :,
                pred_adata.layers["scprint_mu"][
                    :, pred_adata.var.index.isin(adata.var.index)
                ].any(axis=0),
            ].toarray()

            corr_coef, p_value = spearmanr(
                np.vstack([reco[true != 0], stored_noisy[true != 0], true[true != 0]]).T
            )
            metrics = {
                "reco2noisy": corr_coef[0, 1],
                "reco2full": corr_coef[0, 2],
                "noisy2full": corr_coef[1, 2],
            }
            if self.doplot and self.max_cells < 100:
                corr_coef[p_value > 0.05] = 0
                plt.figure(figsize=(10, 5))
                plt.imshow(
                    corr_coef, cmap="coolwarm", interpolation="none", vmin=-1, vmax=1
                )
                plt.colorbar()
                plt.title("Expression Correlation Coefficient")
                plt.show()
        return metrics, random_indices, pred_adata


# testdatasets=['/R4ZHoQegxXdSFNFY5LGe.h5ad', '/SHV11AEetZOms4Wh7Ehb.h5ad',
# '/V6DPJx8rP3wWRQ43LMHb.h5ad', '/Gz5G2ETTEuuRDgwm7brA.h5ad', '/YyBdEsN89p2aF4xJY1CW.h5ad',
# '/SO5yBTUDBgkAmz0QbG8K.h5ad', '/r4iCehg3Tw5IbCLiCIbl.h5ad', '/SqvXr3i3PGXM8toXzUf9.h5ad',
# '/REIyQZE6OMZm1S3W2Dxi.h5ad', '/rYZ7gs0E0cqPOLONC8ia.h5ad', '/FcwMDDbAQPNYIjcYNxoc.h5ad',
# '/fvU5BAMJrm7vrgDmZM0z.h5ad', '/gNNpgpo6gATjuxTE7CCp.h5ad'],


def default_benchmark(
    model: Any,
    folder_dir: str = FILE_DIR + "/../../data/",
    dataset: str = FILE_DIR
    + "/../../data/gNNpgpo6gATjuxTE7CCp.h5ad",  # r4iCehg3Tw5IbCLiCIbl
):
    """
    default_benchmark function used to run the default denoising benchmark of scPRINT

    Args:
        model (Any): The scPRINT model to be used for the benchmark.
        default_dataset (str, optional): Path to the default dataset to use for benchmarking. Defaults to FILE_DIR + "/../../data/r4iCehg3Tw5IbCLiCIbl.h5ad".
        max_len (int, optional): Maximum number of genes to consider. Defaults to 5000.

    Returns:
        dict: A dictionary containing the benchmark metrics.
    """
    if dataset.startswith("https://"):
        adata = sc.read(
            folder_dir + dataset.split("/")[-1],
            backup_url=dataset,
        )
    else:
        adata = sc.read_h5ad(dataset)
    if dataset.split("/")[-1] == "gNNpgpo6gATjuxTE7CCp.h5ad":
        use_layer = "counts"
        is_symbol = True
    else:
        use_layer = None
        is_symbol = False
    max_len = 4000 if adata.X.sum(1).mean() < 150_000 else 8000
    preprocessor = Preprocessor(
        use_layer=use_layer,
        is_symbol=is_symbol,
        force_preprocess=True,
        skip_validate=True,
        do_postp=model.expr_emb_style == "metacell",
        drop_non_primary=False,
    )
    adata = preprocessor(adata.copy())
    if model.expr_emb_style == "metacell":
        if "X_pca" not in adata.obsm:
            sc.pp.pca(adata, n_comps=50)
        sc.pp.neighbors(adata, use_rep="X_pca")
    denoise = Denoiser(
        batch_size=40 if model.expr_emb_style != "metacell" else 20,
        max_len=max_len,
        max_cells=10_000,
        doplot=False,
        num_workers=8,
        predict_depth_mult=5,
        downsample_expr=0.7,
    )
    return denoise(model, adata)[0]


def mse(test_data, denoised_data, target_sum=1e4):
    sc.pp.normalize_total(test_data, target_sum=target_sum)
    sc.pp.log1p(test_data)

    sc.pp.normalize_total(denoised_data, target_sum=target_sum)
    sc.pp.log1p(denoised_data)

    print("Compute mse value", flush=True)
    return sklearn.metrics.mean_squared_error(test_data.X.todense(), denoised_data.X)


def withknn(adata, k=10, **kwargs):
    adata.layers["denoised"] = knn_smooth.knn_smoothing(
        adata.X.transpose(), k=k, **kwargs
    ).transpose()
    return adata


# from molecular_cross_validation.mcv_sweep import poisson_nll_loss
# copied from: https://github.com/czbiohub/molecular-cross-validation/blob/master/src/molecular_cross_validation/mcv_sweep.py
def poisson_nll_loss(y_pred: np.ndarray, y_true: np.ndarray) -> float:
    return (y_pred - y_true * np.log(y_pred + 1e-6)).mean()


def split_molecules(
    umis: np.ndarray,
    data_split: float,
    overlap_factor: float = 0.0,
    random_state: np.random.RandomState = None,
) -> Tuple[np.ndarray, np.ndarray]:
    """Splits molecules into two (potentially overlapping) groups.
    :param umis: Array of molecules to split
    :param data_split: Proportion of molecules to assign to the first group
    :param overlap_factor: Overlap correction factor, if desired
    :param random_state: For reproducible sampling
    :return: umis_X and umis_Y, representing ``split`` and ``~(1 - split)`` counts
             sampled from the input array
    """
    if random_state is None:
        random_state = np.random.RandomState()

    umis_X_disjoint = random_state.binomial(umis, data_split - overlap_factor)
    umis_Y_disjoint = random_state.binomial(
        umis - umis_X_disjoint, (1 - data_split) / (1 - data_split + overlap_factor)
    )
    overlap_factor = umis - umis_X_disjoint - umis_Y_disjoint
    umis_X = umis_X_disjoint + overlap_factor
    umis_Y = umis_Y_disjoint + overlap_factor

    return umis_X, umis_Y<|MERGE_RESOLUTION|>--- conflicted
+++ resolved
@@ -194,12 +194,6 @@
             pred_adata.append(sc.read_h5ad(file))
             os.remove(file)
         pred_adata = concat(pred_adata)
-<<<<<<< HEAD
-        pred_adata = pred_adata[
-            :, pred_adata.layers["scprint_mu"].toarray().any(axis=0)
-        ]
-=======
->>>>>>> 23921331
 
         if model.transformer.attn_type == "hyper":
             # seq len must be a multiple of 128
@@ -213,13 +207,9 @@
         metrics = None
         model.doplot = prevplot
         if self.downsample_expr is not None:
-<<<<<<< HEAD
-            reco = pred_adata.layers["scprint_mu"].data.reshape(pred_adata.shape[0], -1)
-=======
             reco = np.array(pred_adata.layers["scprint_mu"].data).reshape(
                 pred_adata.shape[0], -1
             )
->>>>>>> 23921331
             adata = (
                 adata[random_indices, adata.var.index.isin(pred_adata.var.index)]
                 if random_indices is not None
