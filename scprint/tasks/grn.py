--- conflicted
+++ resolved
@@ -99,16 +99,15 @@
         self.layer = layer
         self.loc = loc
         self.how = how
-        assert (
-            self.how
-            in [
-                "most var within",
-                "most var across",
-                "random expr",
-                "some",
-                "most expr",
-            ]
-        ), "how must be one of 'most var within', 'most var across', 'random expr', 'some', 'most expr'"
+        assert self.how in [
+            "most var within",
+            "most var across",
+            "random expr",
+            "some",
+            "most expr",
+        ], (
+            "how must be one of 'most var within', 'most var across', 'random expr', 'some', 'most expr'"
+        )
         self.num_genes = num_genes
         self.preprocess = preprocess
         self.cell_type_col = cell_type_col
@@ -150,6 +149,7 @@
 
         subadata = self.predict(model, adata, self.layer, cell_type)
         import pdb
+
         pdb.set_trace()
         adjacencies = self.aggregate(model.attn.get(), model.genes)
         model.attn.data = None
@@ -292,13 +292,8 @@
                     keep_output=False,
                     get_attention_layer=layer if type(layer) is list else [layer],
                 )
-<<<<<<< HEAD
                 torch.cuda.empty_cache()
 
-=======
-            torch.cuda.empty_cache()
-                
->>>>>>> a386771d
         return subadata
 
     def aggregate(self, attn, genes):
