from bengrn import BenGRN, get_sroy_gt, get_perturb_gt
from scdataloader import Preprocessor
from bengrn.base import train_classifier
from bengrn import BenGRN, get_sroy_gt
from grnndata import utils as grnutils
from anndata.utils import make_index_unique
import scanpy as sc
import torch
import gc 
from scdataloader.data import SimpleAnnDataset
from scdataloader import Collator
from grnndata import utils
from torch.utils.data import DataLoader

from lightning.pytorch import Trainer

from typing import List
from anndata import AnnData

from scprint.utils.sinkhorn import SinkhornDistance
from scprint.utils import load_genes

from grnndata import GRNAnnData, from_anndata, read_h5ad

import umap
import hdbscan

from matplotlib import pyplot as plt
import seaborn as sns
import numpy as np
from .tmfg import tmfg
import networkx as nx
import scipy.sparse
import os.path

import pandas as pd

FILEDIR = os.path.dirname(os.path.realpath(__file__))


class GRNfer:
    def __init__(
        self,
        model: torch.nn.Module,
        adata: AnnData,
        batch_size: int = 64,
        num_workers: int = 8,
        num_genes: int = 3000,
        precision: str = "16-mixed",
        organisms: List[str] = [
            "NCBITaxon:9606",
        ],
        cell_type_col="cell_type",
        model_name: str = "scprint",
        how: str = "random expr",  # random expr, most var withing, most var across, given
        preprocess="softmax",  # sinkhorn, softmax, none
        head_agg="mean",  # mean, sum, none
        filtration="thresh",  # thresh, top-k, mst, known, none
        k=10,
        apc=False,
        known_grn=None,
        symmetrize=False,
        doplot=True,
        max_cells=0,
        forward_mode="none",
        genes: list = [],
        loc="./",
        devices: List[int] = [0],
    ):
        """
        Embedder a class to embed and annotate cells using a model

        Args:
            model (torch.nn.Module): The model to be used for embedding and annotating cells.
            batch_size (int, optional): The size of the batches to be used in the DataLoader. Defaults to 64.
            num_workers (int, optional): The number of worker processes to use for data loading. Defaults to 8.
            how (str, optional): The method to be used for selecting valid genes. Defaults to "most expr".
            max_len (int, optional): The maximum length of the gene sequence. Defaults to 1000.
            add_zero_genes (int, optional): The number of zero genes to add to the gene sequence. Defaults to 100.
            precision (str, optional): The precision to be used in the Trainer. Defaults to "16-mixed".
            organisms (List[str], optional): The list of organisms to be considered. Defaults to [ "NCBITaxon:9606", ].
            pred_embedding (List[str], optional): The list of labels to be used for plotting embeddings. Defaults to [ "cell_type_ontology_term_id", "disease_ontology_term_id", "self_reported_ethnicity_ontology_term_id", "sex_ontology_term_id", ].
            model_name (str, optional): The name of the model to be used. Defaults to "scprint".
            output_expression (str, optional): The type of output expression to be used. Can be one of "all", "sample", "none". Defaults to "sample".
        """
        self.model = model
        self.batch_size = batch_size
        self.num_workers = num_workers
        self.how = how
        assert self.how in [
            "most var within",
            "most var across",
            "random expr",
            "given",
        ], "how must be one of 'most var within', 'most var across', 'random expr', 'given'"
        self.num_genes = num_genes
        self.organisms = organisms if type(organisms) is list else [organisms]
        self.model_name = model_name
        self.adata = adata
        self.preprocess = preprocess
        self.cell_type_col = cell_type_col
        self.filtration = filtration
        self.doplot = doplot
        self.genes = genes
        self.apc = apc
        self.forward_mode = forward_mode
        self.k = k
        self.symmetrize = symmetrize
        self.known_grn = known_grn
        self.head_agg = head_agg
        self.max_cells = max_cells
        self.curr_genes = None
        self.trainer = Trainer(precision=precision, devices=devices)
        # subset_hvg=1000, use_layer='counts', is_symbol=True,force_preprocess=True, skip_validate=True)

    def __call__(self, layer, cell_type=None, locname=""):
        # Add at least the organism you are working with
        subadata = self.predict(layer, cell_type)
        adjacencies = self.aggregate(self.model.attn.get())
        if self.head_agg == "none":
            return self.save(adjacencies[8:, 8:, :], subadata, locname)
        else:
            return self.save(self.filter(adjacencies)[8:, 8:], subadata, locname)

    def predict(self, layer, cell_type=None):
        self.curr_genes = None
        self.model.pred_log_adata = False
        self.model.get_attention_layer = layer if type(layer) is list else [
            layer]
        if cell_type is not None:
            subadata = self.adata[
                self.adata.obs[self.cell_type_col] == cell_type
            ].copy()
        else:
            subadata = self.adata.copy()
        if self.how == "most var within":
            sc.pp.highly_variable_genes(
                subadata, flavor="seurat_v3", n_top_genes=self.num_genes)
            self.curr_genes = subadata.var.index[subadata.var.highly_variable].tolist()+self.genes
            print(
                "number of expressed genes in this cell type: "
                + str((subadata.X.sum(0) > 1).sum())
            )
        elif self.how == "most var across" and cell_type is not None:
            sc.tl.rank_genes_groups(
                self.adata, groupby=self.cell_type_col, groups=[cell_type]
            )
            self.curr_genes = self.adata.uns["rank_genes_groups"]["names"][cell_type][
                : self.num_genes
            ].tolist() + self.genes
            self.curr_genes.sort()
        elif self.how == "random expr":
            self.curr_genes = self.model.genes
            # raise ValueError("cannot do it yet")
            pass
        elif self.how == "given" and len(self.genes) > 0:
            self.curr_genes = self.genes
        else:
            raise ValueError("how must be one of 'most var', 'random expr'")
        subadata = subadata[: self.max_cells] if self.max_cells else subadata
        adataset = SimpleAnnDataset(
            subadata, obs_to_output=["organism_ontology_term_id"]
        )
        self.col = Collator(
            organisms=[subadata.obs['organism_ontology_term_id'][0]],
            valid_genes=self.model.genes,
            how="some" if self.how != "random expr" else "random expr",
            genelist=self.curr_genes if self.how != "random expr" else [],
        )
        dataloader = DataLoader(
            adataset,
            collate_fn=self.col,
            batch_size=self.batch_size,
            num_workers=self.num_workers,
            shuffle=False,
        )
        self.model.predict_mode = self.forward_mode
        self.model.doplot = self.doplot
        self.trainer.predict(self.model, dataloader)
        return subadata

    def aggregate(self, attn):
        badloc = torch.isnan(attn.sum((0, 2, 3, 4)))
        attn = attn[:, ~badloc, :, :, :]
        self.curr_genes = (
            np.array(self.curr_genes)[~badloc[8:]]
            if self.how == "random expr"
            else [i for i in self.model.genes if i in self.curr_genes]
        )
        if self.doplot:
            sns.set_theme(
                style="white", context="poster", rc={"figure.figsize": (14, 10)}
            )
            fit = umap.UMAP()
            mm = fit.fit_transform(attn[0, :, 0, 0, :].detach().cpu().numpy())
            labels = hdbscan.HDBSCAN(
                min_samples=10,
                min_cluster_size=100,
            ).fit_predict(mm)
            plt.scatter(mm[:, 0], mm[:, 1], c=labels)
            plt.title(f"Qs @H{0}")
            plt.show()
            mm = fit.fit_transform(attn[0, :, 1, 0, :].detach().cpu().numpy())
            labels = hdbscan.HDBSCAN(
                min_samples=10,
                min_cluster_size=100,
            ).fit_predict(mm)
            plt.scatter(mm[:, 0], mm[:, 1], c=labels)
            plt.title(f"Ks @H{0}")
            plt.show()
        # attn = attn[:, :, 0, :, :].permute(0, 2, 1, 3) @ attn[:, :, 1, :, :].permute(
        #    0, 2, 3, 1
        # )
        attns = None
        Qs = (
            attn[:, :, 0, :, :]
            .permute(0, 2, 1, 3)
            .reshape(-1, attn.shape[1], attn.shape[-1])
        )
        Ks = (
            attn[:, :, 1, :, :]
            .permute(0, 2, 1, 3)
            .reshape(-1, attn.shape[1], attn.shape[-1])
        )
        for i in range(Qs.shape[0]):
            attn = Qs[i] @ Ks[i].T
            # return attn
            scale = Qs.shape[-1] ** -0.5
            attn = attn * scale
            if self.preprocess == "sinkhorn":
                if attn.numel() > 100_000_000:
                    raise ValueError("you can't sinkhorn such a large matrix")
                sink = SinkhornDistance(0.1, max_iter=200)
                attn = sink(attn)[0]
                attn = attn * Qs.shape[-1]
            elif self.preprocess == "softmax":
                attn = torch.nn.functional.softmax(attn, dim=-1)
            elif self.preprocess == "none":
                pass
            else:
                raise ValueError(
                    "preprocess must be one of 'sinkhorn', 'softmax', 'none'"
                )

            if self.symmetrize:
                print(attn.shape)
                attn = (attn + attn.T) / 2
            if self.apc:
                pass
                # attn = attn - (
                #    (attn.sum(-1).unsqueeze(-1) * attn.sum(-2).unsqueeze(-2))
                #    / attn.sum(-1).sum(-1).unsqueeze(-1).unsqueeze(-1)
                # )  # .view()
            if self.head_agg == "mean":
                attns = attn.detach().cpu().numpy() + (attns if attns is not None else 0)
            elif self.head_agg == "max":
                attns = (
                    np.maximum(attn.detach().cpu().numpy(), attns)
                    if attns is not None
                    else attn.detach().cpu().numpy()
                )
            elif self.head_agg == "none":
                if attns is not None:
                    if len(attns.shape) > 2:
                        attns = np.concatenate(
                            [attns, attn.detach().cpu().numpy()[..., np.newaxis]],
                            axis=-1,
                        )
                    else:
                        attns = np.stack(
                            [attns, attn.detach().cpu().numpy()], axis=-1)

                else:
                    attns = attn.detach().cpu().numpy()
            else:
                raise ValueError(
                    "head_agg must be one of 'mean', 'max' or 'None'")
        if self.head_agg == "mean":
            attns = attns / Qs.shape[0]
        return attns

    def filter(self, adj, gt=None):
        if self.filtration == "thresh":
            adj[adj < (1 / adj.shape[-1])] = 0
            # res = (adj != 0).sum()
            # if res / adj.shape[0] ** 2 < 0.01:
            #   adj = scipy.sparse.csr_matrix(adj)
        elif self.filtration == "none":
            pass
        elif self.filtration == "top-k":
            args = np.argsort(adj)
            adj[np.arange(adj.shape[0])[:, None], args[:, : -self.k]] = 0
            adj = scipy.sparse.csr_matrix(adj)
        elif self.filtration == "known" and gt is not None:
            gt = gt.reindex(sorted(gt.columns), axis=1)
            gt = gt.reindex(sorted(gt.columns), axis=0)
            gt = gt[gt.index.isin(self.curr_genes)].iloc[
                :, gt.columns.isin(self.curr_genes)
            ]

            loc = np.isin(self.curr_genes, gt.index)
            self.curr_genes = np.array(self.curr_genes)[loc]
            adj = adj[8:, 8:][loc][:, loc]
            adj[gt.values != 1] = 0
            adj = scipy.sparse.csr_matrix(adj)
        elif self.filtration == "tmfg":
            adj = nx.to_scipy_sparse_array(tmfg(adj))
        elif self.filtration == "mst":
            pass
        else:
            raise ValueError(
                "filtration must be one of 'thresh', 'none' or 'top-k'")
        res = (adj != 0).sum(
        ) if self.filtration != "none" else adj.shape[0] ** 2
        print(f"avg link count: {res}, sparsity: {res / adj.shape[0] ** 2}")
        return adj

    def save(self, grn, subadata, loc=""):
        grn = GRNAnnData(
            subadata[:, subadata.var.index.isin(self.curr_genes)].copy(),
            grn=grn,
        )
        # grn = grn[:, (grn.X != 0).sum(0) > (self.max_cells / 32)]
        grn.var["TFs"] = [
            True if i in utils.TF else False for i in grn.var["symbol"]]
        grn.uns["grn_scprint_params"] = {
            "filtration": self.filtration,
            "how": self.how,
            "preprocess": self.preprocess,
            "head_agg": self.head_agg,
        }
        if loc != "":
            grn.write_h5ad(loc + "grn_fromscprint.h5ad")
            return from_anndata(grn)
        else:
            return grn


def get_GTdb(db="omnipath"):
    if db == "omnipath":
        if not os.path.exists(FILEDIR + "/../../data/main/omnipath.parquet"):
            from omnipath.interactions import AllInteractions
            from omnipath.requests import Annotations
            interactions = AllInteractions()
            net = interactions.get(exclude=["small_molecule", "lncrna_mrna"])
            hgnc = Annotations.get(resources="HGNC")
            rename = {v.uniprot: v.genesymbol for _, v in hgnc.iterrows()}
            net = net.replace({"source": rename, "target": rename})
            genedf = load_genes()
            rn = {
                j["symbol"]: i
                for i, j in genedf[["symbol"]].iterrows()
                if j["symbol"] is not None
            }
            net = net.replace({"source": rn, "target": rn})
            varnames = list(set(net.iloc[:, :2].values.flatten()))
            da = np.zeros((len(varnames), len(varnames)), dtype=float)
            for i, j in net.iloc[:, :2].values:
                da[varnames.index(i), varnames.index(j)] = 1
            net = pd.DataFrame(data=da, index=varnames, columns=varnames)
            net.to_parquet(FILEDIR + "/../../data/main/omnipath.parquet")
        else:
            net = pd.read_parquet(
                FILEDIR + "/../../data/main/omnipath.parquet")
    if db == "scenic+":
        net = pd.read_parquet(
            FILEDIR + "/../../data/main/main_scenic+.parquet")
    if db == "stringdb":
        net = pd.read_parquet(
            FILEDIR + "/../../data/main/stringdb_bias.parquet")
    return net


def default_benchmark(model, default_dataset="sroy", cell_types=[
    'kidney collecting duct principal cell',
    #'mesangial cell',
    'blood vessel smooth muscle cell',
    'podocyte',
    'macrophage',
    'leukocyte',
    'kidney interstitial fibroblast',
    #'endothelial cell',
], maxlayers=6, maxgenes=5000, batch_size=32,

):
    metrics = {}
    if default_dataset == 'sroy':
        preprocessor = Preprocessor(is_symbol=True, force_preprocess=True, skip_validate=True,
                                    do_postp=False, min_valid_genes_id=5000, min_dataset_size=64)
        clf_omni = None
<<<<<<< HEAD
        for (da, spe, gt) in [("han", "human", "full"),# ("liu", "human", "chip"),
                              #("liu", "human", "ko"), ("chen", "human", "full"),
                              ("tran", "mouse", "full"), ("zhao", "mouse", "full"),
=======
        for (da, spe, gt) in [("liu", "human", "full"), ("liu", "human", "chip"),
                              ("liu", "human", "ko"), ("chen", "human", "full"),
                              ("duren", "mouse", "full"), ("semrau", "mouse", "full"),
>>>>>>> ee410652
                              #("semrau", "mouse", "chip"), ("semrau", "mouse", "ko")
                              ]:
            preadata = get_sroy_gt(get=da, species=spe, gt=gt)
            adata = preprocessor(preadata.copy())
            grn_inferer = GRNfer(model, adata,
                                 how="most var within",
                                 preprocess="softmax",
                                 head_agg='none',
                                 filtration="none",
                                 forward_mode="none",
                                 organisms=adata.obs['organism_ontology_term_id'][0],
                                 num_genes=maxgenes,
                                 max_cells=2048,
                                 doplot=False,
                                 batch_size=batch_size,
                                 devices=1,
                                 )
            grn = grn_inferer(layer=list(range(model.nlayers))[:])
            if clf_omni is not None:
                grn.varp["classified"] = clf_omni.predict_proba(
                    grn.varp['GRN'].reshape(-1, grn.varp['GRN'].shape[-1])
                ).reshape(len(grn.var), len(grn.var), 2)[:, :, 1]
            else:
                grn, m, clf_omni = train_classifier(grn, C=1, train_size=0.9, class_weight={
                    1: 200, 0: 1}, shuffle=True)
            grn.varp['all'] = grn.varp['GRN']
            grn.varp['GRN'] = grn.varp['classified']
            grn.var['ensembl_id'] = grn.var.index
            grn.var['symbol'] = make_index_unique(
                grn.var['symbol'].astype(str))
            grn.var.index = grn.var['symbol']
            metrics['class_omni_'+da+"_"+gt] = BenGRN(
                grn, do_auc=True, doplot=False).compare_to(other=preadata)
            ############################
            grn.varp['GRN'] = grn.varp['all']
            grn.var.index = grn.var['ensembl_id']
            ratio = (preadata.varp['GRN'].shape[0] * preadata.varp['GRN'].shape[1]) / preadata.varp['GRN'].sum()
<<<<<<< HEAD
            ratio = ratio if ratio >0.01 else 100
            weight = {1: 1/ratio, 0: 1}
            grn, m, _ = train_classifier(grn, other=preadata, C=0.5, train_size=0.5, class_weight=weight, shuffle=False)
=======
            ratio = ratio if ratio <100 else 100
            weight = {1: ratio, 0: 1}
            grn, m, _ = train_classifier(grn, other=preadata, C=0.4, train_size=0.5, class_weight=weight, shuffle=False)
>>>>>>> ee410652
            grn.varp['GRN'] = grn.varp['classified']
            grn.var.index = grn.var['symbol']
            metrics['class_self_'+da+"_"+gt] = BenGRN(
                grn, do_auc=True, doplot=False).compare_to(other=preadata)
            metrics['class_self_'+da+"_"+gt].update({'classifier': m})
            ############################
            grn_inferer = GRNfer(model, adata,
                                 how="most var within",
                                 preprocess="softmax",
                                 head_agg='max',
                                 filtration="none",
                                 forward_mode="none",
                                 organisms=adata.obs['organism_ontology_term_id'][0],
                                 num_genes=maxgenes,
                                 max_cells=1024,
                                 doplot=False,
                                 batch_size=batch_size,
                                 devices=1,
                                 )
            grn = grn_inferer(layer=list(range(model.nlayers))[:])
            grn.var['ensembl_id'] = grn.var.index
            grn.var['symbol'] = make_index_unique(
                grn.var['symbol'].astype(str))
            grn.var.index = grn.var['symbol']
            metrics['full_'+da+"_" +
                    gt] = BenGRN(grn, do_auc=True, doplot=False).compare_to(other=preadata)
    elif default_dataset == 'gwps':
        if not os.path.exists(FILEDIR+"/../../data/perturb_gt.h5ad"):
            adata = get_perturb_gt()
            adata.write_h5ad(FILEDIR+"/../../data/perturb_gt.h5ad")
        else:
            adata = read_h5ad(FILEDIR+"/../../data/perturb_gt.h5ad")
        preprocessor = Preprocessor(force_preprocess=True, skip_validate=True,
                                    do_postp=False, min_valid_genes_id=5000, min_dataset_size=64)
        nadata = preprocessor(adata.copy())
        adata.var["isTF"] = False
        adata.var.loc[adata.var.gene_name.isin(grnutils.TF), "isTF"] = True
        adata.var["isTF"].sum()
        grn_inferer = GRNfer(model, nadata,
                             how="most var within",
                             preprocess="softmax",
                             head_agg='max',
                             filtration="none",
                             forward_mode="none",
                             organisms=adata.obs['organism_ontology_term_id'][0],
                             num_genes=maxgenes,
                             max_cells=1024,
                             doplot=False,
                             batch_size=batch_size,
                             devices=1,
                             )
        grn = grn_inferer(layer=list(range(model.nlayers))[
                          max(0, model.nlayers-maxlayers):])
        metrics['max_all'] = BenGRN(
            grn, do_auc=True, doplot=False).compare_to(other=adata)
        grn_inferer = GRNfer(model, nadata,
                             how="most var within",
                             preprocess="softmax",
                             head_agg='none',
                             filtration="none",
                             forward_mode="none",
                             organisms=adata.obs['organism_ontology_term_id'][0],
                             num_genes=maxgenes,
                             max_cells=1024,
                             doplot=False,
                             batch_size=batch_size,
                             devices=1,
                             )
        grn = grn_inferer(layer=list(range(model.nlayers))[:])
        grn.var['ensembl_id'] = grn.var.index
        grn.varp['all'] = grn.varp['GRN']
        grn, m, clf = train_classifier(grn, other=adata, C=0.4, train_size=0.5, class_weight={
                                       1: 40, 0: 1}, doplot=False, shuffle=False, use_col="ensembl_id")
        grn.varp['GRN'] = grn.varp['classified']
        metrics['class_self'] = BenGRN(
            grn, do_auc=True, doplot=False).compare_to(other=adata)
        metrics['class_self'].update({'classifier': m})
        grn.varp['GRN'] = grn.varp['all']
        grn, m, clf_omni = train_classifier(grn, C=0.1, train_size=0.9, class_weight={
                                            1: 100, 0: 1}, doplot=False, shuffle=True, use_col="gene_name")
        grn.varp['GRN'] = grn.varp['classified']
        metrics['class_omni'] = BenGRN(
            grn, do_auc=True, doplot=False).compare_to(other=adata)
        metrics['class_omni'].update({'classifier': m})
    else:
        adata = sc.read_h5ad(default_dataset)
        adata.var["isTF"] = False
        adata.var.loc[adata.var.symbol.isin(grnutils.TF), "isTF"] = True
        metrics = {}
        for celltype in cell_types:
            print(celltype)
            grn_inferer = GRNfer(model, adata[adata.X.sum(1) > 500],
                                 how="random expr",
                                 preprocess="softmax",
                                 head_agg='max',
                                 filtration="none",
                                 forward_mode="none",
                                 organisms=adata.obs['organism_ontology_term_id'][0],
                                 num_genes=3000,
                                 max_cells=1024,
                                 doplot=False,
                                 batch_size=batch_size,
                                 devices=1,
                                 )
            if celltype != cell_types[0]:
                del grn
                gc.collect()
            grn = grn_inferer(layer=list(range(model.nlayers))[
                              :], cell_type=celltype)
            grn.var.index = make_index_unique(grn.var['symbol'].astype(str))
            m = BenGRN(grn, doplot=False).scprint_benchmark()
            metrics[celltype + '_scprint'] = m
            grn_inferer = GRNfer(model, adata[adata.X.sum(1) > 500],
                                 how="most var across",
                                 preprocess="softmax",
                                 head_agg='none',
                                 filtration="none",
                                 forward_mode="none",
                                 organisms=adata.obs['organism_ontology_term_id'][0],
                                 num_genes=maxgenes,
                                 max_cells=1024,
                                 doplot=False,
                                 batch_size=batch_size,
                                 devices=1,
                                 )
            del grn
            gc.collect()
            grn = grn_inferer(layer=list(range(model.nlayers))[:], cell_type=celltype)
            grn, m, _ = train_classifier(grn, C=0.1, train_size=0.5, class_weight={
                                      1: 100, 0: 1}, shuffle=False, doplot=False)
            grn.varp['GRN'] = grn.varp['classified']
            grn.var.index = make_index_unique(grn.var['symbol'].astype(str))
            metrics[celltype + '_scprint_class'] = BenGRN(grn, doplot=False).scprint_benchmark()
            metrics[celltype + '_scprint_class'].update({'classifier': m})
    return metrics<|MERGE_RESOLUTION|>--- conflicted
+++ resolved
@@ -388,17 +388,15 @@
         preprocessor = Preprocessor(is_symbol=True, force_preprocess=True, skip_validate=True,
                                     do_postp=False, min_valid_genes_id=5000, min_dataset_size=64)
         clf_omni = None
-<<<<<<< HEAD
         for (da, spe, gt) in [("han", "human", "full"),# ("liu", "human", "chip"),
                               #("liu", "human", "ko"), ("chen", "human", "full"),
                               ("tran", "mouse", "full"), ("zhao", "mouse", "full"),
-=======
-        for (da, spe, gt) in [("liu", "human", "full"), ("liu", "human", "chip"),
-                              ("liu", "human", "ko"), ("chen", "human", "full"),
-                              ("duren", "mouse", "full"), ("semrau", "mouse", "full"),
->>>>>>> ee410652
+        ]:
+        #for (da, spe, gt) in [("liu", "human", "full"), ("liu", "human", "chip"),
+        #                      ("liu", "human", "ko"), ("chen", "human", "full"),
+        #                      ("duren", "mouse", "full"), ("semrau", "mouse", "full"),
                               #("semrau", "mouse", "chip"), ("semrau", "mouse", "ko")
-                              ]:
+        #                      ]:
             preadata = get_sroy_gt(get=da, species=spe, gt=gt)
             adata = preprocessor(preadata.copy())
             grn_inferer = GRNfer(model, adata,
@@ -434,15 +432,9 @@
             grn.varp['GRN'] = grn.varp['all']
             grn.var.index = grn.var['ensembl_id']
             ratio = (preadata.varp['GRN'].shape[0] * preadata.varp['GRN'].shape[1]) / preadata.varp['GRN'].sum()
-<<<<<<< HEAD
-            ratio = ratio if ratio >0.01 else 100
-            weight = {1: 1/ratio, 0: 1}
-            grn, m, _ = train_classifier(grn, other=preadata, C=0.5, train_size=0.5, class_weight=weight, shuffle=False)
-=======
             ratio = ratio if ratio <100 else 100
             weight = {1: ratio, 0: 1}
             grn, m, _ = train_classifier(grn, other=preadata, C=0.4, train_size=0.5, class_weight=weight, shuffle=False)
->>>>>>> ee410652
             grn.varp['GRN'] = grn.varp['classified']
             grn.var.index = grn.var['symbol']
             metrics['class_self_'+da+"_"+gt] = BenGRN(
