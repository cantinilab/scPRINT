--- conflicted
+++ resolved
@@ -247,16 +247,11 @@
             num_workers=self.num_workers,
             shuffle=False,
         )
-<<<<<<< HEAD
         model.attn.comp_attn = self.head_agg == "mean_full"
         prevplot = model.doplot
         if self.head_agg == "mean_full" and not self.comp_attn:
             raise ValueError("mean_full is only supported for comp_attn")
 
-=======
-        if self.head_agg == "mean_full" and not self.comp_attn:
-            raise ValueError("mean_full is only supported for comp_attn")
->>>>>>> 8e5706db
         model.doplot = self.doplot
         model.on_predict_epoch_start()
         model.eval()
@@ -638,11 +633,6 @@
             min_valid_genes_id=maxgenes,
             min_dataset_size=64,
         )
-<<<<<<< HEAD
-        adata.obs["organism_ontology_term_id"] = "NCBITaxon:9606"
-=======
->>>>>>> 8e5706db
-
         nadata = preprocessor(adata.copy())
         if model.expr_emb_style == "metacell":
             sc.pp.neighbors(nadata, use_rep="X_pca")
