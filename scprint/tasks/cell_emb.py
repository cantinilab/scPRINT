import os
from typing import Any, Dict, List

import bionty as bt
import matplotlib.pyplot as plt
import numpy as np
import pandas as pd
import scanpy as sc
import torch
from anndata import AnnData, concat
from lightning.pytorch import Trainer
from networkx import average_node_connectivity
from scdataloader import Collator, Preprocessor
from scdataloader.data import SimpleAnnDataset
from scdataloader.utils import get_descendants
from scib_metrics.benchmark import Benchmarker
from scipy.stats import spearmanr
from sklearn.metrics import f1_score
from torch.utils.data import DataLoader
from tqdm import tqdm

from scprint.model import utils

FILE_LOC = os.path.dirname(os.path.realpath(__file__))


class Embedder:
    def __init__(
        self,
        batch_size: int = 64,
        num_workers: int = 8,
        how: str = "random expr",
        max_len: int = 2000,
        doclass: bool = True,
        pred_embedding: List[str] = [
            "cell_type_ontology_term_id",
            "disease_ontology_term_id",
            "self_reported_ethnicity_ontology_term_id",
            "sex_ontology_term_id",
        ],
        plot_corr_size: int = 64,
        doplot: bool = True,
        keep_all_labels_pred: bool = False,
        dtype: torch.dtype = torch.float16,
        genelist: List[str] = [],
        get_gene_emb: bool = False,
        save_every: int = 40_000,
    ):
        """
        Embedder a class to embed and annotate cells using a model

        Args:
            batch_size (int, optional): The size of the batches to be used in the DataLoader. Defaults to 64.
            num_workers (int, optional): The number of worker processes to use for data loading. Defaults to 8.
            how (str, optional): The method to be used for selecting valid genes. Defaults to "random expr".
                - "random expr": random expression
                - "most var": highly variable genes in the dataset
                - "some": specific genes (from genelist)
            max_len (int, optional): The maximum length of the gene sequence given to the model. Defaults to 1000.
            pred_embedding (List[str], optional): The list of labels to be used for plotting embeddings. Defaults to [ "cell_type_ontology_term_id", "disease_ontology_term_id", "self_reported_ethnicity_ontology_term_id", "sex_ontology_term_id", ].
            doclass (bool, optional): Whether to perform classification. Defaults to True.
            doplot (bool, optional): Whether to generate plots. Defaults to True.
            keep_all_labels_pred (bool, optional): Whether to keep all class predictions. Defaults to False, will only keep the most likely class.
            dtype (torch.dtype, optional): Data type for computations. Defaults to torch.float16.
            genelist (List[str], optional): The list of genes to be used for embedding. Defaults to []: In this case, "how" needs to be "most var" or "random expr".
            save_every (int, optional): The number of cells to save at a time. Defaults to 100_000.
                This is important to avoid memory issues.
        """
        self.batch_size = batch_size
        self.num_workers = num_workers
        self.how = how
        self.max_len = max_len
        self.pred_embedding = pred_embedding
        self.keep_all_labels_pred = keep_all_labels_pred
        self.plot_corr_size = plot_corr_size
        self.doplot = doplot
        self.dtype = dtype
        self.doclass = doclass
        self.genelist = genelist
        self.save_every = save_every

    def __call__(self, model: torch.nn.Module, adata: AnnData, cache=False):
        """
        __call__ function to call the embedding

        Args:
            model (torch.nn.Module): The scPRINT model to be used for embedding and annotation.
            adata (AnnData): The annotated data matrix of shape n_obs x n_vars. Rows correspond to cells and columns to genes.

        Raises:
            ValueError: If the model does not have a logger attribute.
            ValueError: If the model does not have a global_step attribute.

        Returns:
            AnnData: The annotated data matrix with embedded cell representations.
            List[str]: List of gene names used in the embedding.
            np.ndarray: The predicted expression values if sample"none".
            dict: Additional metrics and information from the embedding process.
        """
        # one of "all" "sample" "none"
        model.predict_mode = "none"
        prevkeep = model.keep_all_labels_pred
        model.keep_all_labels_pred = self.keep_all_labels_pred
        # Add at least the organism you are working with
        if self.how == "most var":
            sc.pp.highly_variable_genes(
                adata, flavor="seurat_v3", n_top_genes=self.max_len
            )
            self.genelist = adata.var.index[adata.var.highly_variable]
        adataset = SimpleAnnDataset(
            adata,
            obs_to_output=["organism_ontology_term_id"],
            get_knn_cells=model.expr_emb_style == "metacell",
        )
        col = Collator(
            organisms=model.organisms,
            valid_genes=model.genes,
            how=self.how if self.how != "most var" else "some",
            max_len=self.max_len,
            add_zero_genes=0,
            genelist=self.genelist if self.how in ["most var", "some"] else [],
        )
        dataloader = DataLoader(
            adataset,
            collate_fn=col,
            batch_size=self.batch_size,
            num_workers=self.num_workers,
            shuffle=False,
        )
        model.eval()
        model.on_predict_epoch_start()
        device = model.device.type
        prevplot = model.doplot
        model.doplot = self.doplot
        with (
            torch.no_grad(),
            torch.autocast(device_type=device, dtype=self.dtype),
        ):
            for batch in tqdm(dataloader):
                gene_pos, expression, depth = (
                    batch["genes"].to(device),
                    batch["x"].to(device),
                    batch["depth"].to(device),
                )
                model._predict(
                    gene_pos,
                    expression,
                    depth,
                    knn_cells=batch["knn_cells"].to(device)
                    if model.expr_emb_style == "metacell"
                    else None,
                    predict_mode="none",
                    pred_embedding=self.pred_embedding,
                    max_size_in_mem=self.save_every,
                )
                torch.cuda.empty_cache()
        model.log_adata(name="predict_part_" + str(model.counter))
        try:
            mdir = (
                model.logger.save_dir if model.logger.save_dir is not None else "data"
            )
        except:
            mdir = "data"
        pred_adata = []
        del adataset, dataloader
        for i in range(model.counter + 1):
            file = (
                mdir
                + "/step_"
                + str(model.global_step)
                + "_"
                + model.name
                + "_predict_part_"
                + str(i)
                + "_"
                + str(model.global_rank)
                + ".h5ad"
            )
            pred_adata.append(sc.read_h5ad(file))
            os.remove(file)
        pred_adata = concat(pred_adata)
        pred_adata.obs.index = adata.obs.index

        try:
            adata.obsm["X_scprint_umap"] = pred_adata.obsm["X_umap"]
        except:
            print("too few cells to embed into a umap")
        try:
            adata.obs["scprint_leiden"] = pred_adata.obs["scprint_leiden"]
        except:
            print("too few cells to compute a clustering")
        adata.obsm["scprint_emb"] = pred_adata.obsm["scprint_emb"].astype(np.float32)
        for key, value in pred_adata.uns.items():
            adata.uns[key] = value

        pred_adata.obs.index = adata.obs.index
        model.keep_all_labels_pred = prevkeep
        model.doplot = prevplot
        adata.obs = pd.concat([adata.obs, pred_adata.obs], axis=1)
        del pred_adata
        if self.keep_all_labels_pred:
            allclspred = model.pred
            columns = []
            for cl in model.classes:
                n = model.label_counts[cl]
                columns += [model.label_decoders[cl][i] for i in range(n)]
            allclspred = pd.DataFrame(
                allclspred, columns=columns, index=adata.obs.index
            )
            adata.obs = pd.concat(adata.obs, allclspred)

        metrics = {}
        if self.doclass and not self.keep_all_labels_pred:
            for cl in model.classes:
                res = []
                if cl not in adata.obs.columns:
                    continue
                class_topred = model.label_decoders[cl].values()

                if cl in model.labels_hierarchy:
                    # class_groupings = {
                    #    k: [
                    #        i.ontology_id
                    #        for i in bt.CellType.filter(k).first().children.all()
                    #    ]
                    #    for k in set(adata.obs[cl].unique()) - set(class_topred)
                    # }
                    cur_labels_hierarchy = {
                        model.label_decoders[cl][k]: [
                            model.label_decoders[cl][i] for i in v
                        ]
                        for k, v in model.labels_hierarchy[cl].items()
                    }
                else:
                    cur_labels_hierarchy = {}

                for pred, true in adata.obs[["pred_" + cl, cl]].values:
                    if pred == true:
                        res.append(True)
                        continue
                    if len(cur_labels_hierarchy) > 0:
                        if true in cur_labels_hierarchy:
                            res.append(pred in cur_labels_hierarchy[true])
                            continue
                        elif true != "unknown":
                            res.append(False)
                        elif true not in class_topred:
                            raise ValueError(
                                f"true label {true} not in available classes"
                            )
                    elif true not in class_topred:
                        raise ValueError(f"true label {true} not in available classes")
                    elif true != "unknown":
                        res.append(False)
                    # else true is unknown
                    # else we pass
                if len(res) == 0:
                    # true was always unknown
                    res = [1]
                if self.doplot:
                    print("    ", cl)
                    print("     accuracy:", sum(res) / len(res))
                    print(" ")
                metrics.update({cl + "_accuracy": sum(res) / len(res)})
        return adata, metrics


def compute_corr(
    out: np.ndarray,
    to: np.ndarray,
    doplot: bool = True,
    compute_mean_regress: bool = False,
    plot_corr_size: int = 64,
) -> dict:
    """
    Compute the correlation between the output and target matrices.

    Args:
        out (np.ndarray): The output matrix.
        to (np.ndarray): The target matrix.
        doplot (bool, optional): Whether to generate a plot of the correlation coefficients. Defaults to True.
        compute_mean_regress (bool, optional): Whether to compute mean regression. Defaults to False.
        plot_corr_size (int, optional): The size of the plot for correlation. Defaults to 64.

    Returns:
        dict: A dictionary containing the computed metrics.
    """
    metrics = {}
    corr_coef, p_value = spearmanr(
        out,
        to.T,
    )
    corr_coef[p_value > 0.05] = 0
    # corr_coef[]
    # only on non zero values,
    # compare a1-b1 corr with a1-b(n) corr. should be higher

    # Plot correlation coefficient
    val = plot_corr_size + 2 if compute_mean_regress else plot_corr_size
    metrics.update(
        {"recons_corr": np.mean(corr_coef[val:, :plot_corr_size].diagonal())}
    )
    if compute_mean_regress:
        metrics.update(
            {
                "mean_regress": np.mean(
                    corr_coef[
                        plot_corr_size : plot_corr_size + 2,
                        :plot_corr_size,
                    ].flatten()
                )
            }
        )
    if doplot:
        plt.figure(figsize=(10, 5))
        plt.imshow(corr_coef, cmap="coolwarm", interpolation="none", vmin=-1, vmax=1)
        plt.colorbar()
        plt.title('Correlation Coefficient of expr and i["x"]')
        plt.show()
    return metrics


def default_benchmark(
    model: torch.nn.Module,
    folder_dir: str = FILE_LOC + "/../../data/",
    dataset: str = FILE_LOC + "/../../data/gNNpgpo6gATjuxTE7CCp.h5ad",
    do_class: bool = True,
    coarse: bool = False,
) -> dict:
    """
    Run the default benchmark for embedding and annotation using the scPRINT model.

    Args:
        model (torch.nn.Module): The scPRINT model to be used for embedding and annotation.
        default_dataset (str, optional): The default dataset to use for benchmarking. Options are "pancreas", "lung", or a path to a dataset. Defaults to "pancreas".
        do_class (bool, optional): Whether to perform classification. Defaults to True.
        coarse (bool, optional): Whether to use coarse cell type annotations. Defaults to False.
    Returns:
        dict: A dictionary containing the benchmark metrics.
    """
    if dataset.startswith("https://"):
        adata = sc.read(
            folder_dir
            + dataset.split("/")[-1]
            + (".h5ad" if not dataset.endswith(".h5ad") else ""),
            backup_url=dataset,
        )
    else:
        adata = sc.read_h5ad(dataset)
    if adata.shape[0] > 100_000:
        adata = adata[
            adata.obs_names[np.random.choice(adata.shape[0], 100_000, replace=False)]
        ]
<<<<<<< HEAD
    max_len = 4000 if adata.X.sum(1).mean() < 150_000 else 8000
=======
    max_len = 4000 if adata.X.sum(1).mean() < 50_000 else 8000
    batch_size = 64 if adata.X.sum(1).mean() < 50_000 else 32
    log_every = 10_000
>>>>>>> 8e5706db
    if dataset.split("/")[-1] in ["24539942", "24539828"]:  # lung and pancreas
        adata.obs["organism_ontology_term_id"] = "NCBITaxon:9606"
        use_layer = "counts"
        is_symbol = True
        batch_key = "tech" if dataset.split("/")[-1] == "24539828" else "batch"
        label_key = "celltype" if dataset.split("/")[-1] == "24539828" else "cell_type"
        adata.obs["cell_type_ontology_term_id"] = adata.obs[label_key].replace(
            COARSE if coarse else FINE
        )
        adata.obs["assay_ontology_term_id"] = adata.obs[batch_key].replace(
            COARSE if coarse else FINE
        )
    else:
        use_layer = None
        is_symbol = False
        batch_key = (
            "batch"
            if dataset.split("/")[-1] == "661d5ec2-ca57-413c-8374-f49b0054ddba.h5ad"
            else "assay_ontology_term_id"
        )
        label_key = "cell_type_ontology_term_id"
    preprocessor = Preprocessor(
        use_layer=use_layer,
        is_symbol=is_symbol,
        force_preprocess=True,
        skip_validate=True,
        do_postp=model.expr_emb_style == "metacell",
        drop_non_primary=False,
    )
    adata = preprocessor(adata.copy())
    if model.expr_emb_style == "metacell":
        sc.pp.neighbors(adata, use_rep="X_pca")
    embedder = Embedder(
        pred_embedding=["cell_type_ontology_term_id"],
        doclass=do_class,
        max_len=max_len,
        doplot=False,
        keep_all_labels_pred=False,
<<<<<<< HEAD
        save_every=40_000,
=======
        save_every=log_every,
        batch_size=batch_size,
>>>>>>> 8e5706db
        how="random expr",
    )
    adata, metrics = embedder(model, adata)

    bm = Benchmarker(
        adata,
        batch_key=batch_key,
        label_key=label_key,
        embedding_obsm_keys=["scprint_emb"],
    )
    bm.benchmark()
    metrics.update(
        {"scib": bm.get_results(min_max_scale=False).T.to_dict()["scprint_emb"]}
    )
    metrics["classif"] = compute_classification(
        adata, model.classes, model.label_decoders, model.labels_hierarchy
    )
    return metrics


def compute_classification(
    adata: AnnData,
    classes: List[str],
    label_decoders: Dict[str, Any],
    labels_hierarchy: Dict[str, Any],
    metric_type: List[str] = ["macro", "micro", "weighted"],
) -> Dict[str, Dict[str, float]]:
    """
    Compute classification metrics for the given annotated data.

    Args:
        adata (AnnData): The annotated data matrix of shape n_obs x n_vars. Rows correspond to cells and columns to genes.
        classes (List[str]): List of class labels to be used for classification.
        label_decoders (Dict[str, Any]): Dictionary of label decoders for each class.
        labels_hierarchy (Dict[str, Any]): Dictionary representing the hierarchy of labels.
        metric_type (List[str], optional): List of metric types to compute. Defaults to ["macro", "micro", "weighted"].

    Returns:
        Dict[str, Dict[str, float]]: A dictionary containing classification metrics for each class.
    """
    metrics = {}
    for label in classes:
        res = []
        if label not in adata.obs.columns:
            continue
        labels_topred = label_decoders[label].values()
        if label in labels_hierarchy:
            parentdf = (
                bt.CellType.filter()
                .df(include=["parents__ontology_id"])
                .set_index("ontology_id")[["parents__ontology_id"]]
            )
            parentdf.parents__ontology_id = parentdf.parents__ontology_id.astype(str)
            class_groupings = {
                k: get_descendants(k, parentdf) for k in set(adata.obs[label].unique())
            }
        for pred, true in adata.obs[["pred_" + label, label]].values:
            if pred == true:
                res.append(true)
                continue
            if label in labels_hierarchy:
                if true in class_groupings:
                    res.append(true if pred in class_groupings[true] else "")
                    continue
                elif true not in labels_topred:
                    raise ValueError(f"true label {true} not in available classes")
            elif true not in labels_topred:
                raise ValueError(f"true label {true} not in available classes")
            res.append("")
        metrics[label] = {}
        metrics[label]["accuracy"] = np.mean(np.array(res) == adata.obs[label].values)
        for x in metric_type:
            metrics[label][x] = f1_score(
                np.array(res), adata.obs[label].values, average=x
            )
    return metrics


FINE = {
    "gamma": "CL:0002275",
    "beta": "CL:0000169",  # "CL:0008024"
    "epsilon": "CL:0005019",  # "CL:0008024"
    "acinar": "CL:0000622",
    "delta": "CL:0000173",  # "CL:0008024"
    "schwann": "CL:0002573",  # "CL:0000125"
    "activated_stellate": "CL:0000057",
    "alpha": "CL:0000171",  # "CL:0008024"
    "mast": "CL:0000097",
    "Mast cell": "CL:0000097",
    "quiescent_stellate": "CL:0000057",
    "t_cell": "CL:0000084",
    "endothelial": "CL:0000115",
    "Endothelium": "CL:0000115",
    "ductal": "CL:0002079",  # CL:0000068
    "macrophage": "CL:0000235",
    "Macrophage": "CL:0000235",
    "B cell": "CL:0000236",
    "Type 2": "CL:0002063",
    "Type 1": "CL:0002062",
    "Ciliated": "CL:4030034",  # respiratory ciliated
    "Dendritic cell": "CL:0000451",  # leukocyte
    "Ionocytes": "CL:0005006",
    "Basal 1": "CL:0000646",  # epithelial
    "Basal 2": "CL:0000646",
    "Secretory": "CL:0000151",
    "Neutrophil_CD14_high": "CL:0000775",
    "Neutrophils_IL1R2": "CL:0000775",
    "Lymphatic": "CL:0002138",
    "Fibroblast": "CL:0000057",
    "T/NK cell": "CL:0000814",
    "inDrop1": "EFO:0008780",
    "inDrop3": "EFO:0008780",
    "inDrop4": "EFO:0008780",
    "inDrop2": "EFO:0008780",
    "fluidigmc1": "EFO:0010058",  # fluidigm c1
    "smarter": "EFO:0010058",  # fluidigm c1
    "celseq2": "EFO:0010010",
    "smartseq2": "EFO:0008931",
    "celseq": "EFO:0008679",
}
COARSE = {
    "beta": "CL:0008024",  # endocrine
    "epsilon": "CL:0008024",
    "delta": "CL:0008024",
    "alpha": "CL:0008024",
    "gamma": "CL:0008024",
    "acinar": "CL:0000150",  # epithelial (gland)
    "ductal": "CL:0000068",  # epithelial (duct)
    "schwann": "CL:0000125",  # glial
    "endothelial": "CL:0000115",
    "Endothelium": "CL:0000115",
    "Lymphatic": "CL:0000115",
    "macrophage": "CL:0000235",  # myeloid leukocyte (not)
    "Macrophage": "CL:0000235",  # myeloid leukocyte
    "mast": "CL:0000097",  # myeloid leukocyte (not)
    "Mast cell": "CL:0000097",  # myeloid leukocyte
    "Neutrophil_CD14_high": "CL:0000775",  # myeloid leukocyte
    "Neutrophils_IL1R2": "CL:0000775",  # myeloid leukocyte
    "t_cell": "CL:0000084",  # leukocyte, lymphocyte (not)
    "T/NK cell": "CL:0000084",  # leukocyte, lymphocyte (not)
    "B cell": "CL:0000236",  # leukocyte, lymphocyte (not)
    "Dendritic cell": "CL:0000451",  # leukocyte, lymphocyte
    "activated_stellate": "CL:0000057",  # fibroblast (not)
    "quiescent_stellate": "CL:0000057",  # fibroblast (not)
    "Fibroblast": "CL:0000057",
    "Type 2": "CL:0000066",  # epithelial
    "Type 1": "CL:0000066",
    "Ionocytes": "CL:0000066",  # epithelial
    "Basal 1": "CL:0000066",  # epithelial
    "Basal 2": "CL:0000066",
    "Ciliated": "CL:0000064",  # ciliated
    "Secretory": "CL:0000151",
    "inDrop1": "EFO:0008780",
    "inDrop3": "EFO:0008780",
    "inDrop4": "EFO:0008780",
    "inDrop2": "EFO:0008780",
    "fluidigmc1": "EFO:0010058",  # fluidigm c1
    "smarter": "EFO:0010058",  # fluidigm c1
    "celseq2": "EFO:0010010",
    "smartseq2": "EFO:0008931",
    "celseq": "EFO:0008679",
}<|MERGE_RESOLUTION|>--- conflicted
+++ resolved
@@ -351,13 +351,9 @@
         adata = adata[
             adata.obs_names[np.random.choice(adata.shape[0], 100_000, replace=False)]
         ]
-<<<<<<< HEAD
-    max_len = 4000 if adata.X.sum(1).mean() < 150_000 else 8000
-=======
     max_len = 4000 if adata.X.sum(1).mean() < 50_000 else 8000
     batch_size = 64 if adata.X.sum(1).mean() < 50_000 else 32
     log_every = 10_000
->>>>>>> 8e5706db
     if dataset.split("/")[-1] in ["24539942", "24539828"]:  # lung and pancreas
         adata.obs["organism_ontology_term_id"] = "NCBITaxon:9606"
         use_layer = "counts"
@@ -396,12 +392,8 @@
         max_len=max_len,
         doplot=False,
         keep_all_labels_pred=False,
-<<<<<<< HEAD
-        save_every=40_000,
-=======
         save_every=log_every,
         batch_size=batch_size,
->>>>>>> 8e5706db
         how="random expr",
     )
     adata, metrics = embedder(model, adata)
