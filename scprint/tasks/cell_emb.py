import os
from typing import Any, Dict, List

import bionty as bt
import matplotlib.pyplot as plt
import numpy as np
import pandas as pd
import scanpy as sc
import torch
from anndata import AnnData, concat
from lightning.pytorch import Trainer
from networkx import average_node_connectivity
from scdataloader import Collator, Preprocessor
from scdataloader.data import SimpleAnnDataset
from scdataloader.utils import get_descendants
from scib_metrics.benchmark import Benchmarker
from scipy.stats import spearmanr
from sklearn.metrics import f1_score
from torch.utils.data import DataLoader
from tqdm import tqdm

from scprint.model import utils

FILE_LOC = os.path.dirname(os.path.realpath(__file__))


class Embedder:
    def __init__(
        self,
        batch_size: int = 64,
        num_workers: int = 8,
        how: str = "random expr",
        max_len: int = 2000,
        doclass: bool = True,
        pred_embedding: List[str] = [
            "cell_type_ontology_term_id",
            "disease_ontology_term_id",
            "self_reported_ethnicity_ontology_term_id",
            "sex_ontology_term_id",
        ],
        doplot: bool = True,
        keep_all_labels_pred: bool = False,
        dtype: torch.dtype = torch.float16,
        genelist: List[str] = [],
        get_gene_emb: bool = False,
        save_every: int = 40_000,
    ):
        """
        Embedder a class to embed and annotate cells using a model

        Args:
            batch_size (int, optional): The size of the batches to be used in the DataLoader. Defaults to 64.
            num_workers (int, optional): The number of worker processes to use for data loading. Defaults to 8.
            how (str, optional): The method to be used for selecting valid genes. Defaults to "random expr".
                - "random expr": random expression
                - "most var": highly variable genes in the dataset
                - "some": specific genes (from genelist)
            max_len (int, optional): The maximum length of the gene sequence given to the model. Defaults to 1000.
            pred_embedding (List[str], optional): The list of labels to be used for plotting embeddings. Defaults to [ "cell_type_ontology_term_id", "disease_ontology_term_id", "self_reported_ethnicity_ontology_term_id", "sex_ontology_term_id", ].
            doclass (bool, optional): Whether to perform classification. Defaults to True.
            doplot (bool, optional): Whether to generate plots. Defaults to True.
            keep_all_labels_pred (bool, optional): Whether to keep all class predictions. Defaults to False, will only keep the most likely class.
            dtype (torch.dtype, optional): Data type for computations. Defaults to torch.float16.
            genelist (List[str], optional): The list of genes to be used for embedding. Defaults to []: In this case, "how" needs to be "most var" or "random expr".
            save_every (int, optional): The number of cells to save at a time. Defaults to 100_000.
                This is important to avoid memory issues.
        """
        self.batch_size = batch_size
        self.num_workers = num_workers
        self.how = how
        self.max_len = max_len
        self.pred_embedding = pred_embedding
<<<<<<< HEAD
        self.keep_all_labels_pred = keep_all_labels_pred
        self.plot_corr_size = plot_corr_size
=======
        self.keep_all_cls_pred = keep_all_cls_pred
        self.precision = precision
>>>>>>> d7b834a9
        self.doplot = doplot
        self.dtype = dtype
        self.doclass = doclass
        self.genelist = genelist
        self.save_every = save_every

    def __call__(self, model: torch.nn.Module, adata: AnnData, cache=False):
        """
        __call__ function to call the embedding

        Args:
            model (torch.nn.Module): The scPRINT model to be used for embedding and annotation.
            adata (AnnData): The annotated data matrix of shape n_obs x n_vars. Rows correspond to cells and columns to genes.

        Raises:
            ValueError: If the model does not have a logger attribute.
            ValueError: If the model does not have a global_step attribute.

        Returns:
            AnnData: The annotated data matrix with embedded cell representations.
            List[str]: List of gene names used in the embedding.
            np.ndarray: The predicted expression values if sample"none".
            dict: Additional metrics and information from the embedding process.
        """
        # one of "all" "sample" "none"
        model.predict_mode = "none"
        prevkeep = model.keep_all_labels_pred
        model.keep_all_labels_pred = self.keep_all_labels_pred
        # Add at least the organism you are working with
        if self.how == "most var":
            sc.pp.highly_variable_genes(
                adata, flavor="seurat_v3", n_top_genes=self.max_len
            )
            self.genelist = adata.var.index[adata.var.highly_variable]
        adataset = SimpleAnnDataset(
            adata,
            obs_to_output=["organism_ontology_term_id"],
            get_knn_cells=model.expr_emb_style == "metacell",
        )
        col = Collator(
            organisms=model.organisms,
            valid_genes=model.genes,
            how=self.how if self.how != "most var" else "some",
            max_len=self.max_len,
            add_zero_genes=0,
            genelist=self.genelist if self.how in ["most var", "some"] else [],
        )
        dataloader = DataLoader(
            adataset,
            collate_fn=col,
            batch_size=self.batch_size,
            num_workers=self.num_workers,
            shuffle=False,
        )
        model.eval()
        model.on_predict_epoch_start()
        device = model.device.type
        prevplot = model.doplot
        model.doplot = self.doplot and not self.keep_all_labels_pred
        with (
            torch.no_grad(),
            torch.autocast(device_type=device, dtype=self.dtype),
        ):
            for batch in tqdm(dataloader):
                gene_pos, expression, depth = (
                    batch["genes"].to(device),
                    batch["x"].to(device),
                    batch["depth"].to(device),
                )
                model._predict(
                    gene_pos,
                    expression,
                    depth,
                    knn_cells=batch["knn_cells"].to(device)
                    if model.expr_emb_style == "metacell"
                    else None,
                    predict_mode="none",
                    pred_embedding=self.pred_embedding,
                    max_size_in_mem=self.save_every,
                )
                torch.cuda.empty_cache()
        model.log_adata(name="predict_part_" + str(model.counter))
        try:
            mdir = (
                model.logger.save_dir if model.logger.save_dir is not None else "data"
            )
        except:
            mdir = "data"
        pred_adata = []
        del adataset, dataloader
        for i in range(model.counter + 1):
            file = (
                mdir
                + "/step_"
                + str(model.global_step)
                + "_"
                + model.name
                + "_predict_part_"
                + str(i)
                + "_"
                + str(model.global_rank)
                + ".h5ad"
            )
            pred_adata.append(sc.read_h5ad(file))
            os.remove(file)
        pred_adata = concat(pred_adata)
        pred_adata.obs.index = adata.obs.index

        try:
            adata.obsm["X_scprint_umap"] = pred_adata.obsm["X_umap"]
        except:
            print("too few cells to embed into a umap")
        try:
            adata.obs["scprint_leiden"] = pred_adata.obs["scprint_leiden"]
        except:
            print("too few cells to compute a clustering")

        if len(self.pred_embedding) == 1:
            adata.obsm["scprint_emb"] = pred_adata.obsm[
                "scprint_emb_" + self.pred_embedding[0]
            ].astype(np.float32)
        else:
            adata.obsm["scprint_emb"] = np.zeros(
                pred_adata.obsm["scprint_emb_" + self.pred_embedding[0]].shape,
                dtype=np.float32,
            )
            i = 0
            for k, v in pred_adata.obsm.items():
                adata.obsm[k] = v.astype(np.float32)
                adata.obsm["scprint_emb"] += v.astype(np.float32)
                i += 1
            adata.obsm["scprint_emb"] = adata.obsm["scprint_emb"] / i

        for key, value in pred_adata.uns.items():
            adata.uns[key] = value

        pred_adata.obs.index = adata.obs.index
        model.keep_all_labels_pred = prevkeep
        model.doplot = prevplot
        adata.obs = pd.concat([adata.obs, pred_adata.obs], axis=1)
        del pred_adata
        if self.keep_all_labels_pred:
            allclspred = model.pred.to(device="cpu").numpy()
            columns = []
            for cl in model.classes:
                n = model.label_counts[cl]
                columns += [model.label_decoders[cl][i] for i in range(n)]
            allclspred = pd.DataFrame(
                allclspred, columns=columns, index=adata.obs.index
            )
            adata.obs = pd.concat([adata.obs, allclspred], axis=1)

        metrics = {}
        if self.doclass and not self.keep_all_labels_pred:
            for cl in model.classes:
                res = []
                if cl not in adata.obs.columns:
                    continue
                class_topred = model.label_decoders[cl].values()

                if cl in model.labels_hierarchy:
                    # class_groupings = {
                    #    k: [
                    #        i.ontology_id
                    #        for i in bt.CellType.filter(k).first().children.all()
                    #    ]
                    #    for k in set(adata.obs[cl].unique()) - set(class_topred)
                    # }
                    cur_labels_hierarchy = {
                        model.label_decoders[cl][k]: [
                            model.label_decoders[cl][i] for i in v
                        ]
                        for k, v in model.labels_hierarchy[cl].items()
                    }
                else:
                    cur_labels_hierarchy = {}

                for pred, true in adata.obs[["pred_" + cl, cl]].values:
                    if pred == true:
                        res.append(True)
                        continue
                    if len(cur_labels_hierarchy) > 0:
                        if true in cur_labels_hierarchy:
                            res.append(pred in cur_labels_hierarchy[true])
                            continue
                        elif true != "unknown":
                            res.append(False)
                        elif true not in class_topred:
                            print(f"true label {true} not in available classes")
                            return adata, metrics
                    elif true not in class_topred:
                        print(f"true label {true} not in available classes")
                        return adata, metrics
                    elif true != "unknown":
                        res.append(False)
                    # else true is unknown
                    # else we pass
                if len(res) == 0:
                    # true was always unknown
                    res = [1]
                if self.doplot:
                    print("    ", cl)
                    print("     accuracy:", sum(res) / len(res))
                    print(" ")
                metrics.update({cl + "_accuracy": sum(res) / len(res)})
        return adata, metrics


def compute_corr(
    out: np.ndarray,
    to: np.ndarray,
    doplot: bool = True,
    compute_mean_regress: bool = False,
    plot_corr_size: int = 64,
) -> dict:
    """
    Compute the correlation between the output and target matrices.

    Args:
        out (np.ndarray): The output matrix.
        to (np.ndarray): The target matrix.
        doplot (bool, optional): Whether to generate a plot of the correlation coefficients. Defaults to True.
        compute_mean_regress (bool, optional): Whether to compute mean regression. Defaults to False.
        plot_corr_size (int, optional): The size of the plot for correlation. Defaults to 64.

    Returns:
        dict: A dictionary containing the computed metrics.
    """
    metrics = {}
    corr_coef, p_value = spearmanr(
        out,
        to.T,
    )
    corr_coef[p_value > 0.05] = 0
    # corr_coef[]
    # only on non zero values,
    # compare a1-b1 corr with a1-b(n) corr. should be higher

    # Plot correlation coefficient
    val = plot_corr_size + 2 if compute_mean_regress else plot_corr_size
    metrics.update(
        {"recons_corr": np.mean(corr_coef[val:, :plot_corr_size].diagonal())}
    )
    if compute_mean_regress:
        metrics.update(
            {
                "mean_regress": np.mean(
                    corr_coef[
                        plot_corr_size : plot_corr_size + 2,
                        :plot_corr_size,
                    ].flatten()
                )
            }
        )
    if doplot:
        plt.figure(figsize=(10, 5))
        plt.imshow(corr_coef, cmap="coolwarm", interpolation="none", vmin=-1, vmax=1)
        plt.colorbar()
        plt.title('Correlation Coefficient of expr and i["x"]')
        plt.show()
    return metrics


def default_benchmark(
    model: torch.nn.Module,
    folder_dir: str = FILE_LOC + "/../../data/",
    dataset: str = FILE_LOC + "/../../data/gNNpgpo6gATjuxTE7CCp.h5ad",
    do_class: bool = True,
    coarse: bool = False,
) -> dict:
    """
    Run the default benchmark for embedding and annotation using the scPRINT model.

    Args:
        model (torch.nn.Module): The scPRINT model to be used for embedding and annotation.
        default_dataset (str, optional): The default dataset to use for benchmarking. Options are "pancreas", "lung", or a path to a dataset. Defaults to "pancreas".
        do_class (bool, optional): Whether to perform classification. Defaults to True.
        coarse (bool, optional): Whether to use coarse cell type annotations. Defaults to False.
    Returns:
        dict: A dictionary containing the benchmark metrics.
    """
    if dataset.startswith("https://"):
        adata = sc.read(
            folder_dir
            + dataset.split("/")[-1]
            + (".h5ad" if not dataset.endswith(".h5ad") else ""),
            backup_url=dataset,
        )
    else:
        adata = sc.read_h5ad(dataset)
    if adata.shape[0] > 100_000:
        adata = adata[
            adata.obs_names[np.random.choice(adata.shape[0], 100_000, replace=False)]
        ]
    max_len = 4000 if adata.X.sum(1).mean() < 50_000 else 8000
    batch_size = 64 if adata.X.sum(1).mean() < 50_000 else 32
    log_every = 10_000
    if dataset.split("/")[-1] in ["24539942", "24539828"]:  # lung and pancreas
        adata.obs["organism_ontology_term_id"] = "NCBITaxon:9606"
        use_layer = "counts"
        is_symbol = True
        batch_key = "tech" if dataset.split("/")[-1] == "24539828" else "batch"
        label_key = "celltype" if dataset.split("/")[-1] == "24539828" else "cell_type"
        adata.obs["cell_type_ontology_term_id"] = adata.obs[label_key].replace(
            COARSE if coarse else FINE
        )
        adata.obs["assay_ontology_term_id"] = adata.obs[batch_key].replace(
            COARSE if coarse else FINE
        )
    else:
        use_layer = None
        is_symbol = False
        batch_key = (
            "batch"
            if dataset.split("/")[-1] == "661d5ec2-ca57-413c-8374-f49b0054ddba.h5ad"
            else "assay_ontology_term_id"
        )
        label_key = "cell_type_ontology_term_id"
    preprocessor = Preprocessor(
        use_layer=use_layer,
        is_symbol=is_symbol,
        force_preprocess=True,
        skip_validate=True,
        do_postp=model.expr_emb_style == "metacell",
        drop_non_primary=False,
    )
    adata = preprocessor(adata.copy())
    if model.expr_emb_style == "metacell":
        sc.pp.neighbors(adata, use_rep="X_pca")
    embedder = Embedder(
        pred_embedding=["cell_type_ontology_term_id"],
        doclass=do_class,
        max_len=max_len,
        doplot=False,
        keep_all_labels_pred=False,
        save_every=log_every,
        batch_size=batch_size,
        how="random expr",
    )
    adata, metrics = embedder(model, adata)

    bm = Benchmarker(
        adata,
        batch_key=batch_key,
        label_key=label_key,
        embedding_obsm_keys=["scprint_emb"],
    )
    bm.benchmark()
    metrics.update(
        {"scib": bm.get_results(min_max_scale=False).T.to_dict()["scprint_emb"]}
    )
    metrics["classif"] = compute_classification(
        adata, model.classes, model.label_decoders, model.labels_hierarchy
    )
    return metrics


def compute_classification(
    adata: AnnData,
    classes: List[str],
    label_decoders: Dict[str, Any],
    labels_hierarchy: Dict[str, Any],
    metric_type: List[str] = ["macro", "micro", "weighted"],
) -> Dict[str, Dict[str, float]]:
    """
    Compute classification metrics for the given annotated data.

    Args:
        adata (AnnData): The annotated data matrix of shape n_obs x n_vars. Rows correspond to cells and columns to genes.
        classes (List[str]): List of class labels to be used for classification.
        label_decoders (Dict[str, Any]): Dictionary of label decoders for each class.
        labels_hierarchy (Dict[str, Any]): Dictionary representing the hierarchy of labels.
        metric_type (List[str], optional): List of metric types to compute. Defaults to ["macro", "micro", "weighted"].

    Returns:
        Dict[str, Dict[str, float]]: A dictionary containing classification metrics for each class.
    """
    metrics = {}
    for label in classes:
        res = []
        if label not in adata.obs.columns:
            continue
        labels_topred = label_decoders[label].values()
        if label in labels_hierarchy:
            parentdf = (
                bt.CellType.filter()
                .df(include=["parents__ontology_id", "ontology_id"])
                .set_index("ontology_id")[["parents__ontology_id"]]
            )
            parentdf.parents__ontology_id = parentdf.parents__ontology_id.astype(str)
            class_groupings = {
                k: get_descendants(k, parentdf) for k in set(adata.obs[label].unique())
            }
        for pred, true in adata.obs[["pred_" + label, label]].values:
            if pred == true:
                res.append(true)
                continue
            if label in labels_hierarchy:
                if true in class_groupings:
                    res.append(true if pred in class_groupings[true] else "")
                    continue
                elif true not in labels_topred:
                    raise ValueError(f"true label {true} not in available classes")
            elif true not in labels_topred:
                raise ValueError(f"true label {true} not in available classes")
            res.append("")
        metrics[label] = {}
        metrics[label]["accuracy"] = np.mean(np.array(res) == adata.obs[label].values)
        for x in metric_type:
            metrics[label][x] = f1_score(
                np.array(res), adata.obs[label].values, average=x
            )
    return metrics


def get_top_labels(model, adata, k=3):
    s = list(model.label_counts.values())
    out = []
    count = 0
    for l, label in enumerate(model.label_counts.keys()):
        if -sum(s) + count + s[l] == 0:
            ct = adata.obs.iloc[:, -sum(s) + count :]
        else:
            ct = adata.obs.iloc[:, -sum(s) + count : -sum(s) + s[l] + count]
        if s[l] < 3:
            # append only the label corresponding to the maximum score (arg-max)
            best_labels = [
                model.label_decoders[label][idx]
                for idx in np.argmax(ct.to_numpy(), axis=1)
            ]
            out.append(
                pd.DataFrame(
                    {label: best_labels}, index=adata.obs_names, columns=[label]
                )
            )
        else:
            res = []
            for j, m in enumerate(np.argsort(ct)[:, ::-1]):
                certainty = ct.iloc[j, m[0]]
                best = model.label_decoders[label][m[0]]
                other = []
                for i in range(1, k):
                    if ct.iloc[j, m[i]] > certainty - 0.15:
                        other.append(model.label_decoders[label][m[i]])
                    else:
                        other.append(None)
                res.append([best] + [certainty] + other)
            out.append(
                pd.DataFrame(
                    res,
                    columns=[label, label + "_certainty"]
                    + [label + "_choice" + str(i) for i in range(1, k)],
                    index=adata.obs_names,
                )
            )
        count += s[l]  # keep the offset consistent with the else branch
    out = pd.concat(out, axis=1)
    return out


def find_coarser_labels(out, model):
    relabel = {}
    for label in model.classes:
        if label in model.labels_hierarchy.keys():
            decoder = {k: v for k, v in model.label_decoders[label].items()}
            ct_hier = {
                decoder[k]: [decoder[u] for u in v]
                for k, v in model.labels_hierarchy[label].items()
            }
            relabel[label] = {}
            for i, r in enumerate(
                out[~out[label + "_choice1"].isna()][
                    [label, label + "_choice1", label + "_choice2"]
                ].values
            ):
                prev_v = 100_000
                res = None
                if r[1] is not None:
                    for k, v in ct_hier.items():
                        if r[2] is not None:
                            if (
                                r[0] in v
                                and r[1] in v
                                and r[2] in v
                                and k != "CL:0000000"
                                and k != "None"
                            ):
                                if len(v) < prev_v:
                                    res = k
                                    prev_v = len(v)
                        else:
                            if (
                                r[0] in v
                                and r[1] in v
                                and k != "CL:0000000"
                                and k != "None"
                            ):
                                if len(v) < prev_v:
                                    res = k
                                    prev_v = len(v)
                    if res is not None:
                        relabel[label].update({i: res})
    return relabel


FINE = {
    "gamma": "CL:0002275",
    "beta": "CL:0000169",  # "CL:0008024"
    "epsilon": "CL:0005019",  # "CL:0008024"
    "acinar": "CL:0000622",
    "delta": "CL:0000173",  # "CL:0008024"
    "schwann": "CL:0002573",  # "CL:0000125"
    "activated_stellate": "CL:0000057",
    "alpha": "CL:0000171",  # "CL:0008024"
    "mast": "CL:0000097",
    "Mast cell": "CL:0000097",
    "quiescent_stellate": "CL:0000057",
    "t_cell": "CL:0000084",
    "endothelial": "CL:0000115",
    "Endothelium": "CL:0000115",
    "ductal": "CL:0002079",  # CL:0000068
    "macrophage": "CL:0000235",
    "Macrophage": "CL:0000235",
    "B cell": "CL:0000236",
    "Type 2": "CL:0002063",
    "Type 1": "CL:0002062",
    "Ciliated": "CL:4030034",  # respiratory ciliated
    "Dendritic cell": "CL:0000451",  # leukocyte
    "Ionocytes": "CL:0005006",
    "Basal 1": "CL:0000646",  # epithelial
    "Basal 2": "CL:0000646",
    "Secretory": "CL:0000151",
    "Neutrophil_CD14_high": "CL:0000775",
    "Neutrophils_IL1R2": "CL:0000775",
    "Lymphatic": "CL:0002138",
    "Fibroblast": "CL:0000057",
    "T/NK cell": "CL:0000814",
    "inDrop1": "EFO:0008780",
    "inDrop3": "EFO:0008780",
    "inDrop4": "EFO:0008780",
    "inDrop2": "EFO:0008780",
    "fluidigmc1": "EFO:0010058",  # fluidigm c1
    "smarter": "EFO:0010058",  # fluidigm c1
    "celseq2": "EFO:0010010",
    "smartseq2": "EFO:0008931",
    "celseq": "EFO:0008679",
}
COARSE = {
    "beta": "CL:0008024",  # endocrine
    "epsilon": "CL:0008024",
    "delta": "CL:0008024",
    "alpha": "CL:0008024",
    "gamma": "CL:0008024",
    "acinar": "CL:0000150",  # epithelial (gland)
    "ductal": "CL:0000068",  # epithelial (duct)
    "schwann": "CL:0000125",  # glial
    "endothelial": "CL:0000115",
    "Endothelium": "CL:0000115",
    "Lymphatic": "CL:0000115",
    "macrophage": "CL:0000235",  # myeloid leukocyte (not)
    "Macrophage": "CL:0000235",  # myeloid leukocyte
    "mast": "CL:0000097",  # myeloid leukocyte (not)
    "Mast cell": "CL:0000097",  # myeloid leukocyte
    "Neutrophil_CD14_high": "CL:0000775",  # myeloid leukocyte
    "Neutrophils_IL1R2": "CL:0000775",  # myeloid leukocyte
    "t_cell": "CL:0000084",  # leukocyte, lymphocyte (not)
    "T/NK cell": "CL:0000084",  # leukocyte, lymphocyte (not)
    "B cell": "CL:0000236",  # leukocyte, lymphocyte (not)
    "Dendritic cell": "CL:0000451",  # leukocyte, lymphocyte
    "activated_stellate": "CL:0000057",  # fibroblast (not)
    "quiescent_stellate": "CL:0000057",  # fibroblast (not)
    "Fibroblast": "CL:0000057",
    "Type 2": "CL:0000066",  # epithelial
    "Type 1": "CL:0000066",
    "Ionocytes": "CL:0000066",  # epithelial
    "Basal 1": "CL:0000066",  # epithelial
    "Basal 2": "CL:0000066",
    "Ciliated": "CL:0000064",  # ciliated
    "Secretory": "CL:0000151",
    "inDrop1": "EFO:0008780",
    "inDrop3": "EFO:0008780",
    "inDrop4": "EFO:0008780",
    "inDrop2": "EFO:0008780",
    "fluidigmc1": "EFO:0010058",  # fluidigm c1
    "smarter": "EFO:0010058",  # fluidigm c1
    "celseq2": "EFO:0010010",
    "smartseq2": "EFO:0008931",
    "celseq": "EFO:0008679",
}<|MERGE_RESOLUTION|>--- conflicted
+++ resolved
@@ -34,9 +34,6 @@
         doclass: bool = True,
         pred_embedding: List[str] = [
             "cell_type_ontology_term_id",
-            "disease_ontology_term_id",
-            "self_reported_ethnicity_ontology_term_id",
-            "sex_ontology_term_id",
         ],
         doplot: bool = True,
         keep_all_labels_pred: bool = False,
@@ -70,13 +67,7 @@
         self.how = how
         self.max_len = max_len
         self.pred_embedding = pred_embedding
-<<<<<<< HEAD
         self.keep_all_labels_pred = keep_all_labels_pred
-        self.plot_corr_size = plot_corr_size
-=======
-        self.keep_all_cls_pred = keep_all_cls_pred
-        self.precision = precision
->>>>>>> d7b834a9
         self.doplot = doplot
         self.dtype = dtype
         self.doclass = doclass
