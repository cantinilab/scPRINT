import os

import pandas as pd
import torch

# from RNABERT import RNABERT
from torch.nn import AdaptiveAvgPool1d

from scprint import utils

from .protein_embedder import ESM2
from tqdm import tqdm
import numpy as np


def protein_embeddings_generator(
    genedf: pd.DataFrame = None,
    organism: str = "homo_sapiens",  # mus_musculus,
    cache: bool = True,
    fasta_path: str = "/tmp/data/fasta/",
    embedding_size: int = 512,
    embedder: str = "esm3",  # or glm2
    cuda: bool = True,
):
    """
    protein_embeddings_generator embed a set of genes using fasta file and LLMs

    Args:
        genedf (pd.DataFrame): A DataFrame containing gene information.
        organism (str, optional): The organism to which the genes belong. Defaults to "homo_sapiens".
        cache (bool, optional): If True, the function will use cached data if available. Defaults to True.
        fasta_path (str, optional): The path to the directory where the fasta files are stored. Defaults to "/tmp/data/fasta/".
        embedding_size (int, optional): The size of the embeddings to be generated. Defaults to 512.
    Returns:
        pd.DataFrame: Returns a DataFrame containing the protein embeddings.
        pd.DataFrame: Returns the naming dataframe.
    """
    # given a gene file and organism
    # load the organism fasta if not already done
<<<<<<< HEAD
    import pdb

    pdb.set_trace()
=======
>>>>>>> 65042636
    fasta_path_pep, fasta_path_ncrna = utils.load_fasta_species(
        species=organism, output_path=fasta_path, cache=cache
    )
    # subset the fasta
    fasta_name = fasta_path_pep.split("/")[-1]
    utils.utils.run_command(["gunzip", fasta_path_pep])
<<<<<<< HEAD
    protgenedf = genedf[genedf["biotype"] == "protein_coding"] if genedf else None
    found, naming_df = utils.subset_fasta(
        protgenedf.index.tolist() if protgenedf else None,
=======
    protgenedf = (
        genedf[genedf["biotype"] == "protein_coding"] if genedf is not None else None
    )
    found, naming_df = utils.subset_fasta(
        protgenedf.index.tolist() if protgenedf is not None else None,
>>>>>>> 65042636
        subfasta_path=fasta_path + "subset.fa",
        fasta_path=fasta_path + fasta_name[:-3],
        drop_unknown_seq=True,
    )
    if embedder == "esm2":
        prot_embedder = ESM2()
        prot_embeddings = prot_embedder(
            fasta_path + "subset.fa", output_folder=fasta_path + "esm_out/", cache=cache
        )
    elif embedder == "esm3":
        from esm.models.esmc import ESMC
        from esm.sdk.api import ESMProtein, LogitsConfig
        from Bio import SeqIO

        prot_embeddings = []
        names = []
        client = ESMC.from_pretrained("esmc_600m").to("cuda" if cuda else "cpu")
        conf = LogitsConfig(sequence=True, return_embeddings=True)
        with (
            open(fasta_path + "subset.fa", "r") as fasta,
        ):
            for record in tqdm(SeqIO.parse(fasta, "fasta")):
                protein = ESMProtein(sequence=str(record.seq))
                protein_tensor = client.encode(protein)
                logits_output = client.logits(protein_tensor, conf)
                prot_embeddings.append(
                    logits_output.embeddings[0].mean(0).cpu().numpy().tolist()
                )
                names.append(record.id)
    else:
        raise ValueError(f"Embedder {embedder} not supported")
    # load the data and erase / zip the rest
<<<<<<< HEAD
    utils.utils.run_command(["gzip", fasta_path + fasta_name[:-3]])
=======
    # utils.utils.run_command(["gzip", fasta_path + fasta_name[:-3]])
>>>>>>> 65042636
    # return the embedding and gene file
    # TODO: to redebug
    # do the same for RNA
    # rnagenedf = genedf[genedf["biotype"] != "protein_coding"]
    # fasta_file = next(
    #    file for file in os.listdir(fasta_path) if file.endswith(".ncrna.fa.gz")
    # )
    # utils.utils.run_command(["gunzip", fasta_path + fasta_file])
    # utils.subset_fasta(
    #    rnagenedf["ensembl_gene_id"].tolist(),
    #    subfasta_path=fasta_path + "subset.ncrna.fa",
    #    fasta_path=fasta_path + fasta_file[:-3],
    #    drop_unknown_seq=True,
    # )
    # rna_embedder = RNABERT()
    # rna_embeddings = rna_embedder(fasta_path + "subset.ncrna.fa")
    ## Check if the sizes of the cembeddings are not the same
    # utils.utils.run_command(["gzip", fasta_path + fasta_file[:-3]])
    #
    m = AdaptiveAvgPool1d(embedding_size)
    prot_embeddings = pd.DataFrame(
        data=m(torch.tensor(np.array(prot_embeddings))), index=names
    )
    # rna_embeddings = pd.DataFrame(
    #    data=m(torch.tensor(rna_embeddings.values)), index=rna_embeddings.index
    # )
    # Concatenate the embeddings
    return prot_embeddings, naming_df  # pd.concat([prot_embeddings, rna_embeddings])<|MERGE_RESOLUTION|>--- conflicted
+++ resolved
@@ -37,29 +37,17 @@
     """
     # given a gene file and organism
     # load the organism fasta if not already done
-<<<<<<< HEAD
-    import pdb
-
-    pdb.set_trace()
-=======
->>>>>>> 65042636
     fasta_path_pep, fasta_path_ncrna = utils.load_fasta_species(
         species=organism, output_path=fasta_path, cache=cache
     )
     # subset the fasta
     fasta_name = fasta_path_pep.split("/")[-1]
     utils.utils.run_command(["gunzip", fasta_path_pep])
-<<<<<<< HEAD
-    protgenedf = genedf[genedf["biotype"] == "protein_coding"] if genedf else None
-    found, naming_df = utils.subset_fasta(
-        protgenedf.index.tolist() if protgenedf else None,
-=======
     protgenedf = (
         genedf[genedf["biotype"] == "protein_coding"] if genedf is not None else None
     )
     found, naming_df = utils.subset_fasta(
         protgenedf.index.tolist() if protgenedf is not None else None,
->>>>>>> 65042636
         subfasta_path=fasta_path + "subset.fa",
         fasta_path=fasta_path + fasta_name[:-3],
         drop_unknown_seq=True,
@@ -92,11 +80,7 @@
     else:
         raise ValueError(f"Embedder {embedder} not supported")
     # load the data and erase / zip the rest
-<<<<<<< HEAD
-    utils.utils.run_command(["gzip", fasta_path + fasta_name[:-3]])
-=======
     # utils.utils.run_command(["gzip", fasta_path + fasta_name[:-3]])
->>>>>>> 65042636
     # return the embedding and gene file
     # TODO: to redebug
     # do the same for RNA
